# Copyright 2018-2024 the Deno authors. All rights reserved. MIT license.

[package]
name = "deno_core_testing"
version = "0.0.0"
authors.workspace = true
edition.workspace = true
license.workspace = true
publish = false
readme = "README.md"
repository.workspace = true

[lib]
path = "./lib.rs"

<<<<<<< HEAD
[dev-dependencies]
anyhow.workspace = true
deno_ast.workspace = true
deno_core.workspace = true
deno_core.features = ["unsafe_use_unprotected_platform"]
futures.workspace = true
pretty_assertions.workspace = true
prettyplease.workspace = true
testing_macros.workspace = true
tokio.workspace = true
=======
[dependencies]
anyhow.workspace = true
deno_ast.workspace = true
deno_core.workspace = true
deno_core.features = ["unsafe_use_unprotected_platform", "snapshot_flags_eager_parse"]
futures.workspace = true
tokio.workspace = true
url.workspace = true

[dev-dependencies]
pretty_assertions.workspace = true
prettyplease.workspace = true
testing_macros.workspace = true
>>>>>>> 8e79680c
<|MERGE_RESOLUTION|>--- conflicted
+++ resolved
@@ -13,18 +13,6 @@
 [lib]
 path = "./lib.rs"
 
-<<<<<<< HEAD
-[dev-dependencies]
-anyhow.workspace = true
-deno_ast.workspace = true
-deno_core.workspace = true
-deno_core.features = ["unsafe_use_unprotected_platform"]
-futures.workspace = true
-pretty_assertions.workspace = true
-prettyplease.workspace = true
-testing_macros.workspace = true
-tokio.workspace = true
-=======
 [dependencies]
 anyhow.workspace = true
 deno_ast.workspace = true
@@ -35,7 +23,12 @@
 url.workspace = true
 
 [dev-dependencies]
+anyhow.workspace = true
+deno_ast.workspace = true
+deno_core.workspace = true
+deno_core.features = ["unsafe_use_unprotected_platform"]
+futures.workspace = true
 pretty_assertions.workspace = true
 prettyplease.workspace = true
 testing_macros.workspace = true
->>>>>>> 8e79680c
+tokio.workspace = true