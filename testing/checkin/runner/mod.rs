--- conflicted
+++ resolved
@@ -111,13 +111,9 @@
 
   let snapshot = runtime_for_snapshot.snapshot();
   let snapshot = Box::leak(snapshot);
-<<<<<<< HEAD
   let extensions = vec![checkin_runtime::init_ops::<()>()];
-=======
-  let extensions = vec![checkin_runtime::init_ops()];
   let module_loader =
     Rc::new(ts_module_loader::TypescriptModuleLoader::default());
->>>>>>> 64b35fa1
   let mut runtime = JsRuntime::new(RuntimeOptions {
     extensions,
     startup_snapshot: Some(snapshot),
