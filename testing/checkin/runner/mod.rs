--- conflicted
+++ resolved
@@ -69,22 +69,13 @@
     dir "checkin/runtime",
     "__bootstrap.js",
     "__init.js",
-<<<<<<< HEAD
-    "async.ts" with_specifier "checkin:async",
-    "console.ts" with_specifier "checkin:console",
-    "error.ts" with_specifier "checkin:error",
-    "testing.ts" with_specifier "checkin:testing",
-    "timers.ts" with_specifier "checkin:timers",
-    "worker.ts" with_specifier "checkin:worker",
-    "throwInExt.ts" with_specifier "checkin:throwInExt",
-=======
     "checkin:async" = "async.ts",
     "checkin:console" = "console.ts",
     "checkin:error" = "error.ts",
     "checkin:testing" = "testing.ts",
     "checkin:timers" = "timers.ts",
     "checkin:worker" = "worker.ts",
->>>>>>> 33bed3f2
+    "checkin:throwInExt" = "throwInExt.ts",
   ],
   state = |state| {
     state.put(TestFunctions::default());
