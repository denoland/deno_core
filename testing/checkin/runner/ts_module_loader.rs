// Copyright 2018-2024 the Deno authors. All rights reserved. MIT license.
use std::cell::RefCell;
use std::collections::HashMap;
use std::fs;
use std::path::Path;
use std::rc::Rc;

use anyhow::Context;

use deno_ast::MediaType;
use deno_ast::ParseParams;
use deno_ast::SourceMapOption;
use deno_core::error::JsNativeError;
use deno_core::error::ModuleLoaderError;
use deno_core::resolve_import;
use deno_core::url::Url;
use deno_core::ModuleCodeBytes;
use deno_core::ModuleCodeString;
use deno_core::ModuleLoadResponse;
use deno_core::ModuleLoader;
use deno_core::ModuleName;
use deno_core::ModuleSource;
use deno_core::ModuleSourceCode;
use deno_core::ModuleSpecifier;
use deno_core::ModuleType;
use deno_core::RequestedModuleType;
use deno_core::ResolutionKind;
use deno_core::SourceMapData;

// TODO(bartlomieju): this is duplicated in `core/examples/ts_modules_loader.rs`.
type SourceMapStore = Rc<RefCell<HashMap<String, Vec<u8>>>>;

// TODO(bartlomieju): this is duplicated in `core/examples/ts_modules_loader.rs`.
#[derive(Default)]
pub struct TypescriptModuleLoader {
  source_maps: SourceMapStore,
}

deno_error::js_error_wrapper!(
  deno_ast::ParseDiagnostic,
  JsParseDiagnostic,
  "TypeError"
);

deno_error::js_error_wrapper!(
  deno_ast::TranspileError,
  JsTranspileError,
  "TypeError"
);

// TODO(bartlomieju): this is duplicated in `core/examples/ts_modules_loader.rs`.
impl ModuleLoader for TypescriptModuleLoader {
  fn resolve(
    &self,
    specifier: &str,
    referrer: &str,
    _kind: ResolutionKind,
  ) -> Result<ModuleSpecifier, ModuleLoaderError> {
    Ok(resolve_import(specifier, referrer)?)
  }

  fn load(
    &self,
    module_specifier: &ModuleSpecifier,
    _maybe_referrer: Option<&ModuleSpecifier>,
    _is_dyn_import: bool,
    requested_module_type: RequestedModuleType,
  ) -> ModuleLoadResponse {
    let source_maps = self.source_maps.clone();
    fn load(
      source_maps: SourceMapStore,
      module_specifier: &ModuleSpecifier,
      requested_module_type: RequestedModuleType,
    ) -> Result<ModuleSource, ModuleLoaderError> {
      let root = Path::new(env!("CARGO_MANIFEST_DIR"));
      let start = if module_specifier.scheme() == "test" {
        1
      } else {
        0
      };
      let path = if module_specifier.scheme() == "file" {
        module_specifier.to_file_path().unwrap()
      } else {
        root.join(Path::new(&module_specifier.path()[start..]))
      };
      if let RequestedModuleType::Other(type_) = requested_module_type {
        let bytes = fs::read(path)?;
        return Ok(ModuleSource::new(
          ModuleType::Other(type_),
          ModuleSourceCode::Bytes(ModuleCodeBytes::Boxed(bytes.into())),
          module_specifier,
          None,
        ));
      }

      let media_type = MediaType::from_path(&path);
      let (module_type, should_transpile) = match MediaType::from_path(&path) {
        MediaType::JavaScript | MediaType::Mjs | MediaType::Cjs => {
          (ModuleType::JavaScript, false)
        }
        MediaType::Jsx => (ModuleType::JavaScript, true),
        MediaType::TypeScript
        | MediaType::Mts
        | MediaType::Cts
        | MediaType::Dts
        | MediaType::Dmts
        | MediaType::Dcts
        | MediaType::Tsx => (ModuleType::JavaScript, true),
        MediaType::Json => (ModuleType::Json, false),
        MediaType::Wasm => (ModuleType::Wasm, false),
        _ => {
          if path.extension().unwrap_or_default() == "nocompile" {
            (ModuleType::JavaScript, false)
          } else {
            return Err(
              anyhow::anyhow!("Unknown extension {:?}", path.extension())
                .into(),
            );
          }
        }
      };
<<<<<<< HEAD
      let code = fs::read_to_string(&path).with_context(|| {
        format!("Trying to load {path:?} for {module_specifier}")
      })?;
=======
>>>>>>> 14c6c2ec
      let code = if should_transpile {
        let code = std::fs::read_to_string(&path).with_context(|| {
          format!("Trying to load {path:?} for {module_specifier}")
        })?;
        let parsed = deno_ast::parse_module(ParseParams {
          specifier: module_specifier.clone(),
          text: code.into(),
          media_type,
          capture_tokens: false,
          scope_analysis: false,
          maybe_syntax: None,
        })
        .map_err(anyhow::Error::from)?;
        let res = parsed
          .transpile(
            &deno_ast::TranspileOptions {
              imports_not_used_as_values:
                deno_ast::ImportsNotUsedAsValues::Remove,
              use_decorators_proposal: true,
              ..Default::default()
            },
            &deno_ast::EmitOptions {
              source_map: SourceMapOption::Separate,
              inline_sources: false,
              ..Default::default()
            },
          )
          .map_err(anyhow::Error::from)?;
        let res = res.into_source();
        let source_map = res.source_map.unwrap();
        source_maps
          .borrow_mut()
          .insert(module_specifier.to_string(), source_map);
        ModuleSourceCode::String(String::from_utf8(res.source).unwrap().into())
      } else {
        let code = std::fs::read(&path).with_context(|| {
          format!("Trying to load {path:?} for {module_specifier}")
        })?;
        ModuleSourceCode::Bytes(code.into_boxed_slice().into())
      };
      Ok(ModuleSource::new(module_type, code, module_specifier, None))
    }

    ModuleLoadResponse::Sync(load(
      source_maps,
      module_specifier,
      requested_module_type,
    ))
  }

  fn get_source_map(&self, specifier: &str) -> Option<Vec<u8>> {
    self.source_maps.borrow().get(specifier).cloned()
  }
}

pub fn maybe_transpile_source(
  specifier: ModuleName,
  source: ModuleCodeString,
) -> Result<(ModuleCodeString, Option<SourceMapData>), JsNativeError> {
  // Always transpile `checkin:` built-in modules, since they might be TypeScript.
  let media_type = if specifier.starts_with("checkin:") {
    MediaType::TypeScript
  } else {
    MediaType::from_path(Path::new(&specifier))
  };

  match media_type {
    MediaType::TypeScript => {}
    MediaType::JavaScript => return Ok((source, None)),
    MediaType::Mjs => return Ok((source, None)),
    _ => panic!(
      "Unsupported media type for snapshotting {media_type:?} for file {}",
      specifier
    ),
  }

  let parsed = deno_ast::parse_module(ParseParams {
    specifier: Url::parse(&specifier).unwrap(),
    text: source.as_str().into(),
    media_type,
    capture_tokens: false,
    scope_analysis: false,
    maybe_syntax: None,
  })
  .map_err(|err| JsNativeError::from_err(JsParseDiagnostic(err)))?;
  let transpiled_source = parsed
    .transpile(
      &deno_ast::TranspileOptions {
        imports_not_used_as_values: deno_ast::ImportsNotUsedAsValues::Remove,
        use_decorators_proposal: true,
        ..Default::default()
      },
      &deno_ast::EmitOptions {
        source_map: SourceMapOption::Separate,
        inline_sources: false,
        ..Default::default()
      },
    )
    .map_err(|err| JsNativeError::from_err(JsTranspileError(err)))?
    .into_source();

  Ok((
    String::from_utf8(transpiled_source.source).unwrap().into(),
    transpiled_source.source_map.map(|s| s.into()),
  ))
}<|MERGE_RESOLUTION|>--- conflicted
+++ resolved
@@ -119,12 +119,6 @@
           }
         }
       };
-<<<<<<< HEAD
-      let code = fs::read_to_string(&path).with_context(|| {
-        format!("Trying to load {path:?} for {module_specifier}")
-      })?;
-=======
->>>>>>> 14c6c2ec
       let code = if should_transpile {
         let code = std::fs::read_to_string(&path).with_context(|| {
           format!("Trying to load {path:?} for {module_specifier}")
