// Copyright 2018-2025 the Deno authors. MIT license.

use std::borrow::Cow;
use std::cell::RefCell;
use std::collections::HashMap;
use std::fs;
use std::path::Path;
use std::path::PathBuf;
use std::rc::Rc;

use deno_ast::MediaType;
use deno_ast::ParseParams;
use deno_ast::SourceMapOption;
use deno_core::ModuleCodeBytes;
use deno_core::ModuleCodeString;
<<<<<<< HEAD
use deno_core::ModuleLoadOptions;
=======
use deno_core::ModuleLoadReferrer;
>>>>>>> 1b0115c3
use deno_core::ModuleLoadResponse;
use deno_core::ModuleLoader;
use deno_core::ModuleName;
use deno_core::ModuleSource;
use deno_core::ModuleSourceCode;
use deno_core::ModuleSpecifier;
use deno_core::ModuleType;
use deno_core::RequestedModuleType;
use deno_core::ResolutionKind;
use deno_core::SourceMapData;
use deno_core::error::ModuleLoaderError;
use deno_core::resolve_import;
use deno_core::url::Url;
use deno_error::JsErrorBox;

// TODO(bartlomieju): this is duplicated in `core/examples/ts_modules_loader.rs`.
type SourceMapStore = Rc<RefCell<HashMap<String, Vec<u8>>>>;

// TODO(bartlomieju): this is duplicated in `core/examples/ts_modules_loader.rs`.
#[derive(Default)]
pub struct TypescriptModuleLoader {
  source_maps: SourceMapStore,
}

#[derive(Debug, thiserror::Error, deno_error::JsError)]
#[class(inherit)]
#[error("Trying to load {path:?} for {module_specifier}")]
struct AttemptedLoadError {
  path: PathBuf,
  module_specifier: ModuleSpecifier,
  #[source]
  #[inherit]
  source: std::io::Error,
}

// TODO(bartlomieju): this is duplicated in `core/examples/ts_modules_loader.rs`.
impl ModuleLoader for TypescriptModuleLoader {
  fn resolve(
    &self,
    specifier: &str,
    referrer: &str,
    _kind: ResolutionKind,
  ) -> Result<ModuleSpecifier, ModuleLoaderError> {
    resolve_import(specifier, referrer).map_err(JsErrorBox::from_err)
  }

  fn load(
    &self,
    module_specifier: &ModuleSpecifier,
<<<<<<< HEAD
    _maybe_referrer: Option<&ModuleSpecifier>,
    options: ModuleLoadOptions,
=======
    _maybe_referrer: Option<&ModuleLoadReferrer>,
    _is_dyn_import: bool,
    requested_module_type: RequestedModuleType,
>>>>>>> 1b0115c3
  ) -> ModuleLoadResponse {
    let source_maps = self.source_maps.clone();
    fn load(
      source_maps: SourceMapStore,
      module_specifier: &ModuleSpecifier,
      requested_module_type: RequestedModuleType,
    ) -> Result<ModuleSource, ModuleLoaderError> {
      let root = Path::new(env!("CARGO_MANIFEST_DIR"));
      let start = if module_specifier.scheme() == "test" {
        1
      } else {
        0
      };
      let path = if module_specifier.scheme() == "file" {
        module_specifier.to_file_path().unwrap()
      } else {
        root.join(Path::new(&module_specifier.path()[start..]))
      };
      if matches!(
        requested_module_type,
        RequestedModuleType::Bytes
          | RequestedModuleType::Text
          | RequestedModuleType::Other(_)
      ) {
        let bytes = fs::read(path).map_err(JsErrorBox::from_err)?;
        return Ok(ModuleSource::new(
          match requested_module_type {
            RequestedModuleType::Bytes => ModuleType::Bytes,
            RequestedModuleType::Text => ModuleType::Text,
            RequestedModuleType::Other(ty) => ModuleType::Other(ty),
            _ => unreachable!(),
          },
          ModuleSourceCode::Bytes(ModuleCodeBytes::Boxed(bytes.into())),
          module_specifier,
          None,
        ));
      }

      let media_type = MediaType::from_path(&path);
      let (module_type, should_transpile) = match MediaType::from_path(&path) {
        MediaType::JavaScript | MediaType::Mjs | MediaType::Cjs => {
          (ModuleType::JavaScript, false)
        }
        MediaType::Jsx => (ModuleType::JavaScript, true),
        MediaType::TypeScript
        | MediaType::Mts
        | MediaType::Cts
        | MediaType::Dts
        | MediaType::Dmts
        | MediaType::Dcts
        | MediaType::Tsx => (ModuleType::JavaScript, true),
        MediaType::Json => (ModuleType::Json, false),
        MediaType::Wasm => (ModuleType::Wasm, false),
        _ => {
          if path.extension().unwrap_or_default() == "nocompile" {
            (ModuleType::JavaScript, false)
          } else {
            return Err(JsErrorBox::generic(format!(
              "Unknown extension {:?}",
              path.extension()
            )));
          }
        }
      };
      let code = if should_transpile {
        let code = std::fs::read_to_string(&path).map_err(|source| {
          JsErrorBox::from_err(AttemptedLoadError {
            path,
            module_specifier: module_specifier.clone(),
            source,
          })
        })?;
        let parsed = deno_ast::parse_module(ParseParams {
          specifier: module_specifier.clone(),
          text: code.into(),
          media_type,
          capture_tokens: false,
          scope_analysis: false,
          maybe_syntax: None,
        })
        .map_err(JsErrorBox::from_err)?;
        let res = parsed
          .transpile(
            &deno_ast::TranspileOptions {
              imports_not_used_as_values:
                deno_ast::ImportsNotUsedAsValues::Remove,
              use_decorators_proposal: true,
              ..Default::default()
            },
            &deno_ast::TranspileModuleOptions { module_kind: None },
            &deno_ast::EmitOptions {
              source_map: SourceMapOption::Separate,
              inline_sources: false,
              ..Default::default()
            },
          )
          .map_err(JsErrorBox::from_err)?;
        let res = res.into_source();
        let source_map = res.source_map.unwrap().into_bytes();
        source_maps
          .borrow_mut()
          .insert(module_specifier.to_string(), source_map);
        ModuleSourceCode::String(res.text.into())
      } else {
        let code = std::fs::read(&path).map_err(|source| {
          JsErrorBox::from_err(AttemptedLoadError {
            path,
            module_specifier: module_specifier.clone(),
            source,
          })
        })?;
        ModuleSourceCode::Bytes(code.into_boxed_slice().into())
      };
      Ok(ModuleSource::new(module_type, code, module_specifier, None))
    }

    ModuleLoadResponse::Sync(load(
      source_maps,
      module_specifier,
      options.requested_module_type,
    ))
  }

  fn get_source_map(&self, specifier: &str) -> Option<Cow<'_, [u8]>> {
    self
      .source_maps
      .borrow()
      .get(specifier)
      .map(|v| v.clone().into())
  }
}

pub fn maybe_transpile_source(
  specifier: ModuleName,
  source: ModuleCodeString,
) -> Result<(ModuleCodeString, Option<SourceMapData>), JsErrorBox> {
  // Always transpile `checkin:` built-in modules, since they might be TypeScript.
  let media_type = if specifier.starts_with("checkin:") {
    MediaType::TypeScript
  } else {
    MediaType::from_path(Path::new(&specifier))
  };

  match media_type {
    MediaType::TypeScript => {}
    MediaType::JavaScript => return Ok((source, None)),
    MediaType::Mjs => return Ok((source, None)),
    _ => panic!(
      "Unsupported media type for snapshotting {media_type:?} for file {}",
      specifier
    ),
  }

  let parsed = deno_ast::parse_module(ParseParams {
    specifier: Url::parse(&specifier).unwrap(),
    text: source.as_str().into(),
    media_type,
    capture_tokens: false,
    scope_analysis: false,
    maybe_syntax: None,
  })
  .map_err(JsErrorBox::from_err)?;
  let transpiled_source = parsed
    .transpile(
      &deno_ast::TranspileOptions {
        imports_not_used_as_values: deno_ast::ImportsNotUsedAsValues::Remove,
        use_decorators_proposal: true,
        ..Default::default()
      },
      &deno_ast::TranspileModuleOptions { module_kind: None },
      &deno_ast::EmitOptions {
        source_map: SourceMapOption::Separate,
        inline_sources: false,
        ..Default::default()
      },
    )
    .map_err(JsErrorBox::from_err)?
    .into_source();

  Ok((
    transpiled_source.text.into(),
    transpiled_source.source_map.map(|s| s.into_bytes().into()),
  ))
}<|MERGE_RESOLUTION|>--- conflicted
+++ resolved
@@ -13,11 +13,8 @@
 use deno_ast::SourceMapOption;
 use deno_core::ModuleCodeBytes;
 use deno_core::ModuleCodeString;
-<<<<<<< HEAD
 use deno_core::ModuleLoadOptions;
-=======
 use deno_core::ModuleLoadReferrer;
->>>>>>> 1b0115c3
 use deno_core::ModuleLoadResponse;
 use deno_core::ModuleLoader;
 use deno_core::ModuleName;
@@ -67,14 +64,8 @@
   fn load(
     &self,
     module_specifier: &ModuleSpecifier,
-<<<<<<< HEAD
-    _maybe_referrer: Option<&ModuleSpecifier>,
+    _maybe_referrer: Option<&ModuleLoadReferrer>,
     options: ModuleLoadOptions,
-=======
-    _maybe_referrer: Option<&ModuleLoadReferrer>,
-    _is_dyn_import: bool,
-    requested_module_type: RequestedModuleType,
->>>>>>> 1b0115c3
   ) -> ModuleLoadResponse {
     let source_maps = self.source_maps.clone();
     fn load(
