--- conflicted
+++ resolved
@@ -1,12 +1,8 @@
-<<<<<<< HEAD
-// Copyright 2018-2024 the Deno authors. All rights reserved. MIT license.
+// Copyright 2018-2025 the Deno authors.  MIT license.
+
 use super::create_runtime;
 use super::run_async;
 use super::Output;
-=======
-// Copyright 2018-2025 the Deno authors. MIT license.
-
->>>>>>> 8d7bfea4
 use anyhow::anyhow;
 use deno_core::error::OpError;
 use deno_core::op2;
