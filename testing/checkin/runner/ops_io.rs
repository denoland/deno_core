<<<<<<< HEAD
// Copyright 2018-2024 the Deno authors. All rights reserved. MIT license.
use deno_core::error::OpError;
=======
// Copyright 2018-2025 the Deno authors. MIT license.

use anyhow::Error;
>>>>>>> 8d7bfea4
use deno_core::op2;
use deno_core::AsyncRefCell;
use deno_core::BufView;
use deno_core::OpState;
use deno_core::RcRef;
use deno_core::Resource;
use deno_core::ResourceHandle;
use deno_core::ResourceId;
use deno_core::WriteOutcome;
use deno_error::JsErrorBox;
use futures::FutureExt;
use std::cell::RefCell;
use std::rc::Rc;
use tokio::io::AsyncReadExt;
use tokio::io::AsyncWriteExt;
use tokio::io::DuplexStream;
use tokio::io::ReadHalf;
use tokio::io::WriteHalf;

struct PipeResource {
  tx: AsyncRefCell<WriteHalf<DuplexStream>>,
  rx: AsyncRefCell<ReadHalf<DuplexStream>>,
}

impl Resource for PipeResource {
  fn read_byob(
    self: std::rc::Rc<Self>,
    mut buf: deno_core::BufMutView,
  ) -> deno_core::AsyncResult<(usize, deno_core::BufMutView)> {
    async {
      let mut lock = RcRef::map(self, |this| &this.rx).borrow_mut().await;
      // Note that we're holding a slice across an await point, so this code is very much not safe
      let res = lock.read(&mut buf).await.map_err(JsErrorBox::from_err)?;
      Ok((res, buf))
    }
    .boxed_local()
  }

  fn write(
    self: std::rc::Rc<Self>,
    buf: BufView,
  ) -> deno_core::AsyncResult<deno_core::WriteOutcome> {
    async {
      let mut lock = RcRef::map(self, |this| &this.tx).borrow_mut().await;
      let nwritten = lock.write(&buf).await.map_err(JsErrorBox::from_err)?;
      Ok(WriteOutcome::Partial {
        nwritten,
        view: buf,
      })
    }
    .boxed_local()
  }
}

#[op2]
#[serde]
pub fn op_pipe_create(op_state: &mut OpState) -> (ResourceId, ResourceId) {
  let (s1, s2) = tokio::io::duplex(1024);
  let (rx1, tx1) = tokio::io::split(s1);
  let (rx2, tx2) = tokio::io::split(s2);
  let rid1 = op_state.resource_table.add(PipeResource {
    rx: AsyncRefCell::new(rx1),
    tx: AsyncRefCell::new(tx1),
  });
  let rid2 = op_state.resource_table.add(PipeResource {
    rx: AsyncRefCell::new(rx2),
    tx: AsyncRefCell::new(tx2),
  });
  (rid1, rid2)
}

struct FileResource {
  handle: deno_core::ResourceHandle,
}

impl FileResource {
  fn new(file: tokio::fs::File) -> Self {
    let handle = ResourceHandle::from_fd_like(&file);
    Self { handle }
  }
}

impl Resource for FileResource {
  fn backing_handle(self: Rc<Self>) -> Option<ResourceHandle> {
    Some(self.handle)
  }
}

#[op2(async)]
#[serde]
pub async fn op_file_open(
  #[string] path: String,
  op_state: Rc<RefCell<OpState>>,
) -> Result<ResourceId, OpError> {
  let tokio_file = tokio::fs::OpenOptions::new()
    .read(true)
    .write(false)
    .create(false)
    .open(&path)
    .await?;
  let rid = op_state
    .borrow_mut()
    .resource_table
    .add(FileResource::new(tokio_file));
  Ok(rid)
}

#[op2]
#[string]
pub fn op_path_to_url(#[string] path: &str) -> Result<String, OpError> {
  let path = std::path::absolute(path)?;
  let url = url::Url::from_file_path(path).unwrap();
  Ok(url.to_string())
}<|MERGE_RESOLUTION|>--- conflicted
+++ resolved
@@ -1,11 +1,6 @@
-<<<<<<< HEAD
-// Copyright 2018-2024 the Deno authors. All rights reserved. MIT license.
-use deno_core::error::OpError;
-=======
 // Copyright 2018-2025 the Deno authors. MIT license.
 
-use anyhow::Error;
->>>>>>> 8d7bfea4
+use deno_core::error::OpError;
 use deno_core::op2;
 use deno_core::AsyncRefCell;
 use deno_core::BufView;
