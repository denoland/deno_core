--- conflicted
+++ resolved
@@ -12,14 +12,10 @@
       "checkin:testing": ["checkin/runtime/testing.ts"],
       "checkin:throw": ["checkin/runtime/throw.ts"],
       "checkin:timers": ["checkin/runtime/timers.ts"],
-<<<<<<< HEAD
       "checkin:transpiler": ["checkin/runtime/transpiler.ts"],
-      "checkin:worker": ["checkin/runtime/worker.ts"]
-=======
       "checkin:worker": ["checkin/runtime/worker.ts"],
       "checkin:object": ["checkin/runtime/object.ts"],
       "checkin:callsite": ["checkin/runtime/callsite.ts"]
->>>>>>> 50c199cc
     },
     "lib": ["ESNext", "DOM", "ES2023.Array"],
     "module": "ESNext",
