// Copyright 2018-2024 the Deno authors. All rights reserved. MIT license.

mod checkin;

pub use checkin::runner::create_runtime_from_snapshot;
pub use checkin::runner::snapshot::create_snapshot;

macro_rules! unit_test {
  ($($id:ident,)*) => {
    #[cfg(test)]
    mod unit {
      $(
        #[test]
        fn $id() {
          $crate::checkin::runner::testing::run_unit_test(stringify!($id));
        }
      )*
    }
  };
}

macro_rules! integration_test {
  ($($id:ident,)*) => {
    #[cfg(test)]
    mod integration {
      $(
        #[test]
        fn $id() {
          $crate::checkin::runner::testing::run_integration_test(stringify!($id));
        }
      )*
    }
  };
}

// Test individual bits of functionality. These files are loaded from the unit/ dir.
unit_test!(
  encode_decode_test,
  error_test,
  microtask_test,
  ops_async_test,
  ops_buffer_test,
  resource_test,
  serialize_deserialize_test,
  stats_test,
  task_test,
  tc39_test,
  timer_test,
  type_test,
);

// Test the load and run of an entire file within the `checkin` infrastructure.
// These files are loaded from the integration/ dir.
integration_test!(
  builtin_console_test,
  dyn_import_circular,
  dyn_import_op,
  dyn_import_no_hang,
  error_async_stack,
  error_callsite,
  error_non_existent_eval_source,
  error_rejection_catch,
  error_rejection_order,
  error_eval_stack,
  error_ext_stack,
  error_prepare_stack_trace,
  error_prepare_stack_trace_crash,
  error_with_stack,
  error_without_stack,
  error_get_file_name,
  error_get_file_name_to_string,
  error_get_script_name_or_source_url,
  import_sync,
  import_sync_existing,
  main_module_handler,
  module_types,
  pending_unref_op_tla,
  smoke_test,
  timer_ref,
  timer_ref_and_cancel,
  timer_many,
<<<<<<< HEAD
  wasm_imports,
=======
  ts_types,
  user_breaks_promise_constructor,
  user_breaks_promise_species,
>>>>>>> 8e79680c
  worker_spawn,
  worker_terminate,
  worker_terminate_op,
);<|MERGE_RESOLUTION|>--- conflicted
+++ resolved
@@ -79,13 +79,10 @@
   timer_ref,
   timer_ref_and_cancel,
   timer_many,
-<<<<<<< HEAD
-  wasm_imports,
-=======
   ts_types,
   user_breaks_promise_constructor,
   user_breaks_promise_species,
->>>>>>> 8e79680c
+  wasm_imports,
   worker_spawn,
   worker_terminate,
   worker_terminate_op,
