// deno-lint-ignore-file no-explicit-any
// Copyright 2018-2024 the Deno authors. All rights reserved. MIT license.

/// <reference lib="dom" />

<<<<<<< HEAD
  function op_worker_await_close(...any): any;
  function op_worker_parent(...any): any;
  function op_worker_recv(...any): any;
  function op_worker_send(...any): any;
  function op_worker_spawn(...any): any;
  function op_worker_terminate(...any): any;

  class DOMPoint {
    constructor(x?: number, y?: number, z?: number, w?: number);
    static from_point(
      other: { x?: number; y?: number; z?: number; w?: number },
    ): DOMPoint;
    x(): number;
=======
export type * from "../core/core.d.ts";

declare global {
  // Types and method unavailable in TypeScript by default.
  interface PromiseConstructor {
    withResolvers<T>(): {
      promise: Promise<T>;
      resolve: (value: T | PromiseLike<T>) => void;
      reject: (reason?: any) => void;
    };
  }

  interface ArrayBuffer {
    transfer(size: number): ArrayBuffer;
  }

  interface SharedArrayBuffer {
    transfer(size: number): SharedArrayBuffer;
  }

  namespace Deno {
    export function refTimer(id: number): void;
    export function unrefTimer(id: number): void;
>>>>>>> 0a28b7a2
  }
}<|MERGE_RESOLUTION|>--- conflicted
+++ resolved
@@ -3,21 +3,6 @@
 
 /// <reference lib="dom" />
 
-<<<<<<< HEAD
-  function op_worker_await_close(...any): any;
-  function op_worker_parent(...any): any;
-  function op_worker_recv(...any): any;
-  function op_worker_send(...any): any;
-  function op_worker_spawn(...any): any;
-  function op_worker_terminate(...any): any;
-
-  class DOMPoint {
-    constructor(x?: number, y?: number, z?: number, w?: number);
-    static from_point(
-      other: { x?: number; y?: number; z?: number; w?: number },
-    ): DOMPoint;
-    x(): number;
-=======
 export type * from "../core/core.d.ts";
 
 declare global {
@@ -41,6 +26,5 @@
   namespace Deno {
     export function refTimer(id: number): void;
     export function unrefTimer(id: number): void;
->>>>>>> 0a28b7a2
   }
 }