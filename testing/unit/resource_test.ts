// Copyright 2018-2024 the Deno authors. All rights reserved. MIT license.
import { assert, assertArrayEquals, assertEquals, test } from "checkin:testing";
import { DOMPoint, TestObjectWrap } from "checkin:object";

const {
  op_pipe_create,
  op_file_open,
  op_async_make_cppgc_resource,
  op_async_get_cppgc_resource,
} = Deno.core.ops;

test(async function testPipe() {
  const [p1, p2] = op_pipe_create();
  assertEquals(3, await Deno.core.write(p1, new Uint8Array([1, 2, 3])));
  const buf = new Uint8Array(10);
  assertEquals(3, await Deno.core.read(p2, buf));
  assertArrayEquals(buf.subarray(0, 3), [1, 2, 3]);
});

test(async function testPipeSmallRead() {
  const [p1, p2] = op_pipe_create();
  assertEquals(
    6,
    await Deno.core.write(p1, new Uint8Array([1, 2, 3, 4, 5, 6])),
  );
  const buf = new Uint8Array(1);
  for (let i = 1; i <= 6; i++) {
    assertEquals(1, await Deno.core.read(p2, buf));
    assertArrayEquals(buf.subarray(0), [i]);
  }
});

test(async function opsAsyncBadResource() {
  try {
    const nonExistingRid = 9999;
    await Deno.core.read(
      nonExistingRid,
      new Uint8Array(100),
    );
  } catch (e) {
    assert(e instanceof Deno.core.BadResource);
  }
});

test(function opsSyncBadResource() {
  try {
    const nonExistingRid = 9999;
    Deno.core.readSync(
      nonExistingRid,
      new Uint8Array(100),
    );
  } catch (e) {
    assert(e instanceof Deno.core.BadResource);
  }
});

test(async function testFileIsNotTerminal() {
  const file = await op_file_open("./README.md");
  assert(!Deno.core.isTerminal(file));
});

test(async function testCppgcAsync() {
  const resource = await op_async_make_cppgc_resource();
  assertEquals(await op_async_get_cppgc_resource(resource), 42);
});

<<<<<<< HEAD
test(async function testDomPoint() {
  const p1 = new DOMPoint(100, 100);
  const p2 = new DOMPoint();

=======
test(function testDomPoint() {
  const p2 = new DOMPoint();
  const p1 = new DOMPoint(100, 100);
>>>>>>> 337223c1
  const p3 = DOMPoint.fromPoint({ x: 200 });
  const p4 = DOMPoint.fromPoint({ x: 0, y: 100, z: 99.9, w: 100 });
  const p5 = p1.fromPoint({ x: 200 });
  assertEquals(p1.x, 100);
  assertEquals(p2.x, 0);
  assertEquals(p3.x, 200);
  assertEquals(p4.x, 0);
  assertEquals(p5.x, 200);

  let caught;
  try {
    // @ts-expect-error bad arg test
    new DOMPoint("bad");
  } catch (e) {
    caught = e;
  }
  assert(caught);

  const u32Max = 4294967295; // test wrapping for smi
  assertEquals(p1.wrappingSmi(u32Max), u32Max);
  assertEquals(p1.wrappingSmi(u32Max + 1), 0);
  assertEquals(p1.wrappingSmi(u32Max + 2), 1);

  assertEquals(
    p1.wrappingSmi.toString(),
    DOMPoint.prototype.wrappingSmi.toString(),
  );

  const wrap = new TestObjectWrap();
  assertEquals(wrap.withVarargs(1, 2, 3), 3);
  assertEquals(wrap.withVarargs(1, 2, 3, 4, 5), 5);
  assertEquals(wrap.withVarargs(), 0);
  assertEquals(wrap.withVarargs(undefined), 1);

  wrap.with_RENAME();

  const promise = wrap.withAsyncFn(10);
  assert(promise instanceof Promise);

  await promise;
});<|MERGE_RESOLUTION|>--- conflicted
+++ resolved
@@ -64,16 +64,9 @@
   assertEquals(await op_async_get_cppgc_resource(resource), 42);
 });
 
-<<<<<<< HEAD
 test(async function testDomPoint() {
   const p1 = new DOMPoint(100, 100);
   const p2 = new DOMPoint();
-
-=======
-test(function testDomPoint() {
-  const p2 = new DOMPoint();
-  const p1 = new DOMPoint(100, 100);
->>>>>>> 337223c1
   const p3 = DOMPoint.fromPoint({ x: 200 });
   const p4 = DOMPoint.fromPoint({ x: 0, y: 100, z: 99.9, w: 100 });
   const p5 = p1.fromPoint({ x: 200 });
