--- conflicted
+++ resolved
@@ -257,12 +257,7 @@
   let tokens = if matches!(ret_val, RetVal::Future(_) | RetVal::FutureResult(_))
   {
     let tokens = gs_quote!(generator_state(self_ty, fn_args, scope) => {
-<<<<<<< HEAD
-      let self_handle_ = deno_core::_ops::try_unwrap_cppgc_object::<#self_ty>(&mut #scope, #fn_args.this().into());
-      if self_handle_..borrow().is_none() {
-=======
       let Some(mut self_) = deno_core::_ops::try_unwrap_cppgc_object::<#self_ty>(&mut #scope, #fn_args.this().into()) else {
->>>>>>> 0a28b7a2
         #throw_exception;
       };
       self_.root();
