--- conflicted
+++ resolved
@@ -487,16 +487,11 @@
           Arg::OptionBuffer(.., BufferSource::TypedArray) => {
             ArgSlowRetval::V8LocalFalliable
           }
-          Arg::CppGcResource(_) => ArgSlowRetval::V8Local,
+          Arg::CppGcResource(..) | Arg::CppGcProtochain(_) => {
+            ArgSlowRetval::V8Local
+          }
           _ => ArgSlowRetval::None,
         }
-<<<<<<< HEAD
-        Arg::CppGcResource(..) | Arg::CppGcProtochain(_) => {
-          ArgSlowRetval::V8Local
-        }
-        _ => ArgSlowRetval::None,
-=======
->>>>>>> 99eed38f
       }
     }
   }
@@ -1629,7 +1624,7 @@
         return Ok(Arg::VarArgs);
       }
       AttributeModifier::CppGcResource => {
-        return parse_cppgc(position, ty, false)
+        return parse_cppgc(position, ty, false);
       }
       AttributeModifier::CppGcProto => return parse_cppgc(position, ty, true),
       AttributeModifier::FromV8 if position == Position::RetVal => {
