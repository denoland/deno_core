// Copyright 2018-2025 the Deno authors. MIT license.

#![deny(warnings)]
deno_ops_compile_test_runner::prelude!();
<<<<<<< HEAD
use deno_core::v8;
use deno_core::ToV8 as ToV8Trait;
=======
use deno_core::ToV8;
use deno_core::v8;
>>>>>>> cdb7327a

struct Foo;

impl<'a> ToV8Trait<'a> for Foo {
  type Error = std::convert::Infallible;
  fn to_v8(
    self,
    scope: &mut v8::PinScope<'a, '_>,
  ) -> Result<v8::Local<'a, v8::Value>, Self::Error> {
    Ok(v8::null(scope).into())
  }
}

#[op2]
#[to_v8]
pub fn op_to_v8_return() -> Foo {
  Foo
}<|MERGE_RESOLUTION|>--- conflicted
+++ resolved
@@ -2,13 +2,8 @@
 
 #![deny(warnings)]
 deno_ops_compile_test_runner::prelude!();
-<<<<<<< HEAD
 use deno_core::v8;
 use deno_core::ToV8 as ToV8Trait;
-=======
-use deno_core::ToV8;
-use deno_core::v8;
->>>>>>> cdb7327a
 
 struct Foo;
 
