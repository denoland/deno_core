#[allow(non_camel_case_types)]
pub const fn op_u32_with_result() -> ::deno_core::_ops::OpDecl {
    #[allow(non_camel_case_types)]
    pub struct op_u32_with_result {
        _unconstructable: ::std::marker::PhantomData<()>,
    }
    impl ::deno_core::_ops::Op for op_u32_with_result {
        const NAME: &'static str = stringify!(op_u32_with_result);
        const DECL: ::deno_core::_ops::OpDecl = ::deno_core::_ops::OpDecl::new_internal_op2(
            ::deno_core::__op_name_fast!(op_u32_with_result),
            false,
            false,
            false,
            0usize as u8,
            false,
            Self::v8_fn_ptr as _,
            Self::v8_fn_ptr_metrics as _,
            ::deno_core::AccessorType::None,
            Some({
                use deno_core::v8::fast_api::Type as CType;
                use deno_core::v8;
                deno_core::v8::fast_api::CFunction::new(
                    Self::v8_fn_ptr_fast as _,
                    &deno_core::v8::fast_api::CFunctionInfo::new(
                        v8::fast_api::CTypeInfo::new(
                            CType::Uint32,
                            v8::fast_api::SequenceType::Scalar,
                            v8::fast_api::Flags::Clamp,
                        ),
                        &[CType::V8Value.scalar(), CType::CallbackOptions.scalar()],
                        deno_core::v8::fast_api::Int64Representation::BigInt,
                    ),
                )
            }),
            Some({
                use deno_core::v8::fast_api::Type as CType;
                use deno_core::v8;
                deno_core::v8::fast_api::CFunction::new(
                    Self::v8_fn_ptr_fast_metrics as _,
                    &deno_core::v8::fast_api::CFunctionInfo::new(
                        v8::fast_api::CTypeInfo::new(
                            CType::Uint32,
                            v8::fast_api::SequenceType::Scalar,
                            v8::fast_api::Flags::Clamp,
                        ),
                        &[CType::V8Value.scalar(), CType::CallbackOptions.scalar()],
                        deno_core::v8::fast_api::Int64Representation::BigInt,
                    ),
                )
            }),
            ::deno_core::OpMetadata {
                ..::deno_core::OpMetadata::default()
            },
        );
    }
    impl op_u32_with_result {
        pub const fn name() -> &'static str {
            <Self as deno_core::_ops::Op>::NAME
        }
        #[allow(clippy::too_many_arguments)]
        extern "C" fn v8_fn_ptr_fast_metrics<'s>(
            this: deno_core::v8::Local<deno_core::v8::Object>,
            fast_api_callback_options: *mut deno_core::v8::fast_api::FastApiCallbackOptions<
                's,
            >,
        ) -> u32 {
            let fast_api_callback_options: &'s mut _ = unsafe {
                &mut *fast_api_callback_options
            };
            let opctx: &'s _ = unsafe {
                &*(deno_core::v8::Local::<
                    deno_core::v8::External,
                >::cast_unchecked(unsafe { fast_api_callback_options.data })
                    .value() as *const deno_core::_ops::OpCtx)
            };
            deno_core::_ops::dispatch_metrics_fast(
                opctx,
                deno_core::_ops::OpMetricsEvent::Dispatched,
            );
            let res = Self::v8_fn_ptr_fast(this, fast_api_callback_options);
            deno_core::_ops::dispatch_metrics_fast(
                opctx,
                deno_core::_ops::OpMetricsEvent::Completed,
            );
            res
        }
        #[allow(clippy::too_many_arguments)]
        extern "C" fn v8_fn_ptr_fast<'s>(
            this: deno_core::v8::Local<deno_core::v8::Object>,
            fast_api_callback_options: *mut deno_core::v8::fast_api::FastApiCallbackOptions<
                's,
            >,
        ) -> u32 {
            #[cfg(debug_assertions)]
            let _reentrancy_check_guard = deno_core::_ops::reentrancy_check(
                &<Self as deno_core::_ops::Op>::DECL,
            );
            let fast_api_callback_options: &'s mut _ = unsafe {
                &mut *fast_api_callback_options
            };
            let opctx: &'s _ = unsafe {
                &*(deno_core::v8::Local::<
                    deno_core::v8::External,
                >::cast_unchecked(unsafe { fast_api_callback_options.data })
                    .value() as *const deno_core::_ops::OpCtx)
            };
            let result = { Self::call() };
            let result = match result {
                Ok(result) => result,
                Err(err) => {
                    let mut scope = unsafe {
                        deno_core::v8::CallbackScope::new(&*fast_api_callback_options)
                    };
                    let exception = deno_core::error::to_v8_error(
                        &mut scope,
                        &deno_core::error::OpErrorWrapper(err.into()),
                    );
                    scope.throw_exception(exception);
                    return unsafe { std::mem::zeroed() };
                }
            };
            result as _
        }
        fn slow_function_impl<'s>(
            info: &'s deno_core::v8::FunctionCallbackInfo,
        ) -> usize {
            #[cfg(debug_assertions)]
            let _reentrancy_check_guard = deno_core::_ops::reentrancy_check(
                &<Self as deno_core::_ops::Op>::DECL,
            );
            let mut rv = deno_core::v8::ReturnValue::from_function_callback_info(info);
            let args = deno_core::v8::FunctionCallbackArguments::from_function_callback_info(
                info,
            );
            let result = { Self::call() };
            match result {
                Ok(result) => deno_core::_ops::RustToV8RetVal::to_v8_rv(result, &mut rv),
                Err(err) => {
                    let mut scope = unsafe { deno_core::v8::CallbackScope::new(info) };
                    let opctx: &'s _ = unsafe {
                        &*(deno_core::v8::Local::<
                            deno_core::v8::External,
                        >::cast_unchecked(args.data())
                            .value() as *const deno_core::_ops::OpCtx)
                    };
                    let exception = deno_core::error::to_v8_error(
                        &mut scope,
                        &deno_core::error::OpErrorWrapper(err.into()),
                    );
                    scope.throw_exception(exception);
                    return 1;
                }
            };
            return 0;
        }
        extern "C" fn v8_fn_ptr<'s>(info: *const deno_core::v8::FunctionCallbackInfo) {
            let info: &'s _ = unsafe { &*info };
            Self::slow_function_impl(info);
        }
        extern "C" fn v8_fn_ptr_metrics<'s>(
            info: *const deno_core::v8::FunctionCallbackInfo,
        ) {
            let info: &'s _ = unsafe { &*info };
            let args = deno_core::v8::FunctionCallbackArguments::from_function_callback_info(
                info,
            );
            let opctx: &'s _ = unsafe {
                &*(deno_core::v8::Local::<
                    deno_core::v8::External,
                >::cast_unchecked(args.data())
                    .value() as *const deno_core::_ops::OpCtx)
            };
            deno_core::_ops::dispatch_metrics_slow(
                opctx,
                deno_core::_ops::OpMetricsEvent::Dispatched,
            );
            let res = Self::slow_function_impl(info);
            if res == 0 {
                deno_core::_ops::dispatch_metrics_slow(
                    opctx,
                    deno_core::_ops::OpMetricsEvent::Completed,
                );
            } else {
                deno_core::_ops::dispatch_metrics_slow(
                    opctx,
                    deno_core::_ops::OpMetricsEvent::Error,
                );
            }
        }
    }
    impl op_u32_with_result {
<<<<<<< HEAD
        #[inline(always)]
        pub fn call() -> Result<u32, OpError> {
=======
        #[allow(clippy::too_many_arguments)]
        pub fn call() -> Result<u32, AnyError> {
>>>>>>> 8d7bfea4
            Ok(0)
        }
    }
    <op_u32_with_result as ::deno_core::_ops::Op>::DECL
}<|MERGE_RESOLUTION|>--- conflicted
+++ resolved
@@ -189,13 +189,8 @@
         }
     }
     impl op_u32_with_result {
-<<<<<<< HEAD
-        #[inline(always)]
+        #[allow(clippy::too_many_arguments)]
         pub fn call() -> Result<u32, OpError> {
-=======
-        #[allow(clippy::too_many_arguments)]
-        pub fn call() -> Result<u32, AnyError> {
->>>>>>> 8d7bfea4
             Ok(0)
         }
     }
