--- conflicted
+++ resolved
@@ -198,13 +198,8 @@
         }
     }
     impl op_bool {
-<<<<<<< HEAD
-        #[inline(always)]
+        #[allow(clippy::too_many_arguments)]
         pub fn call(arg: bool) -> Result<bool, OpError> {
-=======
-        #[allow(clippy::too_many_arguments)]
-        pub fn call(arg: bool) -> Result<bool, AnyError> {
->>>>>>> 8d7bfea4
             Ok(arg)
         }
     }
