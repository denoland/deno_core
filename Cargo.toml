--- conflicted
+++ resolved
@@ -27,15 +27,9 @@
 deno_error = { version = "0.7.0", features = ["serde_json", "serde", "url", "tokio"] }
 deno_ops = { version = "0.236.0", path = "./ops" }
 deno_unsync = "0.4.2"
-<<<<<<< HEAD
-serde_v8 = { version = "0.266.0", path = "./serde_v8" }
-# v8 = { version = "137.3.0", default-features = false }
-# v8 = { path = "137.3.0", default-features = false }
+serde_v8 = { version = "0.269.0", path = "./serde_v8" }
 v8 = { path = "../rv8", default-features = false }
-=======
-serde_v8 = { version = "0.269.0", path = "./serde_v8" }
-v8 = { version = "140.1.1", default-features = false }
->>>>>>> 0722ceb2
+# v8 = { path = "140.0.0", default-features = false }
 
 anyhow = "1"
 bencher = "0.1"
