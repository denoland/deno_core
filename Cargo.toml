# Copyright 2018-2024 the Deno authors. All rights reserved. MIT license.

[workspace]
resolver = "2"
members = [
  "core",
  "core/examples/snapshot",
  "dcore",
  "ops",
  "ops/compile_test_runner",
  "serde_v8",
  "testing",
]

[workspace.package]
authors = ["the Deno authors"]
edition = "2021"
license = "MIT"
repository = "https://github.com/denoland/deno_core"

[workspace.dependencies]
# Local dependencies
<<<<<<< HEAD
deno_core = { version = "0.319.0", path = "./core" }
deno_ops = { version = "0.195.0", path = "./ops" }
deno_error_macro = { version = "0.1.0", path = "./error/js_error" }
serde_v8 = { version = "0.228.0", path = "./serde_v8" }
=======
deno_core = { version = "0.322.0", path = "./core" }
deno_ops = { version = "0.198.0", path = "./ops" }
serde_v8 = { version = "0.231.0", path = "./serde_v8" }
>>>>>>> 14c6c2ec
deno_core_testing = { path = "./testing" }

v8 = { version = "130.0.1", default-features = false }
deno_ast = { version = "=0.40.0", features = ["transpiling"] }
deno_unsync = "0.4.1"
deno_core_icudata = "0.74.0"
deno_error = { version = "0.4.0", features = ["serde_json", "serde", "url", "tokio"] }

anyhow = "1"
bencher = "0.1"
bincode = "1"
criterion = "0.5"
bit-set = "0.5.3"
bit-vec = "0.6.3"
bytes = ">=1.6.0"
cooked-waker = "5"
fastrand = "2"
futures = "0.3.21"
libc = "0.2.126"
memoffset = ">=0.9"
num-bigint = { version = "0.4", features = ["rand"] }
parking_lot = "0.12.0"
percent-encoding = "2.3.0"
pin-project = "1"
pretty_assertions = "1.3.0"
rand = "0.8.5"
prettyplease = "0.2.15"
rstest = "0"
serde = { version = "1", features = ["derive"] }
serde_bytes = "0.11"
serde_json = "1"
smallvec = "1.8"
sourcemap = "8"
static_assertions = "1"
strum = { version = "0.25.0", features = ["derive"] }
strum_macros = "0.25.0"
testing_macros = "0.2.11"
thiserror = "2"
tokio = { version = "1", features = ["full"] }
twox-hash = { version = "2.0.0", default-features = false, features = ["xxhash64"] }
url = { version = "2", features = ["serde", "expose_internals"] }

# macros
proc-macro2 = "1"
quote = "1"
syn = { version = "2", features = ["full", "extra-traits"] }
proc-macro-rules = "0.4.0"

[profile.dev.package.v8]
# v8 miscompiles at opt-level=0
opt-level = 1

# NB: the `bench` and `release` profiles must remain EXACTLY the same.
[profile.release]
codegen-units = 1
incremental = true
lto = true
opt-level = 'z' # Optimize for size

# Build release with debug symbols: cargo build --profile=release-with-debug
[profile.release-with-debug]
inherits = "release"
debug = true

# NB: the `bench` and `release` profiles must remain EXACTLY the same.
[profile.bench]
codegen-units = 1
incremental = true
lto = true
opt-level = 'z' # Optimize for size<|MERGE_RESOLUTION|>--- conflicted
+++ resolved
@@ -20,23 +20,16 @@
 
 [workspace.dependencies]
 # Local dependencies
-<<<<<<< HEAD
-deno_core = { version = "0.319.0", path = "./core" }
-deno_ops = { version = "0.195.0", path = "./ops" }
-deno_error_macro = { version = "0.1.0", path = "./error/js_error" }
-serde_v8 = { version = "0.228.0", path = "./serde_v8" }
-=======
 deno_core = { version = "0.322.0", path = "./core" }
 deno_ops = { version = "0.198.0", path = "./ops" }
 serde_v8 = { version = "0.231.0", path = "./serde_v8" }
->>>>>>> 14c6c2ec
 deno_core_testing = { path = "./testing" }
 
 v8 = { version = "130.0.1", default-features = false }
 deno_ast = { version = "=0.40.0", features = ["transpiling"] }
 deno_unsync = "0.4.1"
 deno_core_icudata = "0.74.0"
-deno_error = { version = "0.4.0", features = ["serde_json", "serde", "url", "tokio"] }
+deno_error = { version = "0.5.1", features = ["serde_json", "serde", "url", "tokio"] }
 
 anyhow = "1"
 bencher = "0.1"
