# Copyright 2018-2023 the Deno authors. All rights reserved. MIT license.

[workspace]
resolver = "2"
members = [
  "core",
  "ops",
  "ops/compile_test_runner",
  "serde_v8",
]

[workspace.package]
authors = ["the Deno authors"]
edition = "2021"
license = "MIT"
repository = "https://github.com/denoland/deno_core"

[workspace.dependencies]
<<<<<<< HEAD
# Local dependencies
deno_core = { version = "0.208.0", path = "./core" }
deno_ops = { version = "0.86.0", path = "./ops" }
serde_v8 = { version = "0.119.0", path = "./serde_v8" }
=======
v8 = { version = "0.75.1", default-features = false }
deno_ast = { version = "0.27.0", features = ["transpiling"] }

deno_core = { version = "0.209.0", path = "./core" }
deno_ops = { version = "0.87.0", path = "./ops" }
serde_v8 = { version = "0.120.0", path = "./serde_v8" }
>>>>>>> d90e42e4

v8 = { version = "0.75.1", default-features = false }
deno_ast = { version = "0.29.1", features = ["transpiling"] }
deno_unsync = "0.1"

anyhow = "1"
bencher = "0.1"
bytes = "1.4.0"
cooked-waker = "5"
derive_more = "0.99.17"
futures = "0.3.21"
hex = "0.4"
indexmap = "2"
libc = "0.2.126"
log = "0.4.17"
num-bigint = { version = "0.4", features = ["rand"] }
once_cell = "1.17.1"
parking_lot = "0.12.0"
pin-project = "1"
pretty_assertions = "1.3.0"
rand = "0.8.5"
regex = "1"
lazy-regex = "3"
prettyplease = "0.2.15"
serde = { version = "1", features = ["derive"] }
serde_bytes = "0.11"
serde_json = "1"
sha2 = { version = "0.10.6", features = ["oid"] }
smallvec = "1.8"
sourcemap = "7"
strum = { version = "0.25.0", features = ["derive"] }
strum_macros = "0.25.0"
tempfile = "3"
testing_macros = "0.2.11"
thiserror = "1"
tokio = { version = "1", features = ["full"] }
tokio-metrics = { version = "0.3.0", features = ["rt"] }
tokio-rustls = "0.24.0"
tokio-util = "0.7.4"
url = { version = "2", features = ["serde", "expose_internals"] }

# macros
proc-macro2 = "1"
quote = "1"
syn = { version = "2", features = ["full", "extra-traits"] }
# Temporary fork while we wait for a more modern version to be published
deno-proc-macro-rules = "0.3.2"
pmutil = "0.6.1"
proc-macro-crate = "1.1.3"

# NB: the `bench` and `release` profiles must remain EXACTLY the same.
[profile.release]
codegen-units = 1
incremental = true
lto = true
opt-level = 'z' # Optimize for size

# Build release with debug symbols: cargo build --profile=release-with-debug
[profile.release-with-debug]
inherits = "release"
debug = true

# NB: the `bench` and `release` profiles must remain EXACTLY the same.
[profile.bench]
codegen-units = 1
incremental = true
lto = true
opt-level = 'z' # Optimize for size<|MERGE_RESOLUTION|>--- conflicted
+++ resolved
@@ -16,19 +16,10 @@
 repository = "https://github.com/denoland/deno_core"
 
 [workspace.dependencies]
-<<<<<<< HEAD
 # Local dependencies
-deno_core = { version = "0.208.0", path = "./core" }
-deno_ops = { version = "0.86.0", path = "./ops" }
-serde_v8 = { version = "0.119.0", path = "./serde_v8" }
-=======
-v8 = { version = "0.75.1", default-features = false }
-deno_ast = { version = "0.27.0", features = ["transpiling"] }
-
 deno_core = { version = "0.209.0", path = "./core" }
 deno_ops = { version = "0.87.0", path = "./ops" }
 serde_v8 = { version = "0.120.0", path = "./serde_v8" }
->>>>>>> d90e42e4
 
 v8 = { version = "0.75.1", default-features = false }
 deno_ast = { version = "0.29.1", features = ["transpiling"] }
