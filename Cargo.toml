--- conflicted
+++ resolved
@@ -27,13 +27,8 @@
 deno_error = { version = "0.7.0", features = ["serde_json", "serde", "url", "tokio"] }
 deno_ops = { version = "0.244.0", path = "./ops" }
 deno_unsync = "0.4.2"
-<<<<<<< HEAD
-serde_v8 = { version = "0.275.0", path = "./serde_v8" }
+serde_v8 = { version = "0.277.0", path = "./serde_v8" }
 v8 = { version = "142.1.0", default-features = false }
-=======
-serde_v8 = { version = "0.277.0", path = "./serde_v8" }
-v8 = { version = "142.0.0", default-features = false }
->>>>>>> aa15f5ac
 
 anyhow = "1"
 bencher = "0.1"
