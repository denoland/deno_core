--- conflicted
+++ resolved
@@ -27,11 +27,7 @@
 deno_error = { version = "0.7.0", features = ["serde_json", "serde", "url", "tokio"] }
 deno_ops = { version = "0.235.0", path = "./ops" }
 deno_unsync = "0.4.2"
-<<<<<<< HEAD
-serde_v8 = { version = "0.267.0", path = "./serde_v8" }
-=======
 serde_v8 = { version = "0.268.0", path = "./serde_v8" }
->>>>>>> 2ef4d68e
 v8 = { version = "140.1.1", default-features = false }
 
 anyhow = "1"
