--- conflicted
+++ resolved
@@ -21,16 +21,10 @@
 
 [workspace.dependencies]
 # Local dependencies
-<<<<<<< HEAD
-deno_core = { version = "0.314.2", path = "./core" }
-deno_ops = { version = "0.190.1", path = "./ops" }
-deno_js_error = { version = "0.1.0", path = "./js_error" }
-serde_v8 = { version = "0.223.1", path = "./serde_v8" }
-=======
 deno_core = { version = "0.319.0", path = "./core" }
 deno_ops = { version = "0.195.0", path = "./ops" }
+deno_js_error = { version = "0.1.0", path = "./js_error" }
 serde_v8 = { version = "0.228.0", path = "./serde_v8" }
->>>>>>> 92969d61
 deno_core_testing = { path = "./testing" }
 
 v8 = { version = "130.0.1", default-features = false }
