// Copyright 2018-2024 the Deno authors. All rights reserved. MIT license.

use crate::JsRuntime;
use std::any::TypeId;
pub use v8::cppgc::GarbageCollected;

const CPPGC_TAG: u16 = 1;

#[repr(C)]
struct CppGcObject<T: GarbageCollected> {
  tag: TypeId,
  member: T,
}

impl<T: GarbageCollected> v8::cppgc::GarbageCollected for CppGcObject<T> {
  fn trace(&self, visitor: &v8::cppgc::Visitor) {
    self.member.trace(visitor);
  }
}

pub(crate) fn cppgc_template_constructor(
  _scope: &mut v8::HandleScope,
  _args: v8::FunctionCallbackArguments,
  _rv: v8::ReturnValue,
) {
}

pub(crate) fn make_cppgc_template<'s>(
  scope: &mut v8::HandleScope<'s, ()>,
) -> v8::Local<'s, v8::FunctionTemplate> {
  v8::FunctionTemplate::new(scope, cppgc_template_constructor)
}

pub fn make_cppgc_object<'a, T: GarbageCollected + 'static>(
  scope: &mut v8::HandleScope<'a>,
  t: T,
) -> v8::Local<'a, v8::Object> {
  let state = JsRuntime::state_from(scope);
  let opstate = state.op_state.borrow();

  // To initialize object wraps correctly, we store the function
  // template in OpState with `T`'s TypeId as the key when binding
  // because it'll be pretty annoying to propogate `T` generic everywhere.
  //
  // Here we try to retrive a function template for `T`, falling back to
  // the default cppgc template.
  let id = TypeId::of::<T>();
  let obj = if let Some(templ) =
    opstate.try_borrow_untyped::<v8::Global<v8::FunctionTemplate>>(id)
  {
    let templ = v8::Local::new(scope, templ);
    let inst = templ.instance_template(scope);
    inst.new_instance(scope).unwrap()
  } else {
    let templ =
      v8::Local::new(scope, state.cppgc_template.borrow().as_ref().unwrap());
    let func = templ.get_function(scope).unwrap();
    func.new_instance(scope, &[]).unwrap()
  };

  wrap_object(scope, obj, t)
}

// Wrap an API object (eg: `args.This()`)
pub fn wrap_object<'a, T: GarbageCollected + 'static>(
  isolate: &mut v8::Isolate,
  obj: v8::Local<'a, v8::Object>,
  t: T,
) -> v8::Local<'a, v8::Object> {
  let heap = isolate.get_cpp_heap().unwrap();

  let member = unsafe {
    v8::cppgc::make_garbage_collected(
      heap,
      CppGcObject {
        tag: TypeId::of::<T>(),
        member: t,
      },
    )
  };

  unsafe {
    v8::Object::wrap::<CPPGC_TAG, CppGcObject<T>>(isolate, obj, &member);
  }
  obj
}

#[doc(hidden)]
pub struct Ptr<T: GarbageCollected> {
  inner: v8::cppgc::Ptr<CppGcObject<T>>,
  root: Option<v8::cppgc::Persistent<CppGcObject<T>>>,
}

#[doc(hidden)]
impl<T: GarbageCollected> Ptr<T> {
  /// If this pointer is used in an async function, it could leave the stack,
  /// so this method can be called to root it in the GC and keep the reference
  /// valid.
  pub fn root(&mut self) {
    if self.root.is_none() {
      self.root = Some(v8::cppgc::Persistent::new(&self.inner));
    }
  }
}

impl<T: GarbageCollected> std::ops::Deref for Ptr<T> {
  type Target = T;
  fn deref(&self) -> &T {
    &self.inner.member
  }
}

#[doc(hidden)]
#[allow(clippy::needless_lifetimes)]
pub fn try_unwrap_cppgc_object<'sc, T: GarbageCollected + 'static>(
  isolate: &mut v8::Isolate,
  val: v8::Local<'sc, v8::Value>,
) -> Option<Ptr<T>> {
  let Ok(obj): Result<v8::Local<v8::Object>, _> = val.try_into() else {
    return None;
  };
  if !obj.is_api_wrapper() {
    return None;
  }
<<<<<<< HEAD
  let ptr =
    unsafe { v8::Object::unwrap::<CPPGC_TAG, CppGcObject<T>>(isolate, obj) };

  let Some(obj) = ptr.borrow() else {
    return v8::cppgc::Member::empty();
  };
=======

  let obj =
    unsafe { v8::Object::unwrap::<CPPGC_TAG, CppGcObject<T>>(scope, obj) }?;

>>>>>>> 0a28b7a2
  if obj.tag != TypeId::of::<T>() {
    return None;
  }
<<<<<<< HEAD
  let mut h = v8::cppgc::Member::empty();
  h.set(&obj.member);
  h
=======

  Some(Ptr {
    inner: obj,
    root: None,
  })
>>>>>>> 0a28b7a2
}<|MERGE_RESOLUTION|>--- conflicted
+++ resolved
@@ -122,31 +122,16 @@
   if !obj.is_api_wrapper() {
     return None;
   }
-<<<<<<< HEAD
-  let ptr =
-    unsafe { v8::Object::unwrap::<CPPGC_TAG, CppGcObject<T>>(isolate, obj) };
-
-  let Some(obj) = ptr.borrow() else {
-    return v8::cppgc::Member::empty();
-  };
-=======
 
   let obj =
-    unsafe { v8::Object::unwrap::<CPPGC_TAG, CppGcObject<T>>(scope, obj) }?;
+    unsafe { v8::Object::unwrap::<CPPGC_TAG, CppGcObject<T>>(isolate, obj) }?;
 
->>>>>>> 0a28b7a2
   if obj.tag != TypeId::of::<T>() {
     return None;
   }
-<<<<<<< HEAD
-  let mut h = v8::cppgc::Member::empty();
-  h.set(&obj.member);
-  h
-=======
 
   Some(Ptr {
     inner: obj,
     root: None,
   })
->>>>>>> 0a28b7a2
 }