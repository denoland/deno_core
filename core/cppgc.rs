--- conflicted
+++ resolved
@@ -215,12 +215,6 @@
       .clone()
   }
 
-<<<<<<< HEAD
-  pub fn value(&self, scope: &mut v8::HandleScope) -> Option<Ptr<T>> {
-    let global = self.cell.get()?.clone();
-    let local = v8::Local::new(scope, global).into();
-    try_unwrap_cppgc_object(scope, local)
-=======
   pub fn set(
     &self,
     scope: &mut v8::HandleScope,
@@ -234,6 +228,5 @@
     let obj = self.cell.get()?;
     let val = v8::Local::new(scope, obj);
     try_unwrap_cppgc_object(scope, val.cast())
->>>>>>> 59195b94
   }
 }