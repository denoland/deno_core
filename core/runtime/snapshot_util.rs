// Copyright 2018-2023 the Deno authors. All rights reserved. MIT license.

use std::collections::HashMap;
use std::path::Path;
use std::path::PathBuf;
use std::time::Instant;

<<<<<<< HEAD
use anyhow::bail;
use serde::Deserialize;
use serde::Serialize;

=======
use serde::Deserialize;
use serde::Serialize;

use crate::modules::ModuleMapSnapshotData;
>>>>>>> 83906063
use crate::Extension;
use crate::JsRuntimeForSnapshot;
use crate::RuntimeOptions;
use crate::Snapshot;

pub type CompressionCb = dyn Fn(&mut Vec<u8>, &[u8]);
pub type WithRuntimeCb = dyn Fn(&mut JsRuntimeForSnapshot);

pub type SnapshotDataId = u32;

#[derive(Default)]
pub struct SnapshotLoadDataStore {
  data: Vec<Option<v8::Global<v8::Data>>>,
}

impl SnapshotLoadDataStore {
  pub fn get<'s, T>(
    &mut self,
    scope: &mut v8::HandleScope<'s>,
    id: SnapshotDataId,
  ) -> v8::Global<T>
  where
    v8::Local<'s, T>: TryFrom<v8::Local<'s, v8::Data>>,
  {
    let Some(data) = self.data.get_mut(id as usize) else {
      panic!(
        "Attempted to read snapshot data out of range: {id} (of {})",
        self.data.len()
      );
    };
    let Some(data) = data.take() else {
      panic!("Attempted to read the snapshot data at index {id} twice");
    };
    let local = v8::Local::new(scope, data);
    let local = v8::Local::<T>::try_from(local).unwrap_or_else(|_| {
      panic!(
        "Invalid data type at index {id}, expected '{}'",
        std::any::type_name::<T>()
      )
    });
    v8::Global::new(scope, local)
  }
}

#[derive(Default)]
pub struct SnapshotStoreDataStore {
  data: Vec<v8::Global<v8::Data>>,
}

impl SnapshotStoreDataStore {
  pub fn register<T>(&mut self, global: v8::Global<T>) -> SnapshotDataId
  where
    for<'s> v8::Local<'s, v8::Data>: From<v8::Local<'s, T>>,
  {
    let id = self.data.len();
    // TODO(mmastrac): v8::Global needs From/Into
    // SAFETY: Because we've tested that Local<Data>: From<Local<T>>, we can assume this is safe.
    unsafe {
      self.data.push(std::mem::transmute(global));
    }
    id as _
  }
}

pub struct CreateSnapshotOptions {
  pub cargo_manifest_dir: &'static str,
  pub snapshot_path: PathBuf,
  pub startup_snapshot: Option<Snapshot>,
  pub skip_op_registration: bool,
  pub extensions: Vec<Extension>,
  pub compression_cb: Option<Box<CompressionCb>>,
  pub with_runtime_cb: Option<Box<WithRuntimeCb>>,
}

pub struct CreateSnapshotOutput {
  /// Any files marked as LoadedFromFsDuringSnapshot are collected here and should be
  /// printed as 'cargo:rerun-if-changed' lines from your build script.
  pub files_loaded_during_snapshot: Vec<PathBuf>,
}

#[must_use = "The files listed by create_snapshot should be printed as 'cargo:rerun-if-changed' lines"]
pub fn create_snapshot(
  create_snapshot_options: CreateSnapshotOptions,
  warmup_script: Option<&'static str>,
) -> CreateSnapshotOutput {
  let mut mark = Instant::now();

  // Get the extensions for a second pass if we want to warm up the snapshot.
  let warmup_exts = warmup_script.map(|_| {
    create_snapshot_options
      .extensions
      .iter()
      .map(|e| e.for_warmup())
      .collect::<Vec<_>>()
  });

  let mut js_runtime = JsRuntimeForSnapshot::new(RuntimeOptions {
    startup_snapshot: create_snapshot_options.startup_snapshot,
    extensions: create_snapshot_options.extensions,
    skip_op_registration: create_snapshot_options.skip_op_registration,
    ..Default::default()
  });
  println!(
    "JsRuntime for snapshot prepared, took {:#?} ({})",
    Instant::now().saturating_duration_since(mark),
    create_snapshot_options.snapshot_path.display()
  );
  mark = Instant::now();

  let files_loaded_during_snapshot = js_runtime
    .files_loaded_from_fs_during_snapshot()
    .iter()
    .map(PathBuf::from)
    .collect::<Vec<_>>();

  if let Some(with_runtime_cb) = create_snapshot_options.with_runtime_cb {
    with_runtime_cb(&mut js_runtime);
  }

  let mut snapshot = js_runtime.snapshot();
  if let Some(warmup_script) = warmup_script {
    let warmup_exts = warmup_exts.unwrap();

    // Warm up the snapshot bootstrap.
    //
    // - Create a new isolate with cold snapshot blob.
    // - Run warmup script in new context.
    // - Serialize the new context into a new snapshot blob.
    let mut js_runtime = JsRuntimeForSnapshot::new(RuntimeOptions {
      startup_snapshot: Some(Snapshot::JustCreated(snapshot)),
      extensions: warmup_exts,
      skip_op_registration: true,
      ..Default::default()
    });
    js_runtime
      .execute_script_static("warmup", warmup_script)
      .unwrap();

    snapshot = js_runtime.snapshot();
  }

  let snapshot_slice: &[u8] = &snapshot;

  println!(
    "Snapshot size: {}, took {:#?} ({})",
    snapshot_slice.len(),
    Instant::now().saturating_duration_since(mark),
    create_snapshot_options.snapshot_path.display()
  );
  mark = Instant::now();

  let maybe_compressed_snapshot: Box<dyn AsRef<[u8]>> =
    if let Some(compression_cb) = create_snapshot_options.compression_cb {
      let mut vec = vec![];

      vec.extend_from_slice(
        &u32::try_from(snapshot.len())
          .expect("snapshot larger than 4gb")
          .to_le_bytes(),
      );

      (compression_cb)(&mut vec, snapshot_slice);

      println!(
        "Snapshot compressed size: {}, took {:#?} ({})",
        vec.len(),
        Instant::now().saturating_duration_since(mark),
        create_snapshot_options.snapshot_path.display()
      );
      mark = std::time::Instant::now();

      Box::new(vec)
    } else {
      Box::new(snapshot_slice)
    };

  std::fs::write(
    &create_snapshot_options.snapshot_path,
    &*maybe_compressed_snapshot,
  )
  .unwrap();
  println!(
    "Snapshot written, took: {:#?} ({})",
    Instant::now().saturating_duration_since(mark),
    create_snapshot_options.snapshot_path.display(),
  );
  CreateSnapshotOutput {
    files_loaded_during_snapshot,
  }
}

pub type FilterFn = Box<dyn Fn(&PathBuf) -> bool>;

pub fn get_js_files(
  cargo_manifest_dir: &'static str,
  directory: &str,
  filter: Option<FilterFn>,
) -> Vec<PathBuf> {
  let manifest_dir = Path::new(cargo_manifest_dir);
  let mut js_files = std::fs::read_dir(directory)
    .unwrap()
    .map(|dir_entry| {
      let file = dir_entry.unwrap();
      manifest_dir.join(file.path())
    })
    .filter(|path| {
      path.extension().unwrap_or_default() == "js"
        && filter.as_ref().map(|filter| filter(path)).unwrap_or(true)
    })
    .collect::<Vec<PathBuf>>();
  js_files.sort();
  js_files
}

fn data_error_to_panic(err: v8::DataError) -> ! {
  match err {
    v8::DataError::BadType { actual, expected } => {
      panic!(
        "Invalid type for snapshot data: expected {expected}, got {actual}"
      );
    }
    v8::DataError::NoData { expected } => {
      panic!("No data for snapshot data: expected {expected}");
    }
  }
}

pub(crate) struct SnapshottedData {
  pub module_map_data: ModuleMapSnapshotData,
  pub js_handled_promise_rejection_cb: Option<v8::Global<v8::Function>>,
<<<<<<< HEAD
  pub extension_metadata: Vec<ExtensionSnapshotMetadata>,
}

static MODULE_MAP_CONTEXT_DATA_INDEX: usize = 0;
static JS_HANDLED_PROMISE_REJECTION_CB_DATA_INDEX: usize = 1;
// NOTE(bartlomieju): this is only used in debug builds
static EXTENSION_METADATA_INDEX: usize = 2;
=======
  pub ext_source_maps: HashMap<String, Vec<u8>>,
}

#[derive(Serialize, Deserialize)]
struct RawSnapshottedData {
  data_count: u32,
  module_map_data: ModuleMapSnapshotData,
  js_handled_promise_rejection_cb: Option<SnapshotDataId>,
  ext_source_maps: HashMap<String, Vec<u8>>,
}

static RAW_SNAPSHOTTED_DATA_INDEX: usize = 0;
>>>>>>> 83906063

pub(crate) fn get_snapshotted_data(
  scope: &mut v8::HandleScope<()>,
  context: v8::Local<v8::Context>,
) -> (SnapshottedData, SnapshotLoadDataStore) {
  let scope = &mut v8::ContextScope::new(scope, context);

  let result = scope.get_context_data_from_snapshot_once::<v8::ArrayBuffer>(
    RAW_SNAPSHOTTED_DATA_INDEX,
  );
  let val = match result {
    Ok(v) => v,
    Err(err) => data_error_to_panic(err),
  };

  let slice = val.data().unwrap().as_ptr();
  let len = val.byte_length();
  let slice = unsafe {
    std::ptr::slice_from_raw_parts_mut(slice as *mut u8, len)
      .as_mut()
      .unwrap()
  };

<<<<<<< HEAD
  let js_handled_promise_rejection_cb = match scope
    .get_context_data_from_snapshot_once::<v8::Value>(
      JS_HANDLED_PROMISE_REJECTION_CB_DATA_INDEX,
    ) {
    Ok(val) => {
      if val.is_undefined() {
        None
      } else {
        let fn_: v8::Local<v8::Function> = val.try_into().unwrap();
        Some(v8::Global::new(&mut scope, fn_))
      }
    }
    Err(err) => data_error_to_panic(err),
  };

  let extension_metadata = match scope
    .get_context_data_from_snapshot_once::<v8::Value>(EXTENSION_METADATA_INDEX)
  {
    Ok(val) => {
      #[cfg(debug_assertions)]
      {
        let v8_str: v8::Local<v8::String> = val.try_into().unwrap();
        let rust_str = v8_str.to_rust_string_lossy(&mut scope);
        parse_extension_and_ops_data(rust_str).unwrap()
      }

      #[cfg(not(debug_assertions))]
      {
        ExtensionSnapshotMetadata::default()
      }
    }
    Err(err) => data_error_to_panic(err),
  };

  // Over allocate so executing a few scripts doesn't have to resize this vec.
  let mut module_handles = Vec::with_capacity(next_module_id as usize + 16);
  for i in 3..=next_module_id + 1 {
    match scope.get_context_data_from_snapshot_once::<v8::Module>(i as usize) {
      Ok(val) => {
        let module_global = v8::Global::new(&mut scope, val);
        module_handles.push(module_global);
      }
      Err(err) => data_error_to_panic(err),
    }
  }

  SnapshottedData {
    module_map_data: v8::Global::new(&mut scope, val),
    module_handles,
    js_handled_promise_rejection_cb,
    extension_metadata,
  }
=======
  #[cfg(all(
    feature = "snapshot_data_json",
    not(feature = "snapshot_data_bincode")
  ))]
  let raw_data: RawSnapshottedData = serde_json::from_slice(slice).unwrap();
  #[cfg(feature = "snapshot_data_bincode")]
  let raw_data: RawSnapshottedData =
    bincode::deserialize(slice).expect("Failed to deserialize snapshot data");

  let mut data = SnapshotLoadDataStore::default();
  for i in 0..raw_data.data_count {
    let item = scope
      .get_context_data_from_snapshot_once::<v8::Data>(i as usize + 1)
      .unwrap();
    let item = v8::Global::new(scope, item);
    data.data.push(Some(item));
  }

  (
    SnapshottedData {
      module_map_data: raw_data.module_map_data,
      js_handled_promise_rejection_cb: raw_data
        .js_handled_promise_rejection_cb
        .map(|x| data.get(scope, x)),
      ext_source_maps: raw_data.ext_source_maps,
    },
    data,
  )
>>>>>>> 83906063
}

pub(crate) fn set_snapshotted_data(
  scope: &mut v8::HandleScope,
  context: v8::Global<v8::Context>,
  snapshotted_data: SnapshottedData,
  mut data_store: SnapshotStoreDataStore,
) {
  let local_context = v8::Local::new(scope, context);

<<<<<<< HEAD
  #[cfg(debug_assertions)]
  let extension_metadata_val: v8::Local<v8::Data> = {
    let rust_str =
      extension_and_ops_data_for_snapshot(&snapshotted_data.extension_metadata);
    v8::String::new(scope, &rust_str).unwrap().into()
  };

  #[cfg(not(debug_assertions))]
  let extension_metadata_val: v8::Local<v8::Data> = v8::undefined(scope).into();

  let offset =
    scope.add_context_data(local_context, extension_metadata_val.into());
  assert_eq!(offset, EXTENSION_METADATA_INDEX);

  for (index, handle) in snapshotted_data.module_handles.into_iter().enumerate()
  {
    let module_handle = v8::Local::new(scope, handle);
    let offset = scope.add_context_data(local_context, module_handle);
    assert_eq!(offset, index + 3);
=======
  let js_handled_promise_rejection_cb = snapshotted_data
    .js_handled_promise_rejection_cb
    .map(|v| data_store.register(v));
  let raw_snapshot_data = RawSnapshottedData {
    data_count: data_store.data.len() as _,
    module_map_data: snapshotted_data.module_map_data,
    js_handled_promise_rejection_cb,
    ext_source_maps: snapshotted_data.ext_source_maps,
  };

  #[cfg(all(
    feature = "snapshot_data_json",
    not(feature = "snapshot_data_bincode")
  ))]
  let local_data = serde_json::to_vec(&raw_snapshot_data).unwrap();
  #[cfg(feature = "snapshot_data_bincode")]
  let local_data = bincode::serialize(&raw_snapshot_data).unwrap();

  let backing_store = v8::ArrayBuffer::new_backing_store_from_vec(local_data);
  let data =
    v8::ArrayBuffer::with_backing_store(scope, &backing_store.make_shared());
  let offset = scope.add_context_data(local_context, data);
  assert_eq!(offset, RAW_SNAPSHOTTED_DATA_INDEX);

  for data in data_store.data.drain(..) {
    let data = v8::Local::new(scope, data);
    scope.add_context_data(local_context, data);
>>>>>>> 83906063
  }
}

/// Returns an isolate set up for snapshotting.
pub(crate) fn create_snapshot_creator(
  external_refs: &'static v8::ExternalReferences,
  maybe_startup_snapshot: Option<Snapshot>,
) -> v8::OwnedIsolate {
  if let Some(snapshot) = maybe_startup_snapshot {
    match snapshot {
      Snapshot::Static(data) => {
        v8::Isolate::snapshot_creator_from_existing_snapshot(
          data,
          Some(external_refs),
        )
      }
      Snapshot::JustCreated(data) => {
        v8::Isolate::snapshot_creator_from_existing_snapshot(
          data,
          Some(external_refs),
        )
      }
      Snapshot::Boxed(data) => {
        v8::Isolate::snapshot_creator_from_existing_snapshot(
          data,
          Some(external_refs),
        )
      }
    }
  } else {
    v8::Isolate::snapshot_creator(Some(external_refs))
  }
}

#[derive(Debug, Default, PartialEq, Serialize, Deserialize)]
pub struct ExtensionSnapshotMetadata {
  ext_name: String,
  op_names: Vec<String>,
  external_ref_count: usize,
}
type SnapshotMetadata = Vec<ExtensionSnapshotMetadata>;

fn extension_and_ops_data_for_snapshot(data: &SnapshotMetadata) -> String {
  serde_json::to_string(data).unwrap()
}

fn parse_extension_and_ops_data(
  input: String,
) -> Result<SnapshotMetadata, anyhow::Error> {
  Ok(serde_json::from_str(&input)?)
}

macro_rules! svec {
  ($($x:expr),* $(,)?) => (vec![$($x.to_string()),*]);
}

#[test]
fn extension_and_ops_data_for_snapshot_test() {
  let expected = r#"[{"ext_name":"deno_core","op_names":["op_name1","op_name2","op_name3"],"external_ref_count":0},{"ext_name":"ext1","op_names":["op_ext1_1","op_ext1_2","op_ext1_3"],"external_ref_count":0},{"ext_name":"ext2","op_names":["op_ext2_1","op_ext2_2"],"external_ref_count":0},{"ext_name":"ext3","op_names":["op_ext3_1"],"external_ref_count":5},{"ext_name":"ext4","op_names":["op_ext4_1","op_ext4_2","op_ext4_3","op_ext4_4","op_ext4_5"],"external_ref_count":0},{"ext_name":"ext5","op_names":[],"external_ref_count":0}]"#;

  let data = vec![
    ExtensionSnapshotMetadata {
      ext_name: "deno_core".to_string(),
      op_names: svec!["op_name1", "op_name2", "op_name3"],
      external_ref_count: 0,
    },
    ExtensionSnapshotMetadata {
      ext_name: "ext1".to_string(),
      op_names: svec!["op_ext1_1", "op_ext1_2", "op_ext1_3"],
      external_ref_count: 0,
    },
    ExtensionSnapshotMetadata {
      ext_name: "ext2".to_string(),
      op_names: svec!["op_ext2_1", "op_ext2_2"],
      external_ref_count: 0,
    },
    ExtensionSnapshotMetadata {
      ext_name: "ext3".to_string(),
      op_names: svec!["op_ext3_1"],
      external_ref_count: 5,
    },
    ExtensionSnapshotMetadata {
      ext_name: "ext4".to_string(),
      op_names: svec![
        "op_ext4_1",
        "op_ext4_2",
        "op_ext4_3",
        "op_ext4_4",
        "op_ext4_5",
      ],
      external_ref_count: 0,
    },
    ExtensionSnapshotMetadata {
      ext_name: "ext5".to_string(),
      op_names: vec![],
      external_ref_count: 0,
    },
  ];

  let actual = extension_and_ops_data_for_snapshot(&data);
  pretty_assertions::assert_eq!(actual, expected);

  let parsed = parse_extension_and_ops_data(actual).unwrap();
  assert_eq!(parsed, data);
}<|MERGE_RESOLUTION|>--- conflicted
+++ resolved
@@ -5,17 +5,11 @@
 use std::path::PathBuf;
 use std::time::Instant;
 
-<<<<<<< HEAD
 use anyhow::bail;
 use serde::Deserialize;
 use serde::Serialize;
 
-=======
-use serde::Deserialize;
-use serde::Serialize;
-
 use crate::modules::ModuleMapSnapshotData;
->>>>>>> 83906063
 use crate::Extension;
 use crate::JsRuntimeForSnapshot;
 use crate::RuntimeOptions;
@@ -246,16 +240,8 @@
 pub(crate) struct SnapshottedData {
   pub module_map_data: ModuleMapSnapshotData,
   pub js_handled_promise_rejection_cb: Option<v8::Global<v8::Function>>,
-<<<<<<< HEAD
-  pub extension_metadata: Vec<ExtensionSnapshotMetadata>,
-}
-
-static MODULE_MAP_CONTEXT_DATA_INDEX: usize = 0;
-static JS_HANDLED_PROMISE_REJECTION_CB_DATA_INDEX: usize = 1;
-// NOTE(bartlomieju): this is only used in debug builds
-static EXTENSION_METADATA_INDEX: usize = 2;
-=======
   pub ext_source_maps: HashMap<String, Vec<u8>>,
+  // pub extension_metadata: Vec<ExtensionSnapshotMetadata>,
 }
 
 #[derive(Serialize, Deserialize)]
@@ -267,7 +253,6 @@
 }
 
 static RAW_SNAPSHOTTED_DATA_INDEX: usize = 0;
->>>>>>> 83906063
 
 pub(crate) fn get_snapshotted_data(
   scope: &mut v8::HandleScope<()>,
@@ -291,60 +276,6 @@
       .unwrap()
   };
 
-<<<<<<< HEAD
-  let js_handled_promise_rejection_cb = match scope
-    .get_context_data_from_snapshot_once::<v8::Value>(
-      JS_HANDLED_PROMISE_REJECTION_CB_DATA_INDEX,
-    ) {
-    Ok(val) => {
-      if val.is_undefined() {
-        None
-      } else {
-        let fn_: v8::Local<v8::Function> = val.try_into().unwrap();
-        Some(v8::Global::new(&mut scope, fn_))
-      }
-    }
-    Err(err) => data_error_to_panic(err),
-  };
-
-  let extension_metadata = match scope
-    .get_context_data_from_snapshot_once::<v8::Value>(EXTENSION_METADATA_INDEX)
-  {
-    Ok(val) => {
-      #[cfg(debug_assertions)]
-      {
-        let v8_str: v8::Local<v8::String> = val.try_into().unwrap();
-        let rust_str = v8_str.to_rust_string_lossy(&mut scope);
-        parse_extension_and_ops_data(rust_str).unwrap()
-      }
-
-      #[cfg(not(debug_assertions))]
-      {
-        ExtensionSnapshotMetadata::default()
-      }
-    }
-    Err(err) => data_error_to_panic(err),
-  };
-
-  // Over allocate so executing a few scripts doesn't have to resize this vec.
-  let mut module_handles = Vec::with_capacity(next_module_id as usize + 16);
-  for i in 3..=next_module_id + 1 {
-    match scope.get_context_data_from_snapshot_once::<v8::Module>(i as usize) {
-      Ok(val) => {
-        let module_global = v8::Global::new(&mut scope, val);
-        module_handles.push(module_global);
-      }
-      Err(err) => data_error_to_panic(err),
-    }
-  }
-
-  SnapshottedData {
-    module_map_data: v8::Global::new(&mut scope, val),
-    module_handles,
-    js_handled_promise_rejection_cb,
-    extension_metadata,
-  }
-=======
   #[cfg(all(
     feature = "snapshot_data_json",
     not(feature = "snapshot_data_bincode")
@@ -354,6 +285,25 @@
   let raw_data: RawSnapshottedData =
     bincode::deserialize(slice).expect("Failed to deserialize snapshot data");
 
+  // let extension_metadata = match scope
+  //   .get_context_data_from_snapshot_once::<v8::Value>(EXTENSION_METADATA_INDEX)
+  // {
+  //   Ok(val) => {
+  //     #[cfg(debug_assertions)]
+  //     {
+  //       let v8_str: v8::Local<v8::String> = val.try_into().unwrap();
+  //       let rust_str = v8_str.to_rust_string_lossy(&mut scope);
+  //       parse_extension_and_ops_data(rust_str).unwrap()
+  //     }
+
+  //     #[cfg(not(debug_assertions))]
+  //     {
+  //       ExtensionSnapshotMetadata::default()
+  //     }
+  //   }
+  //   Err(err) => data_error_to_panic(err),
+  // };
+
   let mut data = SnapshotLoadDataStore::default();
   for i in 0..raw_data.data_count {
     let item = scope
@@ -373,7 +323,6 @@
     },
     data,
   )
->>>>>>> 83906063
 }
 
 pub(crate) fn set_snapshotted_data(
@@ -384,27 +333,6 @@
 ) {
   let local_context = v8::Local::new(scope, context);
 
-<<<<<<< HEAD
-  #[cfg(debug_assertions)]
-  let extension_metadata_val: v8::Local<v8::Data> = {
-    let rust_str =
-      extension_and_ops_data_for_snapshot(&snapshotted_data.extension_metadata);
-    v8::String::new(scope, &rust_str).unwrap().into()
-  };
-
-  #[cfg(not(debug_assertions))]
-  let extension_metadata_val: v8::Local<v8::Data> = v8::undefined(scope).into();
-
-  let offset =
-    scope.add_context_data(local_context, extension_metadata_val.into());
-  assert_eq!(offset, EXTENSION_METADATA_INDEX);
-
-  for (index, handle) in snapshotted_data.module_handles.into_iter().enumerate()
-  {
-    let module_handle = v8::Local::new(scope, handle);
-    let offset = scope.add_context_data(local_context, module_handle);
-    assert_eq!(offset, index + 3);
-=======
   let js_handled_promise_rejection_cb = snapshotted_data
     .js_handled_promise_rejection_cb
     .map(|v| data_store.register(v));
@@ -432,7 +360,6 @@
   for data in data_store.data.drain(..) {
     let data = v8::Local::new(scope, data);
     scope.add_context_data(local_context, data);
->>>>>>> 83906063
   }
 }
 
