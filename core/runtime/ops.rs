--- conflicted
+++ resolved
@@ -518,16 +518,9 @@
 mod tests {
   use crate::convert::Number;
   use crate::convert::Smi;
-<<<<<<< HEAD
   use crate::error::CoreError;
   use crate::error::JsNativeError;
   use crate::error::OpError;
-=======
-  use crate::error::generic_error;
-  use crate::error::AnyError;
-  use crate::error::JsError;
-  use crate::error::StdAnyError;
->>>>>>> f217fe0a
   use crate::external;
   use crate::external::ExternalPointer;
   use crate::op2;
@@ -2451,7 +2444,7 @@
   }
 
   impl<'a> FromV8<'a> for Bool {
-    type Error = StdAnyError;
+    type Error = JsNativeError;
 
     fn from_v8(
       scope: &mut v8::HandleScope<'a>,
