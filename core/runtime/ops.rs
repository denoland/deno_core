// Copyright 2018-2023 the Deno authors. All rights reserved. MIT license.
use crate::ops::*;
use anyhow::Error;
use futures::future::Future;
use serde::Deserialize;
use serde_v8::from_v8;
use serde_v8::V8Sliceable;
use std::borrow::Cow;
use std::ffi::c_void;
use std::mem::MaybeUninit;
use std::option::Option;
use std::ptr::NonNull;
use v8::WriteOptions;

use super::op_driver::OpDriver;
use super::op_driver::OpScheduling;
use super::op_driver::V8RetValMapper;

/// The default string buffer size on the stack that prevents mallocs in some
/// string functions. Keep in mind that Windows only offers 1MB stacks by default,
/// so this is a limited resource!
pub const STRING_STACK_BUFFER_SIZE: usize = 1024 * 8;

fn op_scheduling(lazy: bool, deferred: bool) -> OpScheduling {
  if lazy {
    OpScheduling::Lazy
  } else if deferred {
    OpScheduling::Deferred
  } else {
    OpScheduling::Eager
  }
}

#[inline(always)]
pub fn map_async_op_infallible<R: 'static>(
  ctx: &OpCtx,
  lazy: bool,
  deferred: bool,
  promise_id: i32,
  op: impl Future<Output = R> + 'static,
  rv_map: V8RetValMapper<R>,
) -> Option<R> {
<<<<<<< HEAD
  let pending_ops = ctx.op_driver();
  pending_ops.submit_op_infallible_scheduling(
=======
  ctx.op_driver().submit_op_infallible_scheduling(
>>>>>>> 5534917a
    op_scheduling(lazy, deferred),
    ctx.id,
    promise_id,
    op,
    rv_map,
  )
}

#[inline(always)]
pub fn map_async_op_fallible<R: 'static, E: Into<Error> + 'static>(
  ctx: &OpCtx,
  lazy: bool,
  deferred: bool,
  promise_id: i32,
  op: impl Future<Output = Result<R, E>> + 'static,
  rv_map: V8RetValMapper<R>,
) -> Option<Result<R, E>> {
<<<<<<< HEAD
  let pending_ops = ctx.op_driver();
  pending_ops.submit_op_fallible_scheduling(
=======
  ctx.op_driver().submit_op_fallible_scheduling(
>>>>>>> 5534917a
    op_scheduling(lazy, deferred),
    ctx.id,
    promise_id,
    op,
    rv_map,
  )
}

macro_rules! try_number_some {
  ($n:ident $type:ident $is:ident) => {
    if $n.$is() {
      // SAFETY: v8 handles can be transmuted
      let n: &v8::$type = unsafe { std::mem::transmute($n) };
      return Some(n.value() as _);
    }
  };
}

macro_rules! try_bignum {
  ($n:ident $method:ident) => {
    if $n.is_big_int() {
      // SAFETY: v8 handles can be transmuted
      let $n: &v8::BigInt = unsafe { std::mem::transmute($n) };
      return Some($n.$method().0 as _);
    }
  };
}

pub fn opstate_borrow<T: 'static>(state: &OpState) -> &T {
  state.borrow()
}

pub fn opstate_borrow_mut<T: 'static>(state: &mut OpState) -> &mut T {
  state.borrow_mut()
}

pub fn to_u32_option(number: &v8::Value) -> Option<i32> {
  try_number_some!(number Integer is_uint32);
  try_number_some!(number Int32 is_int32);
  try_number_some!(number Number is_number);
  try_bignum!(number u64_value);
  None
}

pub fn to_i32_option(number: &v8::Value) -> Option<i32> {
  try_number_some!(number Uint32 is_uint32);
  try_number_some!(number Int32 is_int32);
  try_number_some!(number Number is_number);
  try_bignum!(number i64_value);
  None
}

pub fn to_u64_option(number: &v8::Value) -> Option<u64> {
  try_number_some!(number Integer is_uint32);
  try_number_some!(number Int32 is_int32);
  try_number_some!(number Number is_number);
  try_bignum!(number u64_value);
  None
}

pub fn to_i64_option(number: &v8::Value) -> Option<i64> {
  try_number_some!(number Integer is_uint32);
  try_number_some!(number Int32 is_int32);
  try_number_some!(number Number is_number);
  try_bignum!(number u64_value);
  None
}

pub fn to_f32_option(number: &v8::Value) -> Option<f32> {
  try_number_some!(number Number is_number);
  try_bignum!(number i64_value);
  None
}

pub fn to_f64_option(number: &v8::Value) -> Option<f64> {
  try_number_some!(number Number is_number);
  try_bignum!(number i64_value);
  None
}

pub fn to_external_option(external: &v8::Value) -> Option<*mut c_void> {
  if external.is_external() {
    // SAFETY: We know this is an external
    let external: &v8::External = unsafe { std::mem::transmute(external) };
    Some(external.value())
  } else if external.is_null() {
    Some(0 as _)
  } else {
    None
  }
}

/// Expands `inbuf` to `outbuf`, assuming that `outbuf` has at least 2x `input_length`.
#[inline(always)]
unsafe fn latin1_to_utf8(
  input_length: usize,
  inbuf: *const u8,
  outbuf: *mut u8,
) -> usize {
  let mut output = 0;
  let mut input = 0;
  while input < input_length {
    let char = *(inbuf.add(input));
    if char < 0x80 {
      *(outbuf.add(output)) = char;
      output += 1;
    } else {
      // Top two bits
      *(outbuf.add(output)) = (char >> 6) | 0b1100_0000;
      // Bottom six bits
      *(outbuf.add(output + 1)) = (char & 0b0011_1111) | 0b1000_0000;
      output += 2;
    }
    input += 1;
  }
  output
}

/// Converts a [`v8::fast_api::FastApiOneByteString`] to either an owned string, or a borrowed string, depending on whether it fits into the
/// provided buffer.
pub fn to_str_ptr<'a, const N: usize>(
  string: &'a mut v8::fast_api::FastApiOneByteString,
  buffer: &'a mut [MaybeUninit<u8>; N],
) -> Cow<'a, str> {
  let input_buf = string.as_bytes();

  // Per benchmarking results, it's faster to do this check than to copy latin-1 -> utf8
  if input_buf.is_ascii() {
    // SAFETY: We just checked that it was ASCII
    return Cow::Borrowed(unsafe { std::str::from_utf8_unchecked(input_buf) });
  }

  let input_len = input_buf.len();
  let output_len = buffer.len();

  // We know that this string is full of either one or two-byte UTF-8 chars, so if it's < 1/2 of N we
  // can skip the ASCII check and just start copying.
  if input_len < N / 2 {
    debug_assert!(output_len >= input_len * 2);
    let buffer = buffer.as_mut_ptr() as *mut u8;

    let written =
      // SAFETY: We checked that buffer is at least 2x the size of input_buf
      unsafe { latin1_to_utf8(input_buf.len(), input_buf.as_ptr(), buffer) };

    debug_assert!(written <= output_len);

    let slice = std::ptr::slice_from_raw_parts(buffer, written);
    // SAFETY: We know it's valid UTF-8, so make a string
    Cow::Borrowed(unsafe { std::str::from_utf8_unchecked(&*slice) })
  } else {
    // TODO(mmastrac): We could be smarter here about not allocating
    Cow::Owned(to_string_ptr(string))
  }
}

/// Converts a [`v8::fast_api::FastApiOneByteString`] to an owned string. May over-allocate to avoid
/// re-allocation.
pub fn to_string_ptr(string: &v8::fast_api::FastApiOneByteString) -> String {
  let input_buf = string.as_bytes();
  let capacity = input_buf.len() * 2;

  // SAFETY: We're allocating a buffer of 2x the input size, writing valid UTF-8, then turning that into a string
  unsafe {
    // Create an uninitialized buffer of `capacity` bytes. We need to be careful here to avoid
    // accidentally creating a slice of u8 which would be invalid.
    let layout = std::alloc::Layout::from_size_align(capacity, 1).unwrap();
    let out = std::alloc::alloc(layout);

    let written = latin1_to_utf8(input_buf.len(), input_buf.as_ptr(), out);

    debug_assert!(written <= capacity);
    // We know it's valid UTF-8, so make a string
    String::from_raw_parts(out, written, capacity)
  }
}

pub fn to_cow_byte_ptr(
  string: &v8::fast_api::FastApiOneByteString,
) -> Cow<[u8]> {
  string.as_bytes().into()
}

/// Converts a [`v8::Value`] to an owned string.
#[inline(always)]
pub fn to_string(scope: &mut v8::Isolate, string: &v8::Value) -> String {
  if !string.is_string() {
    return String::new();
  }

  let string: &v8::String = unsafe { std::mem::transmute(string) };
  string.to_rust_string_lossy(scope)
}

/// Converts a [`v8::String`] to either an owned string, or a borrowed string, depending on whether it fits into the
/// provided buffer.
#[inline(always)]
pub fn to_str<'a, const N: usize>(
  scope: &mut v8::Isolate,
  string: &v8::Value,
  buffer: &'a mut [MaybeUninit<u8>; N],
) -> Cow<'a, str> {
  if !string.is_string() {
    return Cow::Borrowed("");
  }

  // SAFETY: We checked is_string above
  let string: &v8::String = unsafe { std::mem::transmute(string) };

  string.to_rust_cow_lossy(scope, buffer)
}

#[inline(always)]
pub fn to_cow_one_byte(
  scope: &mut v8::Isolate,
  string: &v8::Value,
) -> Result<Cow<'static, [u8]>, &'static str> {
  if !string.is_string() {
    return Err("expected String");
  }

  // SAFETY: We checked is_string above
  let string: &v8::String = unsafe { std::mem::transmute(string) };

  let capacity = string.length();
  if capacity == 0 {
    return Ok(Cow::Borrowed(&[]));
  }

  if !string.is_onebyte() && !string.contains_only_onebyte() {
    return Err("expected one-byte String");
  }

  // Create an uninitialized buffer of `capacity` bytes. We need to be careful here to avoid
  // accidentally creating a slice of u8 which would be invalid.
  unsafe {
    let layout = std::alloc::Layout::from_size_align(capacity, 1).unwrap();
    let out = std::alloc::alloc(layout);

    // Write the buffer to a slice made from this uninitialized data
    {
      let buffer = std::slice::from_raw_parts_mut(out as _, capacity);
      string.write_one_byte_uninit(
        scope,
        buffer,
        0,
        WriteOptions::NO_NULL_TERMINATION,
      );
    }

    Ok(Vec::from_raw_parts(out, capacity, capacity).into())
  }
}

/// Converts from a raw [`v8::Value`] to the expected V8 data type.
#[inline(always)]
#[allow(clippy::result_unit_err)]
pub fn v8_try_convert<'a, T>(
  value: v8::Local<'a, v8::Value>,
) -> Result<v8::Local<'a, T>, ()>
where
  v8::Local<'a, T>: TryFrom<v8::Local<'a, v8::Value>>,
{
  v8::Local::<T>::try_from(value).map_err(drop)
}

/// Converts from a raw [`v8::Value`] to the expected V8 data type, wrapped in an [`Option`].
#[inline(always)]
#[allow(clippy::result_unit_err)]
pub fn v8_try_convert_option<'a, T>(
  value: v8::Local<'a, v8::Value>,
) -> Result<Option<v8::Local<'a, T>>, ()>
where
  v8::Local<'a, T>: TryFrom<v8::Local<'a, v8::Value>>,
{
  if value.is_null_or_undefined() {
    Ok(None)
  } else {
    Ok(Some(v8::Local::<T>::try_from(value).map_err(drop)?))
  }
}

pub fn serde_v8_to_rust<'a, T: Deserialize<'a>>(
  scope: &mut v8::HandleScope,
  input: v8::Local<v8::Value>,
) -> serde_v8::Result<T> {
  from_v8(scope, input)
}

/// Retrieve a [`serde_v8::V8Slice`] from a typed array in an [`v8::ArrayBufferView`].
pub fn to_v8_slice<'a, T>(
  input: v8::Local<'a, v8::Value>,
) -> Result<serde_v8::V8Slice<T>, &'static str>
where
  T: V8Sliceable,
  v8::Local<'a, T::V8>: TryFrom<v8::Local<'a, v8::Value>>,
  v8::Local<'a, v8::ArrayBufferView>: From<v8::Local<'a, T::V8>>,
{
  let (store, offset, length) =
    if let Ok(buf) = v8::Local::<T::V8>::try_from(input) {
      let buf: v8::Local<v8::ArrayBufferView> = buf.into();
      let Some(buffer) = buf.get_backing_store() else {
        return Err("buffer missing");
      };
      (buffer, buf.byte_offset(), buf.byte_length())
    } else {
      return Err("expected typed ArrayBufferView");
    };
  let slice =
    unsafe { serde_v8::V8Slice::from_parts(store, offset..(offset + length)) };
  Ok(slice)
}

/// Retrieve a [`serde_v8::V8Slice`] from a typed array in an [`v8::ArrayBufferView`].
pub fn to_v8_slice_detachable<'a, T>(
  scope: &mut v8::HandleScope,
  input: v8::Local<'a, v8::Value>,
) -> Result<serde_v8::V8Slice<T>, &'static str>
where
  T: V8Sliceable,
  v8::Local<'a, T::V8>: TryFrom<v8::Local<'a, v8::Value>>,
  v8::Local<'a, v8::ArrayBufferView>: From<v8::Local<'a, T::V8>>,
{
  let (store, offset, length) =
    if let Ok(buf) = v8::Local::<T::V8>::try_from(input) {
      let buf: v8::Local<v8::ArrayBufferView> = buf.into();
      let Some(buffer) = buf.buffer(scope) else {
        return Err("buffer missing");
      };
      let res = (
        buffer.get_backing_store(),
        buf.byte_offset(),
        buf.byte_length(),
      );
      if !buffer.is_detachable() {
        return Err("invalid type; expected: detachable");
      }
      buffer.detach(None);
      res
    } else {
      return Err("expected typed ArrayBufferView");
    };
  let slice =
    unsafe { serde_v8::V8Slice::from_parts(store, offset..(offset + length)) };
  Ok(slice)
}

/// Retrieve a byte slice from a [`v8::ArrayBuffer`], avoiding the intermediate [`v8::BackingStore`].
///
/// # Safety
///
/// Callers must ensure that the returned slice does not outlive the [`v8::BackingStore`] of the
/// [`v8::ArrayBuffer`].
pub unsafe fn to_slice_buffer(
  input: v8::Local<v8::Value>,
) -> Result<&mut [u8], &'static str> {
  let Ok(buf) = v8::Local::<v8::ArrayBuffer>::try_from(input) else {
    return Err("expected ArrayBuffer");
  };
  let len = buf.byte_length();
  let slice = if len > 0 {
    if let Some(ptr) = buf.data() {
      std::slice::from_raw_parts_mut(ptr.as_ptr() as _, len)
    } else {
      &mut []
    }
  } else {
    &mut []
  };
  Ok(slice)
}

/// Retrieve a byte slice from a [`v8::ArrayBuffer`], avoiding the intermediate [`v8::BackingStore`].
///
/// # Safety
///
/// Callers must ensure that the returned slice does not outlive the [`v8::BackingStore`] of the
/// [`v8::ArrayBuffer`].
pub unsafe fn to_slice_buffer_any(
  input: v8::Local<v8::Value>,
) -> Result<&mut [u8], &'static str> {
  let (data, len) = {
    if let Ok(buf) = v8::Local::<v8::ArrayBufferView>::try_from(input) {
      (NonNull::new(buf.data()), buf.byte_length())
    } else if let Ok(buf) = v8::Local::<v8::ArrayBuffer>::try_from(input) {
      (buf.data(), buf.byte_length())
    } else {
      return Err("expected ArrayBuffer or ArrayBufferView");
    }
  };
  let slice = if len > 0 {
    if let Some(ptr) = data {
      std::slice::from_raw_parts_mut(ptr.as_ptr() as _, len)
    } else {
      &mut []
    }
  } else {
    &mut []
  };
  Ok(slice)
}

/// Retrieve a [`serde_v8::V8Slice`] from a [`v8::ArrayBuffer`].
pub fn to_v8_slice_buffer(
  input: v8::Local<v8::Value>,
) -> Result<serde_v8::V8Slice<u8>, &'static str> {
  let Ok(buf) = v8::Local::<v8::ArrayBuffer>::try_from(input) else {
    return Err("expected ArrayBuffer");
  };
  let slice = unsafe {
    serde_v8::V8Slice::from_parts(buf.get_backing_store(), 0..buf.byte_length())
  };
  Ok(slice)
}

/// Retrieve a [`serde_v8::V8Slice`] from a [`v8::ArrayBuffer`].
pub fn to_v8_slice_buffer_detachable(
  input: v8::Local<v8::Value>,
) -> Result<serde_v8::V8Slice<u8>, &'static str> {
  let (store, length) =
    if let Ok(buf) = v8::Local::<v8::ArrayBuffer>::try_from(input) {
      let res = (buf.get_backing_store(), buf.byte_length());
      if !buf.is_detachable() {
        return Err("invalid type; expected: detachable");
      }
      buf.detach(None);
      res
    } else {
      return Err("expected ArrayBuffer");
    };
  let slice = unsafe { serde_v8::V8Slice::from_parts(store, 0..length) };
  Ok(slice)
}

/// Retrieve a [`serde_v8::V8Slice`] from a [`v8::ArrayBuffer`].
pub fn to_v8_slice_any(
  input: v8::Local<v8::Value>,
) -> Result<serde_v8::V8Slice<u8>, &'static str> {
  if let Ok(buf) = v8::Local::<v8::ArrayBufferView>::try_from(input) {
    let offset = buf.byte_offset();
    let len = buf.byte_length();
    let Some(buf) = buf.get_backing_store() else {
      return Err("buffer missing");
    };
    return Ok(unsafe {
      serde_v8::V8Slice::<u8>::from_parts(buf, offset..offset + len)
    });
  }
  if let Ok(buf) = to_v8_slice_buffer(input) {
    return Ok(buf);
  }
  Err("expected ArrayBuffer or ArrayBufferView")
}

#[cfg(all(test, not(miri)))]
mod tests {
  use crate::error::generic_error;
  use crate::error::AnyError;
  use crate::error::JsError;
  use crate::external;
  use crate::external::ExternalPointer;
  use crate::op2;
  use crate::runtime::JsRuntimeState;
  use crate::FastString;
  use crate::JsRuntime;
  use crate::OpState;
  use crate::RuntimeOptions;
  use anyhow::bail;
  use anyhow::Error;
  use bytes::BytesMut;
  use futures::Future;
  use serde::Deserialize;
  use serde::Serialize;
  use serde_v8::JsBuffer;
  use std::borrow::Cow;
  use std::cell::Cell;
  use std::cell::RefCell;
  use std::rc::Rc;
  use std::time::Duration;

  deno_core::extension!(
    testing,
    ops = [
      op_test_fail,
      op_test_print_debug,

      op_test_add,
      op_test_add_smi_unsigned,
      op_test_add_option,
      op_test_result_void_switch,
      op_test_result_void_ok,
      op_test_result_void_err,
      op_test_result_primitive_ok,
      op_test_result_primitive_err,
      op_test_bool,
      op_test_bool_result,
      op_test_float,
      op_test_float_result,
      op_test_bigint_i64,
      op_test_bigint_i64_as_number,
      op_test_bigint_u64,
      op_test_string_owned,
      op_test_string_ref,
      op_test_string_cow,
      op_test_string_roundtrip_char,
      op_test_string_roundtrip_char_onebyte,
      op_test_string_return,
      op_test_string_option_return,
      op_test_string_roundtrip,
      op_test_string_roundtrip_onebyte,
      op_test_generics<String>,
      op_test_v8_types,
      op_test_v8_option_string,
      op_test_v8_type_return,
      op_test_v8_type_return_option,
      op_test_v8_type_handle_scope,
      op_test_v8_type_handle_scope_obj,
      op_test_v8_type_handle_scope_result,
      op_test_v8_global,
      op_test_serde_v8,
      op_jsruntimestate,
      op_state_rc,
      op_state_ref,
      op_state_mut,
      op_state_mut_attr,
      op_state_multi_attr,
      op_buffer_slice,
      op_buffer_jsbuffer,
      op_buffer_ptr,
      op_buffer_slice_32,
      op_buffer_ptr_32,
      op_buffer_slice_f64,
      op_buffer_ptr_f64,
      op_buffer_slice_unsafe_callback,
      op_buffer_copy,
      op_buffer_bytesmut,
      op_buffer_any,
      op_buffer_any_length,
      op_arraybuffer_slice,
      op_test_get_cppgc_resource,
      op_test_make_cppgc_resource,
      op_external_make,
      op_external_process,
      op_external_make_ptr,
      op_external_process_ptr,
      op_typed_external,
      op_typed_external_process,
      op_typed_external_take,
      op_isolate_queue_microtask,
      op_isolate_run_microtasks,

      op_async_void,
      op_async_number,
      op_async_add,
      op_async_add_smi,
      op_async_sleep,
      op_async_sleep_impl,
      op_async_sleep_error,
      op_async_deferred_error,
      op_async_deferred_success,
      op_async_lazy_error,
      op_async_lazy_success,
      op_async_result_impl,
      op_async_state_rc,
      op_async_buffer,
      op_async_buffer_vec,
      op_async_buffer_impl,
      op_async_external,
      op_async_serde_option_v8,
    ],
    state = |state| {
      state.put(1234u32);
      state.put(10000u16);
    }
  );

  thread_local! {
    static FAIL: Cell<bool> = Cell::new(false)
  }

  #[op2(fast)]
  pub fn op_test_fail() {
    FAIL.with(|b| b.set(true))
  }

  #[op2(fast)]
  pub fn op_test_print_debug(#[string] s: &str) {
    println!("{s}")
  }

  /// Run a test for a single op.
  fn run_test2(repeat: usize, op: &str, test: &str) -> Result<(), AnyError> {
    let mut runtime = JsRuntime::new(RuntimeOptions {
      extensions: vec![testing::init_ops_and_esm()],
      ..Default::default()
    });
    let err_mapper =
      |err| generic_error(format!("{op} test failed ({test}): {err:?}"));
    runtime
      .execute_script(
        "",
        FastString::Owned(
          format!(
            r"
            const {{ op_test_fail, op_test_print_debug, {op} }} = Deno.core.ensureFastOps();
            function assert(b) {{
              if (!b) {{
                op_test_fail();
              }}
            }}
            function assertErrorContains(e, s) {{
              assert(String(e).indexOf(s) != -1)
            }}
            function log(s) {{
              op_test_print_debug(String(s))
            }}
          "
          )
          .into(),
        ),
      )
      .map_err(err_mapper)?;
    FAIL.with(|b| b.set(false));
    runtime.execute_script(
      "",
      FastString::Owned(
        format!(
          r"
      for (let __index__ = 0; __index__ < {repeat}; __index__++) {{
        {test}
      }}
    "
        )
        .into(),
      ),
    )?;
    if FAIL.with(|b| b.get()) {
      Err(generic_error(format!("{op} test failed ({test})")))
    } else {
      Ok(())
    }
  }

  /// Run a test for a single op.
  async fn run_async_test(
    repeat: usize,
    op: &str,
    test: &str,
  ) -> Result<(), AnyError> {
    let mut runtime = JsRuntime::new(RuntimeOptions {
      extensions: vec![testing::init_ops_and_esm()],
      ..Default::default()
    });
    let err_mapper =
      |err| generic_error(format!("{op} test failed ({test}): {err:?}"));
    runtime
      .execute_script(
        "",
        FastString::Owned(
          format!(
            r"
            const {{ op_test_fail, op_test_print_debug, {op} }} = Deno.core.ensureFastOps();
            function assert(b) {{
              if (!b) {{
                op_test_fail();
              }}
            }}
            function assertErrorContains(e, s) {{
              assert(String(e).indexOf(s) != -1)
            }}
            function log(s) {{
              op_test_print_debug(String(s))
            }}
          "
          )
          .into(),
        ),
      )
      .map_err(err_mapper)?;
    FAIL.with(|b| b.set(false));
    runtime.execute_script(
      "",
      FastString::Owned(
        format!(
          r"
            (async () => {{
              for (let __index__ = 0; __index__ < {repeat}; __index__++) {{
                {test}
              }}
            }})()
          "
        )
        .into(),
      ),
    )?;

    runtime.run_event_loop(Default::default()).await?;
    if FAIL.with(|b| b.get()) {
      Err(generic_error(format!("{op} test failed ({test})")))
    } else {
      Ok(())
    }
  }

  #[tokio::test(flavor = "current_thread")]
  pub async fn test_op_fail() {
    assert!(run_test2(1, "", "assert(false)").is_err());
  }

  #[op2(fast)]
  pub fn op_test_add(a: u32, b: i32) -> u32 {
    (a as i32 + b) as u32
  }

  /// Test various numeric coercions in fast and slow mode.
  #[tokio::test(flavor = "current_thread")]
  pub async fn test_op_add() -> Result<(), Box<dyn std::error::Error>> {
    run_test2(10000, "op_test_add", "assert(op_test_add(1, 11) == 12)")?;
    run_test2(10000, "op_test_add", "assert(op_test_add(11, -1) == 10)")?;
    run_test2(10000, "op_test_add", "assert(op_test_add(1.5, 11.5) == 12)")?;
    run_test2(10000, "op_test_add", "assert(op_test_add(11.5, -1) == 10)")?;
    run_test2(
      10000,
      "op_test_add",
      "assert(op_test_add(4096n, 4096n) == 4096 + 4096)",
    )?;
    run_test2(
      10000,
      "op_test_add",
      "assert(op_test_add(8192n, -4096n) == 4096)",
    )?;
    Ok(())
  }

  // Note: #[smi] parameters are signed in JS regardless of the sign in Rust. Overflow and underflow
  // of valid ranges result in automatic wrapping.
  #[op2(fast)]
  #[smi]
  pub fn op_test_add_smi_unsigned(#[smi] a: u32, #[smi] b: u16) -> u32 {
    a + b as u32
  }

  /// Test various numeric coercions in fast and slow mode.
  #[tokio::test(flavor = "current_thread")]
  pub async fn test_op_add_smi() -> Result<(), Box<dyn std::error::Error>> {
    run_test2(
      10000,
      "op_test_add_smi_unsigned",
      "assert(op_test_add_smi_unsigned(1000, 2000) == 3000)",
    )?;
    run_test2(
      10000,
      "op_test_add_smi_unsigned",
      "assert(op_test_add_smi_unsigned(-1000, 10) == -990)",
    )?;
    Ok(())
  }

  #[op2]
  pub fn op_test_add_option(a: u32, b: Option<u32>) -> u32 {
    a + b.unwrap_or(100)
  }

  #[tokio::test(flavor = "current_thread")]
  pub async fn test_op_add_option() -> Result<(), Box<dyn std::error::Error>> {
    // This isn't fast, so we don't repeat it
    run_test2(
      1,
      "op_test_add_option",
      "assert(op_test_add_option(1, 11) == 12)",
    )?;
    run_test2(
      1,
      "op_test_add_option",
      "assert(op_test_add_option(1, null) == 101)",
    )?;
    Ok(())
  }

  thread_local! {
    static RETURN_COUNT: Cell<usize> = Cell::new(0);
  }

  #[op2(fast)]
  pub fn op_test_result_void_switch() -> Result<(), AnyError> {
    let count = RETURN_COUNT.with(|count| {
      let new = count.get() + 1;
      count.set(new);
      new
    });
    if count > 5000 {
      Err(generic_error("failed!!!"))
    } else {
      Ok(())
    }
  }

  #[op2(fast)]
  pub fn op_test_result_void_err() -> Result<(), AnyError> {
    Err(generic_error("failed!!!"))
  }

  #[op2(fast)]
  pub fn op_test_result_void_ok() -> Result<(), AnyError> {
    Ok(())
  }

  #[tokio::test(flavor = "current_thread")]
  pub async fn test_op_result_void() -> Result<(), Box<dyn std::error::Error>> {
    // Test the non-switching kinds
    run_test2(
      10000,
      "op_test_result_void_err",
      "try { op_test_result_void_err(); assert(false) } catch (e) {}",
    )?;
    run_test2(10000, "op_test_result_void_ok", "op_test_result_void_ok()")?;
    Ok(())
  }

  #[tokio::test(flavor = "current_thread")]
  pub async fn test_op_result_void_switch(
  ) -> Result<(), Box<dyn std::error::Error>> {
    RETURN_COUNT.with(|count| count.set(0));
    let err = run_test2(
      10000,
      "op_test_result_void_switch",
      "op_test_result_void_switch();",
    )
    .expect_err("Expected this to fail");
    let js_err = err.downcast::<JsError>().unwrap();
    assert_eq!(js_err.message, Some("failed!!!".into()));
    assert_eq!(RETURN_COUNT.with(|count| count.get()), 5001);
    Ok(())
  }

  #[op2(fast)]
  pub fn op_test_result_primitive_err() -> Result<u32, AnyError> {
    Err(generic_error("failed!!!"))
  }

  #[op2(fast)]
  pub fn op_test_result_primitive_ok() -> Result<u32, AnyError> {
    Ok(123)
  }

  #[tokio::test]
  pub async fn test_op_result_primitive(
  ) -> Result<(), Box<dyn std::error::Error>> {
    run_test2(
      10000,
      "op_test_result_primitive_err",
      "try { op_test_result_primitive_err(); assert(false) } catch (e) {}",
    )?;
    run_test2(
      10000,
      "op_test_result_primitive_ok",
      "op_test_result_primitive_ok()",
    )?;
    Ok(())
  }

  #[op2(fast)]
  pub fn op_test_bool(b: bool) -> bool {
    b
  }

  #[op2(fast)]
  pub fn op_test_bool_result(b: bool) -> Result<bool, AnyError> {
    if b {
      Ok(true)
    } else {
      Err(generic_error("false!!!"))
    }
  }

  #[tokio::test]
  pub async fn test_op_bool() -> Result<(), Box<dyn std::error::Error>> {
    run_test2(
      10000,
      "op_test_bool",
      "assert(op_test_bool(true) === true && op_test_bool(false) === false)",
    )?;
    run_test2(
      10000,
      "op_test_bool_result",
      "assert(op_test_bool_result(true) === true)",
    )?;
    run_test2(
      1,
      "op_test_bool_result",
      "try { op_test_bool_result(false); assert(false) } catch (e) {}",
    )?;
    Ok(())
  }

  #[op2(fast)]
  pub fn op_test_float(a: f32, b: f64) -> f32 {
    a + b as f32
  }

  #[op2(fast)]
  pub fn op_test_float_result(a: f32, b: f64) -> Result<f64, AnyError> {
    let a = a as f64;
    if a + b >= 0. {
      Ok(a + b)
    } else {
      Err(generic_error("negative!!!"))
    }
  }

  #[tokio::test]
  pub async fn test_op_float() -> Result<(), Box<dyn std::error::Error>> {
    run_test2(10000, "op_test_float", "assert(op_test_float(1, 10) == 11)")?;
    run_test2(
      10000,
      "op_test_float_result",
      "assert(op_test_float_result(1, 10) == 11)",
    )?;
    run_test2(
      1,
      "op_test_float_result",
      "try { op_test_float_result(-1, -1); assert(false) } catch (e) {}",
    )?;
    Ok(())
  }

  #[op2(fast)]
  #[bigint]
  pub fn op_test_bigint_u64(#[bigint] input: u64) -> u64 {
    input
  }

  #[op2(fast)]
  #[bigint]
  pub fn op_test_bigint_i64(#[bigint] input: i64) -> i64 {
    input
  }

  #[op2(fast)]
  #[number]
  pub fn op_test_bigint_i64_as_number(#[number] input: i64) -> i64 {
    input
  }

  #[tokio::test]
  pub async fn test_op_64() -> Result<(), Box<dyn std::error::Error>> {
    run_test2(
      10,
      "op_test_bigint_i64",
      &format!("assert(op_test_bigint_i64({}n) == {}n)", i64::MAX, i64::MAX),
    )?;
    run_test2(
      10000,
      "op_test_bigint_i64_as_number",
      "assert(op_test_bigint_i64_as_number(Number.MAX_SAFE_INTEGER) == Number.MAX_SAFE_INTEGER)",
    )?;
    run_test2(
      10000,
      "op_test_bigint_i64_as_number",
      "assert(op_test_bigint_i64_as_number(Number.MIN_SAFE_INTEGER) == Number.MIN_SAFE_INTEGER)",
    )?;
    run_test2(
      10,
      "op_test_bigint_i64",
      &format!("assert(op_test_bigint_i64({}n) == {}n)", i64::MIN, i64::MIN),
    )?;
    run_test2(
      10,
      "op_test_bigint_u64",
      &format!("assert(op_test_bigint_u64({}n) == {}n)", u64::MAX, u64::MAX),
    )?;
    Ok(())
  }

  #[op2(fast)]
  pub fn op_test_string_owned(#[string] s: String) -> u32 {
    s.len() as _
  }

  #[op2(fast)]
  pub fn op_test_string_ref(#[string] s: &str) -> u32 {
    s.len() as _
  }

  #[op2(fast)]
  pub fn op_test_string_cow(#[string] s: Cow<str>) -> u32 {
    s.len() as _
  }

  #[op2(fast)]
  pub fn op_test_string_roundtrip_char(#[string] s: Cow<str>) -> u32 {
    s.chars().next().unwrap() as u32
  }

  #[op2(fast)]
  pub fn op_test_string_roundtrip_char_onebyte(
    #[string(onebyte)] s: Cow<[u8]>,
  ) -> u32 {
    s[0] as u32
  }

  #[tokio::test]
  pub async fn test_op_strings() -> Result<(), Box<dyn std::error::Error>> {
    for op in [
      "op_test_string_owned",
      "op_test_string_cow",
      "op_test_string_ref",
    ] {
      for (len, str) in [
        // ASCII
        (3, "'abc'"),
        // Latin-1 (one byte but two UTF-8 chars)
        (2, "'\\u00a0'"),
        // ASCII
        (1000, "'a'.repeat(1000)"),
        // Latin-1
        (2000, "'\\u00a0'.repeat(1000)"),
        // 4-byte UTF-8 emoji (1F995 = 🦕)
        (4000, "'\\u{1F995}'.repeat(1000)"),
        // ASCII
        (10000, "'a'.repeat(10000)"),
        // Latin-1
        (20000, "'\\u00a0'.repeat(10000)"),
        // 4-byte UTF-8 emoji (1F995 = 🦕)
        (40000, "'\\u{1F995}'.repeat(10000)"),
      ] {
        let test = format!("assert({op}({str}) == {len})");
        run_test2(10000, op, &test)?;
      }
    }

    // Ensure that we're correctly encoding UTF-8
    run_test2(
      10000,
      "op_test_string_roundtrip_char",
      "assert(op_test_string_roundtrip_char('\\u00a0') == 0xa0)",
    )?;
    run_test2(
      10000,
      "op_test_string_roundtrip_char",
      "assert(op_test_string_roundtrip_char('\\u00ff') == 0xff)",
    )?;
    run_test2(
      10000,
      "op_test_string_roundtrip_char",
      "assert(op_test_string_roundtrip_char('\\u0080') == 0x80)",
    )?;
    run_test2(
      10000,
      "op_test_string_roundtrip_char",
      "assert(op_test_string_roundtrip_char('\\u0100') == 0x100)",
    )?;

    run_test2(
      10000,
      "op_test_string_roundtrip_char_onebyte",
      "assert(op_test_string_roundtrip_char_onebyte('\\u00ff') == 0xff)",
    )?;
    run_test2(
      10000,
      "op_test_string_roundtrip_char_onebyte",
      "assert(op_test_string_roundtrip_char_onebyte('\\u007f') == 0x7f)",
    )?;
    run_test2(
      10,
      "op_test_string_roundtrip_char_onebyte",
      "try { op_test_string_roundtrip_char_onebyte('\\u1000'); assert(false); } catch (e) {}"
    )?;

    Ok(())
  }

  #[op2]
  #[string]
  pub fn op_test_string_return(
    #[string] a: Cow<str>,
    #[string] b: Cow<str>,
  ) -> String {
    (a + b).to_string()
  }

  #[op2]
  #[string]
  pub fn op_test_string_option_return(
    #[string] a: Cow<str>,
    #[string] b: Cow<str>,
  ) -> Option<String> {
    if a == "none" {
      return None;
    }
    Some((a + b).to_string())
  }

  #[op2]
  #[string]
  pub fn op_test_string_roundtrip(#[string] s: String) -> String {
    s
  }

  #[op2]
  #[string(onebyte)]
  pub fn op_test_string_roundtrip_onebyte(
    #[string(onebyte)] s: Cow<[u8]>,
  ) -> Cow<[u8]> {
    s
  }

  #[tokio::test]
  pub async fn test_op_string_returns() -> Result<(), Box<dyn std::error::Error>>
  {
    run_test2(
      1,
      "op_test_string_return",
      "assert(op_test_string_return('a', 'b') == 'ab')",
    )?;
    run_test2(
      1,
      "op_test_string_option_return",
      "assert(op_test_string_option_return('a', 'b') == 'ab')",
    )?;
    run_test2(
      1,
      "op_test_string_option_return",
      "assert(op_test_string_option_return('none', 'b') == null)",
    )?;
    run_test2(
      1,
      "op_test_string_roundtrip",
      "assert(op_test_string_roundtrip('\\u0080\\u00a0\\u00ff') == '\\u0080\\u00a0\\u00ff')",
    )?;
    run_test2(
      1,
      "op_test_string_roundtrip_onebyte",
      "assert(op_test_string_roundtrip_onebyte('\\u0080\\u00a0\\u00ff') == '\\u0080\\u00a0\\u00ff')",
    )?;
    Ok(())
  }

  // We don't actually test this one -- we just want it to compile
  #[op2(fast)]
  pub fn op_test_generics<T: Clone>() {}

  /// Tests v8 types without a handle scope
  #[allow(clippy::needless_lifetimes)]
  #[op2(fast)]
  pub fn op_test_v8_types<'s>(
    s: &v8::String,
    s2: v8::Local<v8::String>,
    s3: v8::Local<'s, v8::String>,
  ) -> u32 {
    if s.same_value(s2.into()) {
      1
    } else if s.same_value(s3.into()) {
      2
    } else {
      3
    }
  }

  #[op2(fast)]
  pub fn op_test_v8_option_string(s: Option<&v8::String>) -> i32 {
    if let Some(s) = s {
      s.length() as i32
    } else {
      -1
    }
  }

  /// Tests v8 types without a handle scope
  #[op2]
  #[allow(clippy::needless_lifetimes)]
  pub fn op_test_v8_type_return<'s>(
    s: v8::Local<'s, v8::String>,
  ) -> v8::Local<'s, v8::String> {
    s
  }

  /// Tests v8 types without a handle scope
  #[op2]
  #[allow(clippy::needless_lifetimes)]
  pub fn op_test_v8_type_return_option<'s>(
    s: Option<v8::Local<'s, v8::String>>,
  ) -> Option<v8::Local<'s, v8::String>> {
    s
  }

  #[op2]
  pub fn op_test_v8_type_handle_scope<'s>(
    scope: &mut v8::HandleScope<'s>,
    s: &v8::String,
  ) -> v8::Local<'s, v8::String> {
    let s = s.to_rust_string_lossy(scope);
    v8::String::new(scope, &s).unwrap()
  }

  /// Extract whatever lives in "key" from the object.
  #[op2]
  pub fn op_test_v8_type_handle_scope_obj<'s>(
    scope: &mut v8::HandleScope<'s>,
    o: &v8::Object,
  ) -> Option<v8::Local<'s, v8::Value>> {
    let key = v8::String::new(scope, "key").unwrap().into();
    o.get(scope, key)
  }

  /// Extract whatever lives in "key" from the object.
  #[op2]
  pub fn op_test_v8_type_handle_scope_result<'s>(
    scope: &mut v8::HandleScope<'s>,
    o: &v8::Object,
  ) -> Result<v8::Local<'s, v8::Value>, AnyError> {
    let key = v8::String::new(scope, "key").unwrap().into();
    o.get(scope, key)
      .filter(|v| !v.is_null_or_undefined())
      .ok_or(generic_error("error!!!"))
  }

  #[tokio::test]
  pub async fn test_op_v8_types() -> Result<(), Box<dyn std::error::Error>> {
    for (a, b) in [("a", 1), ("b", 2), ("c", 3)] {
      run_test2(
        10000,
        "op_test_v8_types",
        &format!("assert(op_test_v8_types('{a}', 'a', 'b') == {b})"),
      )?;
    }
    // Fast ops
    for (a, b, c) in [
      ("op_test_v8_option_string", "'xyz'", "3"),
      ("op_test_v8_option_string", "null", "-1"),
    ] {
      run_test2(10000, a, &format!("assert({a}({b}) == {c})"))?;
    }
    // Non-fast ops
    for (a, b, c) in [
      ("op_test_v8_type_return", "'xyz'", "'xyz'"),
      ("op_test_v8_type_return_option", "'xyz'", "'xyz'"),
      ("op_test_v8_type_return_option", "null", "null"),
      ("op_test_v8_type_handle_scope", "'xyz'", "'xyz'"),
      ("op_test_v8_type_handle_scope_obj", "{'key': 1}", "1"),
      (
        "op_test_v8_type_handle_scope_obj",
        "{'key': 'abc'}",
        "'abc'",
      ),
      (
        "op_test_v8_type_handle_scope_obj",
        "{'no_key': 'abc'}",
        "null",
      ),
      (
        "op_test_v8_type_handle_scope_result",
        "{'key': 'abc'}",
        "'abc'",
      ),
    ] {
      run_test2(1, a, &format!("assert({a}({b}) == {c})"))?;
    }

    // Test the error case for op_test_v8_type_handle_scope_result
    run_test2(1, "op_test_v8_type_handle_scope_result", "try { op_test_v8_type_handle_scope_result({}); assert(false); } catch (e) {}")?;
    Ok(())
  }

  #[op2]
  pub fn op_test_v8_global(
    scope: &mut v8::HandleScope,
    #[global] s: v8::Global<v8::String>,
  ) -> u32 {
    let s = s.open(scope);
    s.length() as _
  }

  #[tokio::test]
  pub async fn test_op_v8_global() -> Result<(), Box<dyn std::error::Error>> {
    run_test2(
      1,
      "op_test_v8_global",
      "assert(op_test_v8_global('hello world') == 11)",
    )?;
    Ok(())
  }

  #[derive(Serialize, Deserialize)]
  pub struct Serde {
    pub s: String,
  }

  #[op2]
  #[serde]
  pub fn op_test_serde_v8(#[serde] mut serde: Serde) -> Serde {
    serde.s += "!";
    serde
  }

  #[tokio::test]
  pub async fn test_op_serde_v8() -> Result<(), Box<dyn std::error::Error>> {
    run_test2(
      1,
      "op_test_serde_v8",
      "assert(op_test_serde_v8({s: 'abc'}).s == 'abc!')",
    )?;
    run_test2(
      1,
      "op_test_serde_v8",
      "try { op_test_serde_v8({}); assert(false) } catch (e) { assertErrorContains(e, 'missing field') }",
    )?;
    Ok(())
  }

  #[op2(fast)]
  pub fn op_jsruntimestate(_state: &JsRuntimeState) {}

  #[tokio::test]
  pub async fn test_jsruntimestate() -> Result<(), Box<dyn std::error::Error>> {
    run_test2(10000, "op_jsruntimestate", "op_jsruntimestate()")?;
    Ok(())
  }

  #[op2(fast)]
  pub fn op_state_rc(state: Rc<RefCell<OpState>>, value: u32) -> u32 {
    let old_value: u32 = state.borrow_mut().take();
    state.borrow_mut().put(value);
    old_value
  }

  #[op2(fast)]
  pub fn op_state_ref(state: &OpState) -> u32 {
    let old_value: &u32 = state.borrow();
    *old_value
  }

  #[op2(fast)]
  pub fn op_state_mut(state: &mut OpState, value: u32) {
    *state.borrow_mut() = value;
  }

  #[op2(fast)]
  pub fn op_state_mut_attr(#[state] value: &mut u32, new_value: u32) -> u32 {
    let old_value = *value;
    *value = new_value;
    old_value
  }

  #[op2(fast)]
  pub fn op_state_multi_attr(
    #[state] value32: &u32,
    #[state] value16: &u16,
    #[state] value8: Option<&u8>,
  ) -> u32 {
    assert_eq!(value8, None);
    *value32 + *value16 as u32
  }

  #[tokio::test]
  pub async fn test_op_state() -> Result<(), Box<dyn std::error::Error>> {
    run_test2(
      10000,
      "op_state_rc",
      "if (__index__ == 0) { op_state_rc(__index__) } else { assert(op_state_rc(__index__) == __index__ - 1) }",
    )?;
    run_test2(
      10000,
      "op_state_mut_attr",
      "if (__index__ == 0) { op_state_mut_attr(__index__) } else { assert(op_state_mut_attr(__index__) == __index__ - 1) }",
    )?;
    run_test2(10000, "op_state_mut", "op_state_mut(__index__)")?;
    run_test2(10000, "op_state_ref", "assert(op_state_ref() == 1234)")?;
    run_test2(
      10000,
      "op_state_multi_attr",
      "assert(op_state_multi_attr() == 11234)",
    )?;
    Ok(())
  }

  #[op2(fast)]
  pub fn op_buffer_slice(
    #[buffer] input: &[u8],
    #[number] inlen: usize,
    #[buffer] output: &mut [u8],
    #[number] outlen: usize,
  ) {
    assert_eq!(inlen, input.len());
    assert_eq!(outlen, output.len());
    if inlen > 0 && outlen > 0 {
      output[0] = input[0];
    }
  }

  #[op2(fast)]
  pub fn op_buffer_ptr(
    #[buffer] input: *const u8,
    #[number] inlen: usize,
    #[buffer] output: *mut u8,
    #[number] outlen: usize,
  ) {
    if inlen > 0 && outlen > 0 {
      // SAFETY: for test
      unsafe { std::ptr::write(output, std::ptr::read(input)) }
    }
  }

  #[op2(fast)]
  pub fn op_buffer_slice_32(
    #[buffer] input: &[u32],
    #[number] inlen: usize,
    #[buffer] output: &mut [u32],
    #[number] outlen: usize,
  ) {
    assert_eq!(inlen, input.len());
    assert_eq!(outlen, output.len());
    if inlen > 0 && outlen > 0 {
      output[0] = input[0];
    }
  }

  #[op2(fast)]
  pub fn op_buffer_ptr_32(
    #[buffer] input: *const u32,
    #[number] inlen: usize,
    #[buffer] output: *mut u32,
    #[number] outlen: usize,
  ) {
    if inlen > 0 && outlen > 0 {
      // SAFETY: for test
      unsafe { std::ptr::write(output, std::ptr::read(input)) }
    }
  }

  #[op2(fast)]
  pub fn op_buffer_slice_f64(
    #[buffer] input: &[f64],
    #[number] inlen: usize,
    #[buffer] output: &mut [f64],
    #[number] outlen: usize,
  ) {
    assert_eq!(inlen, input.len());
    assert_eq!(outlen, output.len());
    if inlen > 0 && outlen > 0 {
      output[0] = input[0];
    }
  }

  #[op2(fast)]
  pub fn op_buffer_ptr_f64(
    #[buffer] input: *const f64,
    #[number] inlen: usize,
    #[buffer] output: *mut f64,
    #[number] outlen: usize,
  ) {
    if inlen > 0 && outlen > 0 {
      // SAFETY: for test
      unsafe { std::ptr::write(output, std::ptr::read(input)) }
    }
  }

  #[tokio::test]
  pub async fn test_op_buffer_slice() -> Result<(), Box<dyn std::error::Error>>
  {
    for (op, op_ptr, arr, size) in [
      ("op_buffer_slice", "op_buffer_ptr", "Uint8Array", 1),
      ("op_buffer_slice_32", "op_buffer_ptr_32", "Uint32Array", 4),
      (
        "op_buffer_slice_f64",
        "op_buffer_ptr_f64",
        "Float64Array",
        8,
      ),
    ] {
      // Zero-length buffers
      run_test2(
        10000,
        op,
        &format!("{op}(new {arr}(0), 0, new {arr}(0), 0);"),
      )?;
      // Zero-length ptrs
      run_test2(
        10000,
        op_ptr,
        &format!("{op_ptr}(new {arr}(0), 0, new {arr}(0), 0);"),
      )?;
      // UintXArray -> UintXArray
      run_test2(
        10000,
        op,
        &format!(
          r"
        let out = new {arr}(10);
        {op}(new {arr}([1,2,3]), 3, out, 10);
        assert(out[0] == 1);"
        ),
      )?;
      // UintXArray -> UintXArray
      run_test2(
        10000,
        op_ptr,
        &format!(
          r"
        let out = new {arr}(10);
        {op_ptr}(new {arr}([1,2,3]), 3, out, 10);
        assert(out[0] == 1);"
        ),
      )?;
      // UintXArray(ArrayBuffer) -> UintXArray(ArrayBuffer)
      run_test2(
        10000,
        op,
        &format!(
          r"
        let inbuf = new ArrayBuffer(10 * {size});
        let in_u8 = new {arr}(inbuf);
        in_u8[0] = 1;
        let out = new ArrayBuffer(10 * {size});
        {op}(in_u8, 10, new {arr}(out), 10);
        assert(new {arr}(out)[0] == 1);"
        ),
      )?;
      // UintXArray(ArrayBuffer, 5, 5) -> UintXArray(ArrayBuffer)
      run_test2(
        10000,
        op,
        &format!(
          r"
        let inbuf = new ArrayBuffer(10 * {size});
        let in_u8 = new {arr}(inbuf);
        in_u8[5] = 1;
        let out = new ArrayBuffer(10 * {size});
        {op}(new {arr}(inbuf, 5 * {size}, 5), 5, new {arr}(out), 10);
        assert(new {arr}(out)[0] == 1);"
        ),
      )?;
      // Resizable
      run_test2(
        10000,
        op,
        &format!(
          r"
        let inbuf = new ArrayBuffer(10 * {size}, {{ maxByteLength: 100 * {size} }});
        let in_u8 = new {arr}(inbuf);
        in_u8[5] = 1;
        let out = new ArrayBuffer(10 * {size}, {{ maxByteLength: 100 * {size} }});
        {op}(new {arr}(inbuf, 5 * {size}, 5), 5, new {arr}(out), 10);
        assert(new {arr}(out)[0] == 1);"
        ),
      )?;
    }
    Ok(())
  }

  #[op2]
  pub fn op_buffer_jsbuffer(
    #[buffer] input: JsBuffer,
    #[number] inlen: usize,
    #[buffer] mut output: JsBuffer,
    #[number] outlen: usize,
  ) {
    assert_eq!(inlen, input.len());
    assert_eq!(outlen, output.len());
    if inlen > 0 && outlen > 0 {
      output[0] = input[0];
    }
  }

  #[tokio::test]
  pub async fn test_op_buffer_jsbuffer(
  ) -> Result<(), Box<dyn std::error::Error>> {
    run_test2(
      10000,
      "op_buffer_jsbuffer",
      r"
        let inbuf = new ArrayBuffer(10);
        let in_u8 = new Uint8Array(inbuf);
        in_u8[5] = 1;
        let out = new ArrayBuffer(10);
        op_buffer_jsbuffer(new Uint8Array(inbuf, 5, 5), 5, new Uint8Array(out), 10);
        assert(new Uint8Array(out)[0] == 1);",
    )?;
    Ok(())
  }

  #[op2]
  pub fn op_buffer_any(#[anybuffer] buffer: &[u8]) -> u32 {
    let mut sum: u32 = 0;
    for i in buffer {
      sum += *i as u32;
    }
    sum
  }

  #[tokio::test]
  pub async fn test_op_buffer_any() -> Result<(), Box<dyn std::error::Error>> {
    run_test2(
      10000,
      "op_buffer_any",
      "const data = new ArrayBuffer(8);
      const view = new Uint8Array(data, 2);
      for (var i = 0; i < 8; i++) {
        view[i] = i;
      }
      assert(op_buffer_any(view) == 15);",
    )?;
    run_test2(
      10000,
      "op_buffer_any",
      "const data = new ArrayBuffer(8);
      const view = new Uint8Array(data, 2, 4);
      for (var i = 0; i < 8; i++) {
        view[i] = i;
      }
      assert(op_buffer_any(view) == 6);",
    )?;
    run_test2(
      10000,
      "op_buffer_any",
      "assert(op_buffer_any(new Uint8Array([1,2,3,4])) == 10);",
    )?;
    run_test2(
      10000,
      "op_buffer_any",
      "assert(op_buffer_any(new Uint8Array([1,2,3,4]).buffer) == 10);",
    )?;
    run_test2(
      10000,
      "op_buffer_any",
      "assert(op_buffer_any(new Uint32Array([1,2,3,4,0x01010101])) == 14);",
    )?;
    run_test2(
      10000,
      "op_buffer_any",
      "assert(op_buffer_any(new DataView(new Uint8Array([1,2,3,4]).buffer)) == 10);",
    )?;
    Ok(())
  }

  #[op2]
  pub fn op_buffer_any_length(#[anybuffer] buffer: &[u8]) -> u32 {
    buffer.len() as _
  }

  #[tokio::test]
  pub async fn test_op_buffer_any_length(
  ) -> Result<(), Box<dyn std::error::Error>> {
    run_test2(
      10000,
      "op_buffer_any_length",
      "const data = new ArrayBuffer(8);
      const view = new Uint8Array(data, 2);
      for (var i = 0; i < 8; i++) {
        view[i] = i;
      }
      assert(op_buffer_any_length(view) == 6);",
    )?;
    run_test2(
      10000,
      "op_buffer_any_length",
      "const data = new ArrayBuffer(8);
      const view = new Uint8Array(data, 2, 4);
      for (var i = 0; i < 8; i++) {
        view[i] = i;
      }
      assert(op_buffer_any_length(view) == 4);",
    )?;
    run_test2(
      10000,
      "op_buffer_any_length",
      "assert(op_buffer_any_length(new Uint8Array(10)) == 10);",
    )?;
    run_test2(
      10000,
      "op_buffer_any_length",
      "assert(op_buffer_any_length(new ArrayBuffer(10)) == 10);",
    )?;
    run_test2(
      10000,
      "op_buffer_any_length",
      "assert(op_buffer_any_length(new Uint32Array(10)) == 40);",
    )?;
    run_test2(
      10000,
      "op_buffer_any_length",
      "assert(op_buffer_any_length(new DataView(new ArrayBuffer(10))) == 10);",
    )?;
    Ok(())
  }

  #[op2(fast)]
  pub fn op_arraybuffer_slice(
    #[arraybuffer] input: &[u8],
    #[number] inlen: usize,
    #[arraybuffer] output: &mut [u8],
    #[number] outlen: usize,
  ) {
    assert_eq!(inlen, input.len());
    assert_eq!(outlen, output.len());
    if inlen > 0 && outlen > 0 {
      output[0] = input[0];
    }
  }

  #[tokio::test]
  pub async fn test_op_arraybuffer_slice(
  ) -> Result<(), Box<dyn std::error::Error>> {
    // Zero-length buffers
    run_test2(
      10000,
      "op_arraybuffer_slice",
      "op_arraybuffer_slice(new ArrayBuffer(0), 0, new ArrayBuffer(0), 0);",
    )?;
    run_test2(
      10000,
      "op_arraybuffer_slice",
      r"let inbuf = new ArrayBuffer(10);
      (new Uint8Array(inbuf))[0] = 1;
      let outbuf = new ArrayBuffer(10);
      op_arraybuffer_slice(inbuf, 10, outbuf, 10);
      assert((new Uint8Array(outbuf))[0] == 1);",
    )?;
    Ok(())
  }

  // TODO(mmastrac): This is a dangerous op that we'll use to test resizable buffers in a later pass.
  #[op2]
  pub fn op_buffer_slice_unsafe_callback(
    scope: &mut v8::HandleScope,
    buffer: v8::Local<v8::ArrayBuffer>,
    callback: v8::Local<v8::Function>,
  ) {
    println!("{:?}", buffer.data());
    let recv = callback.into();
    callback.call(scope, recv, &[]);
    println!("{:?}", buffer.data());
  }

  #[ignore]
  #[tokio::test]
  async fn test_op_unsafe() -> Result<(), Box<dyn std::error::Error>> {
    run_test2(
      1,
      "op_buffer_slice_unsafe_callback",
      r"
      let inbuf = new ArrayBuffer(1024 * 1024, { maxByteLength: 10 * 1024 * 1024 });
      op_buffer_slice_unsafe_callback(inbuf, () => {
        inbuf.resize(0);
      });
      ",
    )?;
    Ok(())
  }

  /// Ensures that three copies are independent. Note that we cannot mutate the
  /// `bytes::Bytes`.
  #[op2(fast)]
  #[allow(clippy::boxed_local)] // Clippy bug? It warns about input2
  pub fn op_buffer_copy(
    #[buffer(copy)] mut input1: Vec<u8>,
    #[buffer(copy)] mut input2: Box<[u8]>,
    #[buffer(copy)] input3: bytes::Bytes,
  ) {
    assert_eq!(input1[0], input2[0]);
    assert_eq!(input2[0], input3[0]);
    input1[0] = 0xff;
    assert_ne!(input1[0], input2[0]);
    assert_eq!(input2[0], input3[0]);
    input2[0] = 0xff;
    assert_eq!(input1[0], input2[0]);
    assert_ne!(input2[0], input3[0]);
  }

  #[tokio::test]
  pub async fn test_op_buffer_copy() -> Result<(), Box<dyn std::error::Error>> {
    run_test2(
      10000,
      "op_buffer_copy",
      r"
      let input = new Uint8Array(10);
      input[0] = 1;
      op_buffer_copy(input, input, input);
      assert(input[0] == 1);",
    )?;
    Ok(())
  }

  #[op2]
  #[buffer]
  pub fn op_buffer_bytesmut() -> BytesMut {
    let mut buffer = BytesMut::new();
    buffer.extend_from_slice(&[1, 2, 3]);
    buffer
  }

  #[tokio::test]
  pub async fn test_op_buffer_bytesmut(
  ) -> Result<(), Box<dyn std::error::Error>> {
    run_test2(
      10,
      "op_buffer_bytesmut",
      r"
      const array = op_buffer_bytesmut();
      assert(array.length == 3);",
    )?;
    Ok(())
  }

  pub struct TestResource {
    pub value: u32,
  }

  #[op2]
  pub fn op_test_make_cppgc_resource<'s>(
    scope: &'s mut v8::HandleScope,
  ) -> v8::Local<'s, v8::Object> {
    crate::cppgc::make_cppgc_object(scope, TestResource { value: 42 })
  }

  #[op2(fast)]
  #[smi]
  pub fn op_test_get_cppgc_resource(#[cppgc] resource: &TestResource) -> u32 {
    resource.value
  }

  #[test]
  pub fn test_op_cppgc_object() -> Result<(), Box<dyn std::error::Error>> {
    run_test2(
      10,
      "op_test_make_cppgc_resource, op_test_get_cppgc_resource",
      r"
      const resource = op_test_make_cppgc_resource();
      assert(op_test_get_cppgc_resource(resource) == 42);",
    )?;
    Ok(())
  }

  static STRING: &str = "hello world";

  #[op2(fast)]
  fn op_external_make() -> *const std::ffi::c_void {
    STRING.as_ptr() as _
  }

  #[op2(fast)]
  fn op_external_process(
    input: *const std::ffi::c_void,
  ) -> *const std::ffi::c_void {
    assert_eq!(input, STRING.as_ptr() as _);
    input
  }

  #[tokio::test]
  pub async fn test_external() -> Result<(), Box<dyn std::error::Error>> {
    run_test2(
      10000,
      "op_external_make, op_external_process",
      "op_external_process(op_external_make())",
    )?;
    Ok(())
  }

  #[op2(fast)]
  fn op_external_make_ptr(#[bigint] value: u64) -> *const std::ffi::c_void {
    value as _
  }

  #[op2(fast)]
  fn op_external_process_ptr(
    input: *const std::ffi::c_void,
    #[number] offset: isize,
  ) -> *const std::ffi::c_void {
    // NOTE: This doesn't work with `ptr::offset` because the unsafe behaviour is actually UB!
    input.wrapping_offset(offset)
  }

  #[tokio::test]
  pub async fn test_external_null() -> Result<(), Box<dyn std::error::Error>> {
    run_test2(
      10000,
      "op_external_make_ptr, op_external_process_ptr",
      "assert(op_external_process_ptr(op_external_make_ptr(0), 0) === null)",
    )?;
    run_test2(
      10000,
      "op_external_make_ptr, op_external_process_ptr",
      "assert(op_external_process_ptr(op_external_make_ptr(6), -6) === null)",
    )?;
    Ok(())
  }

  struct ExternalObject(RefCell<u32>);

  external!(ExternalObject, "test external object");

  #[op2(fast)]
  fn op_typed_external() -> *const std::ffi::c_void {
    // This operation is safe because we know
    ExternalPointer::new(ExternalObject(RefCell::new(42))).into_raw()
  }

  #[op2(fast)]
  fn op_typed_external_process(ptr: *const std::ffi::c_void) {
    let ptr = ExternalPointer::<ExternalObject>::from_raw(ptr);
    *(unsafe { ptr.unsafely_deref() }.0.borrow_mut()) += 1;
  }

  #[op2(fast)]
  fn op_typed_external_take(ptr: *const std::ffi::c_void) -> u32 {
    let ptr = ExternalPointer::<ExternalObject>::from_raw(ptr);
    *unsafe { ptr.unsafely_take() }.0.borrow()
  }

  #[tokio::test]
  pub async fn test_typed_external() -> Result<(), Box<dyn std::error::Error>> {
    run_test2(
      10000,
      "op_typed_external, op_typed_external_process, op_typed_external_take",
      "let external = op_typed_external(); op_typed_external_process(external); assert(op_typed_external_take(external) == 43);",
    )?;
    Ok(())
  }

  #[op2(nofast)]
  fn op_isolate_run_microtasks(isolate: *mut v8::Isolate) {
    // SAFETY: testing
    unsafe { isolate.as_mut().unwrap().perform_microtask_checkpoint() };
  }

  #[op2(nofast)]
  fn op_isolate_queue_microtask(
    isolate: *mut v8::Isolate,
    cb: v8::Local<v8::Function>,
  ) {
    // SAFETY: testing
    unsafe { isolate.as_mut().unwrap().enqueue_microtask(cb) };
  }

  #[tokio::test]
  pub async fn test_isolate() -> Result<(), Box<dyn std::error::Error>> {
    run_test2(
      10000,
      "op_isolate_queue_microtask,op_isolate_run_microtasks",
      "op_isolate_queue_microtask(() => {}); op_isolate_run_microtasks();",
    )?;
    Ok(())
  }

  #[op2(async)]
  async fn op_async_void() {}

  #[tokio::test]
  pub async fn test_op_async_void() -> Result<(), Box<dyn std::error::Error>> {
    run_async_test(10000, "op_async_void", "await op_async_void()").await?;
    Ok(())
  }

  #[op2(async)]
  async fn op_async_number(x: u32) -> u32 {
    x
  }

  #[op2(async)]
  async fn op_async_add(x: u32, y: u32) -> u32 {
    x.wrapping_add(y)
  }

  // Note: #[smi] parameters are signed in JS regardless of the sign in Rust. Overflow and underflow
  // of valid ranges result in automatic wrapping.
  #[op2(async)]
  #[smi]
  async fn op_async_add_smi(#[smi] x: u32, #[smi] y: u32) -> u32 {
    tokio::time::sleep(Duration::from_millis(10)).await;
    x.wrapping_add(y)
  }

  #[tokio::test]
  pub async fn test_op_async_number() -> Result<(), Box<dyn std::error::Error>>
  {
    run_async_test(
      10000,
      "op_async_number",
      "assert(await op_async_number(__index__) == __index__)",
    )
    .await?;
    run_async_test(
      10000,
      "op_async_add",
      "assert(await op_async_add(__index__, 100) == __index__ + 100)",
    )
    .await?;
    run_async_test(
      10,
      "op_async_add_smi",
      "assert(await op_async_add_smi(__index__, 100) == __index__ + 100)",
    )
    .await?;
    // See note about overflow on the op method
    run_async_test(
      10,
      "op_async_add_smi",
      "assert(await op_async_add_smi(__index__ * -100, 100) == __index__ * -100 + 100)",
    ).await?;
    Ok(())
  }

  #[op2(async)]
  async fn op_async_sleep() {
    tokio::time::sleep(Duration::from_millis(500)).await
  }

  #[op2(async)]
  fn op_async_sleep_impl() -> impl Future<Output = ()> {
    tokio::time::sleep(Duration::from_millis(500))
  }

  #[tokio::test]
  pub async fn test_op_async_sleep() -> Result<(), Box<dyn std::error::Error>> {
    run_async_test(5, "op_async_sleep", "await op_async_sleep()").await?;
    run_async_test(5, "op_async_sleep_impl", "await op_async_sleep_impl()")
      .await?;
    Ok(())
  }

  #[op2(async)]
  pub async fn op_async_sleep_error() -> Result<(), Error> {
    tokio::time::sleep(Duration::from_millis(500)).await;
    bail!("whoops")
  }

  #[tokio::test]
  pub async fn test_op_async_sleep_error(
  ) -> Result<(), Box<dyn std::error::Error>> {
    run_async_test(
      5,
      "op_async_sleep_error",
      "try { await op_async_sleep_error(); assert(false) } catch (e) {}",
    )
    .await?;
    Ok(())
  }

  #[op2(async(deferred), fast)]
  pub async fn op_async_deferred_success() -> Result<u32, Error> {
    Ok(42)
  }

  #[op2(async(deferred), fast)]
  pub async fn op_async_deferred_error() -> Result<(), Error> {
    bail!("whoops")
  }

  #[tokio::test]
  pub async fn test_op_async_deferred() -> Result<(), Box<dyn std::error::Error>>
  {
    run_async_test(
      1000,
      "op_async_deferred_success",
      "assert(await op_async_deferred_success() == 42)",
    )
    .await?;
    run_async_test(
      1000,
      "op_async_deferred_error",
      "try { await op_async_deferred_error(); assert(false) } catch (e) {{ assertErrorContains(e, 'whoops') }}",
    )
    .await?;
    Ok(())
  }

  #[op2(async(lazy), fast)]
  pub async fn op_async_lazy_success() -> Result<u32, Error> {
    Ok(42)
  }

  #[op2(async(lazy), fast)]
  pub async fn op_async_lazy_error() -> Result<(), Error> {
    bail!("whoops")
  }

  #[tokio::test]
  pub async fn test_op_async_lazy() -> Result<(), Box<dyn std::error::Error>> {
    run_async_test(
      1000,
      "op_async_lazy_success",
      "assert(await op_async_lazy_success() == 42)",
    )
    .await?;
    run_async_test(
      1000,
      "op_async_lazy_error",
      "try { await op_async_lazy_error(); assert(false) } catch (e) {{ assertErrorContains(e, 'whoops') }}",
    )
    .await?;
    Ok(())
  }

  /// Test exits from the three possible routes -- before future, future immediate,
  /// future polled failed, future polled success.
  #[op2(async)]
  pub fn op_async_result_impl(
    mode: u8,
  ) -> Result<impl Future<Output = Result<(), Error>>, Error> {
    if mode == 0 {
      return Err(generic_error("early exit"));
    }
    Ok(async move {
      if mode == 1 {
        return Err(generic_error("early async exit"));
      }
      tokio::time::sleep(Duration::from_millis(500)).await;
      if mode == 2 {
        return Err(generic_error("late async exit"));
      }
      Ok(())
    })
  }

  #[tokio::test]
  pub async fn test_op_async_result_impl(
  ) -> Result<(), Box<dyn std::error::Error>> {
    for (n, msg) in [
      (0, "early exit"),
      (1, "early async exit"),
      (2, "late async exit"),
    ] {
      run_async_test(
        5,
        "op_async_result_impl",
        &format!("try {{ await op_async_result_impl({n}); assert(false) }} catch (e) {{ assertErrorContains(e, '{msg}') }}"),
      )
      .await?;
    }
    run_async_test(5, "op_async_result_impl", "await op_async_result_impl(3);")
      .await?;
    Ok(())
  }

  #[op2(async)]
  pub async fn op_async_state_rc(
    state: Rc<RefCell<OpState>>,
    value: u32,
  ) -> u32 {
    let old_value: u32 = state.borrow_mut().take();
    state.borrow_mut().put(value);
    old_value
  }

  #[tokio::test]
  pub async fn test_op_async_state() -> Result<(), Box<dyn std::error::Error>> {
    run_async_test(
      5,
      "op_async_state_rc",
      "if (__index__ == 0) { await op_async_state_rc(__index__) } else { assert(await op_async_state_rc(__index__) == __index__ - 1) }",
    ).await?;
    Ok(())
  }

  #[op2(async)]
  #[buffer]
  async fn op_async_buffer(#[buffer] input: JsBuffer) -> JsBuffer {
    input
  }

  #[op2(async)]
  #[buffer]
  async fn op_async_buffer_vec(#[buffer] input: JsBuffer) -> Vec<u8> {
    let mut output = input.to_vec();
    output.reverse();
    output
  }

  #[op2(async)]
  fn op_async_buffer_impl(#[buffer] input: &[u8]) -> impl Future<Output = u32> {
    let l = input.len();
    async move { l as _ }
  }

  #[tokio::test]
  pub async fn test_op_async_buffer() -> Result<(), Box<dyn std::error::Error>>
  {
    run_async_test(
      2,
      "op_async_buffer",
      "let output = await op_async_buffer(new Uint8Array([1,2,3])); assert(output.length == 3); assert(output[0] == 1);",
    )
    .await?;
    run_async_test(
      2,
      "op_async_buffer_vec",
      "let output = await op_async_buffer_vec(new Uint8Array([3,2,1])); assert(output.length == 3); assert(output[0] == 1);",
    )
    .await?;
    run_async_test(
      2,
      "op_async_buffer_impl",
      "assert(await op_async_buffer_impl(new Uint8Array(10)) == 10)",
    )
    .await?;
    Ok(())
  }

  #[op2(async)]
  async fn op_async_external(
    input: *const std::ffi::c_void,
  ) -> *const std::ffi::c_void {
    assert_eq!(input, STRING.as_ptr() as _);
    input
  }

  #[tokio::test]
  pub async fn test_op_async_external() -> Result<(), Box<dyn std::error::Error>>
  {
    run_async_test(
      2,
      "op_external_make, op_async_external",
      "await op_async_external(op_external_make())",
    )
    .await?;
    Ok(())
  }

  #[op2(async)]
  #[serde]
  pub async fn op_async_serde_option_v8(
    #[serde] mut serde: Serde,
  ) -> Result<Option<Serde>, AnyError> {
    serde.s += "!";
    Ok(Some(serde))
  }

  #[tokio::test]
  pub async fn test_op_async_serde_option_v8(
  ) -> Result<(), Box<dyn std::error::Error>> {
    run_async_test(
      2,
      "op_async_serde_option_v8",
      "assert((await op_async_serde_option_v8({s: 'abc'})).s == 'abc!')",
    )
    .await?;
    Ok(())
  }
}<|MERGE_RESOLUTION|>--- conflicted
+++ resolved
@@ -40,12 +40,7 @@
   op: impl Future<Output = R> + 'static,
   rv_map: V8RetValMapper<R>,
 ) -> Option<R> {
-<<<<<<< HEAD
-  let pending_ops = ctx.op_driver();
-  pending_ops.submit_op_infallible_scheduling(
-=======
   ctx.op_driver().submit_op_infallible_scheduling(
->>>>>>> 5534917a
     op_scheduling(lazy, deferred),
     ctx.id,
     promise_id,
@@ -63,12 +58,7 @@
   op: impl Future<Output = Result<R, E>> + 'static,
   rv_map: V8RetValMapper<R>,
 ) -> Option<Result<R, E>> {
-<<<<<<< HEAD
-  let pending_ops = ctx.op_driver();
-  pending_ops.submit_op_fallible_scheduling(
-=======
   ctx.op_driver().submit_op_fallible_scheduling(
->>>>>>> 5534917a
     op_scheduling(lazy, deferred),
     ctx.id,
     promise_id,
