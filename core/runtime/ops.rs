--- conflicted
+++ resolved
@@ -717,25 +717,12 @@
   input: v8::Local<v8::Value>,
 ) -> Result<serde_v8::V8Slice<u8>, &'static str> {
   if let Ok(buf) = v8::Local::<v8::ArrayBufferView>::try_from(input) {
-<<<<<<< HEAD
     let Some(buf) = buf.get_backing_store() else {
       return Err("buffer missing");
     };
     let len = buf.byte_length();
-    return Ok(unsafe { serde_v8::V8Slice::<u8>::from_parts(buf, 0..len) });
-=======
     let offset = buf.byte_offset();
-    let len = buf.byte_length();
-    let Some(buf) = buf.buffer(scope) else {
-      return Err("buffer missing");
-    };
-    return Ok(unsafe {
-      serde_v8::V8Slice::<u8>::from_parts(
-        buf.get_backing_store(),
-        offset..offset + len,
-      )
-    });
->>>>>>> 08ed2d08
+    return Ok(unsafe { serde_v8::V8Slice::<u8>::from_parts(buf, offset..offset + len) });
   }
   if let Ok(buf) = to_v8_slice_buffer(input) {
     return Ok(buf);
