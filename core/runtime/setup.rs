--- conflicted
+++ resolved
@@ -29,12 +29,8 @@
     " --turbo_fast_api_calls",
     " --harmony-temporal",
     " --js-float16array",
-<<<<<<< HEAD
-    " --js-source-phase-imports",
-=======
     " --js-explicit-resource-management",
     " --js-source-phase-imports"
->>>>>>> dba2cbde
   );
   let snapshot_flags = "--predictable --random-seed=42";
   let expose_natives_flags = "--expose_gc --allow_natives_syntax";
