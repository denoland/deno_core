// Copyright 2018-2023 the Deno authors. All rights reserved. MIT license.
use super::bindings;
use super::bindings::watch_promise;
use super::exception_state::ExceptionState;
use super::jsrealm::JsRealmInner;
use super::op_driver::OpDriver;
use super::snapshot_util;
use super::SnapshottedData;
use crate::error::exception_to_err_result;
use crate::error::AnyError;
use crate::error::GetErrorClassFn;
use crate::error::JsError;
use crate::extensions::GlobalObjectMiddlewareFn;
use crate::extensions::GlobalTemplateMiddlewareFn;
use crate::extensions::OpDecl;
use crate::include_js_files;
use crate::inspector::JsRuntimeInspector;
use crate::module_specifier::ModuleSpecifier;
use crate::modules::default_import_meta_resolve_cb;
use crate::modules::CustomModuleEvaluationCb;
use crate::modules::ExtModuleLoader;
use crate::modules::ImportMetaResolveCallback;
use crate::modules::ModuleCodeString;
use crate::modules::ModuleId;
use crate::modules::ModuleLoader;
use crate::modules::ModuleMap;
use crate::modules::ModuleMapSnapshottedData;
use crate::modules::RequestedModuleType;
use crate::modules::ValidateImportAttributesCb;
use crate::ops::*;
use crate::ops_metrics::dispatch_metrics_async;
use crate::ops_metrics::OpMetricsFactoryFn;
use crate::runtime::ContextState;
use crate::runtime::JsRealm;
use crate::source_map::SourceMapCache;
use crate::source_map::SourceMapGetter;
use crate::Extension;
use crate::ExtensionFileSource;
use crate::FeatureChecker;
use crate::NoopModuleLoader;
use crate::OpMetricsEvent;
use crate::OpMiddlewareFn;
use crate::OpState;
use crate::V8_WRAPPER_OBJECT_INDEX;
use crate::V8_WRAPPER_TYPE_INDEX;
use anyhow::anyhow;
use anyhow::bail;
use anyhow::Context as AnyhowContext;
use anyhow::Error;
use futures::future::poll_fn;
use futures::task::noop_waker_ref;
use futures::task::AtomicWaker;
use futures::Future;
use futures::FutureExt;
use smallvec::SmallVec;
use std::any::Any;
use std::cell::Cell;
use std::cell::RefCell;
use std::collections::HashMap;
use std::ffi::c_void;
use std::mem::ManuallyDrop;
use std::ops::Deref;
use std::ops::DerefMut;
use std::option::Option;
use std::pin::Pin;
use std::rc::Rc;
use std::sync::atomic::AtomicBool;
use std::sync::atomic::Ordering;
use std::sync::Arc;
use std::sync::Mutex;
use std::sync::Once;
use std::task::Context;
use std::task::Poll;
use std::task::Waker;
use v8::Isolate;

pub type WaitForInspectorDisconnectCallback = Box<dyn Fn()>;
const STATE_DATA_OFFSET: u32 = 0;

pub enum Snapshot {
  Static(&'static [u8]),
  JustCreated(v8::StartupData),
  Boxed(Box<[u8]>),
}

/// Objects that need to live as long as the isolate
#[derive(Default)]
pub(crate) struct IsolateAllocations {
  pub(crate) near_heap_limit_callback_data:
    Option<(Box<RefCell<dyn Any>>, v8::NearHeapLimitCallback)>,
}

/// ManuallyDrop<Rc<...>> is clone, but it returns a ManuallyDrop<Rc<...>> which is a massive
/// memory-leak footgun.
pub(crate) struct ManuallyDropRc<T>(ManuallyDrop<Rc<T>>);

impl<T> ManuallyDropRc<T> {
  #[allow(unused)]
  pub fn clone(&self) -> Rc<T> {
    self.0.deref().clone()
  }
}

impl<T> Deref for ManuallyDropRc<T> {
  type Target = Rc<T>;
  fn deref(&self) -> &Self::Target {
    self.0.deref()
  }
}

impl<T> DerefMut for ManuallyDropRc<T> {
  fn deref_mut(&mut self) -> &mut Self::Target {
    self.0.deref_mut()
  }
}

/// This struct contains the [`JsRuntimeState`] and [`v8::OwnedIsolate`] that are required
/// to do an orderly shutdown of V8. We keep these in a separate struct to allow us to control
/// the destruction more closely, as snapshots require the isolate to be destroyed by the
/// snapshot process, not the destructor.
///
/// The way rusty_v8 works w/snapshots is that the [`v8::OwnedIsolate`] gets consumed by a
/// [`v8::snapshot::SnapshotCreator`] that is stored in its annex. It's a bit awkward, because this
/// means we cannot let it drop (because we don't have it after a snapshot). On top of that, we have
/// to consume it in the snapshot creator because otherwise it panics.
///
/// This inner struct allows us to let the outer JsRuntime drop normally without a Drop impl, while we
/// control dropping more closely here using ManuallyDrop.
pub(crate) struct InnerIsolateState {
  will_snapshot: bool,
  main_realm: ManuallyDrop<JsRealm>,
  pub(crate) state: ManuallyDropRc<JsRuntimeState>,
  v8_isolate: ManuallyDrop<v8::OwnedIsolate>,
}

impl InnerIsolateState {
  /// Clean out the opstate and take the inspector to prevent the inspector from getting destroyed
  /// after we've torn down the contexts. If the inspector is not correctly torn down, random crashes
  /// happen in tests (and possibly for users using the inspector).
  pub fn prepare_for_cleanup(&mut self) {
    let inspector = self.state.inspector.take();
    self.state.op_state.borrow_mut().clear();
    if let Some(inspector) = inspector {
      assert_eq!(
        Rc::strong_count(&inspector),
        1,
        "The inspector must be dropped before the runtime"
      );
    }
  }

  pub fn cleanup(&mut self) {
    self.prepare_for_cleanup();

    let state_ptr = self.v8_isolate.get_data(STATE_DATA_OFFSET);
    // SAFETY: We are sure that it's a valid pointer for whole lifetime of
    // the runtime.
    _ = unsafe { Rc::from_raw(state_ptr as *const JsRuntimeState) };

    unsafe {
      ManuallyDrop::take(&mut self.main_realm).0.destroy();
    }

    debug_assert_eq!(Rc::strong_count(&self.state), 1);
  }

  pub fn prepare_for_snapshot(mut self) -> v8::OwnedIsolate {
    self.cleanup();
    // SAFETY: We're copying out of self and then immediately forgetting self
    let (state, isolate) = unsafe {
      (
        ManuallyDrop::take(&mut self.state.0),
        ManuallyDrop::take(&mut self.v8_isolate),
      )
    };
    std::mem::forget(self);
    drop(state);
    isolate
  }
}

impl Drop for InnerIsolateState {
  fn drop(&mut self) {
    self.cleanup();
    // SAFETY: We gotta drop these
    unsafe {
      ManuallyDrop::drop(&mut self.state.0);
      if self.will_snapshot {
        // Create the snapshot and just drop it.
        eprintln!("WARNING: v8::OwnedIsolate for snapshot was leaked");
      } else {
        ManuallyDrop::drop(&mut self.v8_isolate);
      }
    }
  }
}

#[derive(Copy, Clone, Debug, Eq, PartialEq)]
pub(crate) enum InitMode {
  /// We have no snapshot -- this is a pristine context.
  New,
  /// We are using a snapshot, thus certain initialization steps are skipped.
  FromSnapshot {
    // Can we skip the work of op registration?
    skip_op_registration: bool,
  },
}

impl InitMode {
  fn from_options(options: &RuntimeOptions) -> Self {
    match options.startup_snapshot {
      None => Self::New,
      Some(_) => Self::FromSnapshot {
        skip_op_registration: options.skip_op_registration,
      },
    }
  }

  #[inline]
  pub fn is_from_snapshot(&self) -> bool {
    matches!(self, Self::FromSnapshot { .. })
  }
}

#[derive(Default)]
struct PromiseFuture {
  resolved: Cell<Option<Result<v8::Global<v8::Value>, Error>>>,
  waker: Cell<Option<Waker>>,
}

#[derive(Clone, Default)]
struct RcPromiseFuture(Rc<PromiseFuture>);

impl RcPromiseFuture {
  pub fn new(res: Result<v8::Global<v8::Value>, Error>) -> Self {
    Self(Rc::new(PromiseFuture {
      resolved: Some(res).into(),
      ..Default::default()
    }))
  }
}

impl Future for RcPromiseFuture {
  type Output = Result<v8::Global<v8::Value>, Error>;
  fn poll(self: Pin<&mut Self>, cx: &mut Context<'_>) -> Poll<Self::Output> {
    let this = self.get_mut();
    if let Some(resolved) = this.0.resolved.take() {
      Poll::Ready(resolved)
    } else {
      this.0.waker.set(Some(cx.waker().clone()));
      Poll::Pending
    }
  }
}

pub(crate) const BUILTIN_SOURCES: [ExtensionFileSource; 3] = include_js_files!(
  core
  "00_primordials.js",
  "01_core.js",
  "02_error.js",
);
pub(crate) const BUILTIN_ES_MODULES: [ExtensionFileSource; 1] =
  include_js_files!(core "mod.js",);

/// A single execution context of JavaScript. Corresponds roughly to the "Web
/// Worker" concept in the DOM.
///
/// The JsRuntime future completes when there is an error or when all
/// pending ops have completed.
///
/// Use [`JsRuntimeForSnapshot`] to be able to create a snapshot.
///
/// Note: since V8 11.6, all runtimes must have a common parent thread that
/// initalized the V8 platform. This can be done by calling
/// [`JsRuntime::init_platform`] explicitly, or it will be done automatically on
/// the calling thread when the first runtime is created.
pub struct JsRuntime {
  pub(crate) inner: InnerIsolateState,
  pub(crate) allocations: IsolateAllocations,
  extensions: Vec<Extension>,
  init_mode: InitMode,
  // Marks if this is considered the top-level runtime. Used only by inspector.
  is_main_runtime: bool,
}

/// The runtime type used for snapshot creation.
pub struct JsRuntimeForSnapshot(JsRuntime);

impl Deref for JsRuntimeForSnapshot {
  type Target = JsRuntime;

  fn deref(&self) -> &Self::Target {
    &self.0
  }
}

impl DerefMut for JsRuntimeForSnapshot {
  fn deref_mut(&mut self) -> &mut Self::Target {
    &mut self.0
  }
}

pub struct CrossIsolateStore<T>(Arc<Mutex<CrossIsolateStoreInner<T>>>);

struct CrossIsolateStoreInner<T> {
  map: HashMap<u32, T>,
  last_id: u32,
}

impl<T> CrossIsolateStore<T> {
  pub(crate) fn insert(&self, value: T) -> u32 {
    let mut store = self.0.lock().unwrap();
    let last_id = store.last_id;
    store.map.insert(last_id, value);
    store.last_id += 1;
    last_id
  }

  pub(crate) fn take(&self, id: u32) -> Option<T> {
    let mut store = self.0.lock().unwrap();
    store.map.remove(&id)
  }
}

impl<T> Default for CrossIsolateStore<T> {
  fn default() -> Self {
    CrossIsolateStore(Arc::new(Mutex::new(CrossIsolateStoreInner {
      map: Default::default(),
      last_id: 0,
    })))
  }
}

impl<T> Clone for CrossIsolateStore<T> {
  fn clone(&self) -> Self {
    Self(self.0.clone())
  }
}

pub type SharedArrayBufferStore =
  CrossIsolateStore<v8::SharedRef<v8::BackingStore>>;

pub type CompiledWasmModuleStore = CrossIsolateStore<v8::CompiledWasmModule>;

/// Internal state for JsRuntime which is stored in one of v8::Isolate's
/// embedder slots.
pub struct JsRuntimeState {
  pub(crate) source_map_getter: Option<Rc<Box<dyn SourceMapGetter>>>,
  pub(crate) source_map_cache: Rc<RefCell<SourceMapCache>>,
  pub(crate) op_state: Rc<RefCell<OpState>>,
  pub(crate) shared_array_buffer_store: Option<SharedArrayBufferStore>,
  pub(crate) compiled_wasm_module_store: Option<CompiledWasmModuleStore>,
  wait_for_inspector_disconnect_callback:
    Option<WaitForInspectorDisconnectCallback>,
<<<<<<< HEAD
  /// The error that was passed to a `reportUnhandledException` call.
  /// It will be retrieved by `exception_to_err_result` and used as an error
  /// instead of any other exceptions.
  pub(crate) validate_import_attributes_cb: ValidateImportAttributesCb,
  pub(crate) custom_module_evaluation_cb: Option<CustomModuleEvaluationCb>,
=======
  pub(crate) validate_import_attributes_cb: Option<ValidateImportAttributesCb>,
>>>>>>> 7fd84216
  waker: Arc<AtomicWaker>,
  /// Accessed through [`JsRuntimeState::with_inspector`].
  inspector: RefCell<Option<Rc<RefCell<JsRuntimeInspector>>>>,
  has_inspector: Cell<bool>,
}

fn v8_init(
  v8_platform: Option<v8::SharedRef<v8::Platform>>,
  predictable: bool,
  expose_natives: bool,
) {
  #[cfg(feature = "include_icu_data")]
  {
    // Include 10MB ICU data file.
    #[repr(C, align(16))]
    struct IcuData([u8; 10631872]);
    static ICU_DATA: IcuData = IcuData(*include_bytes!("icudtl.dat"));
    v8::icu::set_common_data_73(&ICU_DATA.0).unwrap();
  }

  let base_flags = concat!(
    " --wasm-test-streaming",
    " --harmony-import-assertions",
    " --harmony-import-attributes",
    " --no-validate-asm",
    " --turbo_fast_api_calls",
    " --harmony-change-array-by-copy",
    " --harmony-array-from_async",
    " --harmony-iterator-helpers",
  );
  let predictable_flags = "--predictable --random-seed=42";
  let expose_natives_flags = "--expose_gc --allow_natives_syntax";

  #[allow(clippy::useless_format)]
  let flags = match (predictable, expose_natives) {
    (false, false) => format!("{base_flags}"),
    (true, false) => format!("{base_flags} {predictable_flags}"),
    (false, true) => format!("{base_flags} {expose_natives_flags}"),
    (true, true) => {
      format!("{base_flags} {predictable_flags} {expose_natives_flags}")
    }
  };
  v8::V8::set_flags_from_string(&flags);

  let v8_platform = v8_platform
    .unwrap_or_else(|| v8::new_default_platform(0, false).make_shared());
  v8::V8::initialize_platform(v8_platform);
  v8::V8::initialize();
}

#[derive(Default)]
pub struct RuntimeOptions {
  /// Source map reference for errors.
  pub source_map_getter: Option<Box<dyn SourceMapGetter>>,

  /// Allows to map error type to a string "class" used to represent
  /// error in JavaScript.
  pub get_error_class_fn: Option<GetErrorClassFn>,

  /// Implementation of `ModuleLoader` which will be
  /// called when V8 requests to load ES modules in the main realm.
  ///
  /// If not provided runtime will error if code being
  /// executed tries to load modules.
  pub module_loader: Option<Rc<dyn ModuleLoader>>,

  /// Provide a function that may optionally provide a metrics collector
  /// for a given op.
  pub op_metrics_factory_fn: Option<OpMetricsFactoryFn>,

  /// JsRuntime extensions, not to be confused with ES modules.
  /// Only ops registered by extensions will be initialized. If you need
  /// to execute JS code from extensions, pass source files in `js` or `esm`
  /// option on `ExtensionBuilder`.
  ///
  /// If you are creating a runtime from a snapshot take care not to include
  /// JavaScript sources in the extensions.
  pub extensions: Vec<Extension>,

  /// If provided, the module map will be cleared and left only with the specifiers
  /// in this list. If not provided, the module map is left intact.
  pub preserve_snapshotted_modules: Option<&'static [&'static str]>,

  /// V8 snapshot that should be loaded on startup.
  pub startup_snapshot: Option<Snapshot>,

  /// Should op registration be skipped?
  pub skip_op_registration: bool,

  /// Isolate creation parameters.
  pub create_params: Option<v8::CreateParams>,

  /// V8 platform instance to use. Used when Deno initializes V8
  /// (which it only does once), otherwise it's silently dropped.
  pub v8_platform: Option<v8::SharedRef<v8::Platform>>,

  /// The store to use for transferring SharedArrayBuffers between isolates.
  /// If multiple isolates should have the possibility of sharing
  /// SharedArrayBuffers, they should use the same [SharedArrayBufferStore]. If
  /// no [SharedArrayBufferStore] is specified, SharedArrayBuffer can not be
  /// serialized.
  pub shared_array_buffer_store: Option<SharedArrayBufferStore>,

  /// The store to use for transferring `WebAssembly.Module` objects between
  /// isolates.
  /// If multiple isolates should have the possibility of sharing
  /// `WebAssembly.Module` objects, they should use the same
  /// [CompiledWasmModuleStore]. If no [CompiledWasmModuleStore] is specified,
  /// `WebAssembly.Module` objects cannot be serialized.
  pub compiled_wasm_module_store: Option<CompiledWasmModuleStore>,

  /// Start inspector instance to allow debuggers to connect.
  pub inspector: bool,

  /// Describe if this is the main runtime instance, used by debuggers in some
  /// situation - like disconnecting when program finishes running.
  pub is_main: bool,

  #[cfg(any(test, feature = "unsafe_runtime_options"))]
  /// Should this isolate expose the v8 natives (eg: %OptimizeFunctionOnNextCall) and
  /// GC control functions (`gc()`)? WARNING: This should not be used for production code as
  /// this may expose the runtime to security vulnerabilities.
  pub unsafe_expose_natives_and_gc: bool,

  /// An optional instance of `FeatureChecker`. If one is not provided, the
  /// default instance will be created that has no features enabled.
  pub feature_checker: Option<Arc<FeatureChecker>>,

  /// A callback that can be used to validate import attributes received at
  /// the import site. If no callback is provided, all attributes are allowed.
  ///
  /// Embedders might use this callback to eg. validate value of "type"
  /// attribute, not allowing other types than "JSON".
  ///
  /// To signal validation failure, users should throw an V8 exception inside
  /// the callback.
  pub validate_import_attributes_cb: Option<ValidateImportAttributesCb>,

  /// A callback that can be used to customize behavior of
  /// `import.meta.resolve()` API. If no callback is provided, a default one
  /// is used. The default callback returns value of
  /// `RuntimeOptions::module_loader::resolve()` call.
  pub import_meta_resolve_callback: Option<ImportMetaResolveCallback>,

  /// A callback that is called when the event loop has no more work to do,
  /// but there are active, non-blocking inspector session (eg. Chrome
  /// DevTools inspector is connected). The embedder can use this callback
  /// to eg. print a message notifying user about program finished running.
  /// This callback can be called multiple times, eg. after the program finishes
  /// more work can be scheduled from the DevTools.
  pub wait_for_inspector_disconnect_callback:
    Option<WaitForInspectorDisconnectCallback>,

  pub custom_module_evaluation_cb: Option<CustomModuleEvaluationCb>,
}

impl RuntimeOptions {
  #[cfg(any(test, feature = "unsafe_runtime_options"))]
  fn unsafe_expose_natives_and_gc(&self) -> bool {
    self.unsafe_expose_natives_and_gc
  }

  #[cfg(not(any(test, feature = "unsafe_runtime_options")))]
  fn unsafe_expose_natives_and_gc(&self) -> bool {
    false
  }
}

#[derive(Copy, Clone, Debug)]
pub struct PollEventLoopOptions {
  pub wait_for_inspector: bool,
  pub pump_v8_message_loop: bool,
}

impl Default for PollEventLoopOptions {
  fn default() -> Self {
    Self {
      wait_for_inspector: false,
      pump_v8_message_loop: true,
    }
  }
}

#[derive(Default)]
pub struct CreateRealmOptions {
  /// Implementation of `ModuleLoader` which will be
  /// called when V8 requests to load ES modules in the realm.
  ///
  /// If not provided, there will be an error if code being
  /// executed tries to load modules from the realm.
  pub module_loader: Option<Rc<dyn ModuleLoader>>,
}

impl JsRuntime {
  /// Explicitly initalizes the V8 platform using the passed platform. This
  /// should only be called once per process. Further calls will be silently
  /// ignored.
  #[cfg(not(any(test, feature = "unsafe_runtime_options")))]
  pub fn init_platform(v8_platform: Option<v8::SharedRef<v8::Platform>>) {
    JsRuntime::init_v8(v8_platform, cfg!(test), false);
  }

  /// Explicitly initalizes the V8 platform using the passed platform. This
  /// should only be called once per process. Further calls will be silently
  /// ignored.
  ///
  /// The `expose_natives` flag is used to expose the v8 natives
  /// (eg: %OptimizeFunctionOnNextCall) and GC control functions (`gc()`).
  /// WARNING: This should not be used for production code as
  /// this may expose the runtime to security vulnerabilities.
  #[cfg(any(test, feature = "unsafe_runtime_options"))]
  pub fn init_platform(
    v8_platform: Option<v8::SharedRef<v8::Platform>>,
    expose_natives: bool,
  ) {
    JsRuntime::init_v8(v8_platform, cfg!(test), expose_natives);
  }

  /// Only constructor, configuration is done through `options`.
  pub fn new(mut options: RuntimeOptions) -> JsRuntime {
    JsRuntime::init_v8(
      options.v8_platform.take(),
      cfg!(test),
      options.unsafe_expose_natives_and_gc(),
    );
    JsRuntime::new_inner(options, false)
  }

  pub(crate) fn state_from(isolate: &v8::Isolate) -> Rc<JsRuntimeState> {
    let state_ptr = isolate.get_data(STATE_DATA_OFFSET);
    let state_rc =
      // SAFETY: We are sure that it's a valid pointer for whole lifetime of
      // the runtime.
      unsafe { Rc::from_raw(state_ptr as *const JsRuntimeState) };
    let state = state_rc.clone();
    std::mem::forget(state_rc);
    state
  }

  /// Returns the `OpState` associated with the passed `Isolate`.
  pub fn op_state_from(isolate: &v8::Isolate) -> Rc<RefCell<OpState>> {
    let state = Self::state_from(isolate);
    state.op_state.clone()
  }

  pub(crate) fn has_more_work(scope: &mut v8::HandleScope) -> bool {
    EventLoopPendingState::new_from_scope(scope).is_pending()
  }

  fn init_v8(
    v8_platform: Option<v8::SharedRef<v8::Platform>>,
    predictable: bool,
    expose_natives: bool,
  ) {
    static DENO_INIT: Once = Once::new();
    static DENO_PREDICTABLE: AtomicBool = AtomicBool::new(false);
    static DENO_PREDICTABLE_SET: AtomicBool = AtomicBool::new(false);

    if DENO_PREDICTABLE_SET.load(Ordering::SeqCst) {
      let current = DENO_PREDICTABLE.load(Ordering::SeqCst);
      assert_eq!(current, predictable, "V8 may only be initialized once in either snapshotting or non-snapshotting mode. Either snapshotting or non-snapshotting mode may be used in a single process, not both.");
      DENO_PREDICTABLE_SET.store(true, Ordering::SeqCst);
      DENO_PREDICTABLE.store(predictable, Ordering::SeqCst);
    }

    DENO_INIT
      .call_once(move || v8_init(v8_platform, predictable, expose_natives));
  }

  fn new_inner(mut options: RuntimeOptions, will_snapshot: bool) -> JsRuntime {
    let init_mode = InitMode::from_options(&options);
    let (op_state, ops) = Self::create_opstate(&mut options);

    // Collect global template middleware, global object
    // middleware, and additional ExternalReferences from extensions.
    let mut global_template_middlewares =
      Vec::with_capacity(options.extensions.len());
    let mut global_object_middlewares =
      Vec::with_capacity(options.extensions.len());
    let mut additional_references =
      Vec::with_capacity(options.extensions.len());
    for extension in &mut options.extensions {
      if let Some(middleware) = extension.get_global_template_middleware() {
        global_template_middlewares.push(middleware);
      }
      if let Some(middleware) = extension.get_global_object_middleware() {
        global_object_middlewares.push(middleware);
      }
      additional_references
        .extend_from_slice(extension.get_external_references());
    }

    let align = std::mem::align_of::<usize>();
    let layout = std::alloc::Layout::from_size_align(
      std::mem::size_of::<*mut v8::OwnedIsolate>(),
      align,
    )
    .unwrap();
    assert!(layout.size() > 0);
    let isolate_ptr: *mut v8::OwnedIsolate =
      // SAFETY: we just asserted that layout has non-0 size.
      unsafe { std::alloc::alloc(layout) as *mut _ };

<<<<<<< HEAD
    let custom_module_evaluation_cb = options.custom_module_evaluation_cb;
    let validate_import_attributes_cb = options
      .validate_import_attributes_cb
      .unwrap_or_else(|| Box::new(crate::modules::validate_import_attributes));

=======
>>>>>>> 7fd84216
    let waker = op_state.waker.clone();
    let op_state = Rc::new(RefCell::new(op_state));
    let state_rc = Rc::new(JsRuntimeState {
      source_map_getter: options.source_map_getter.map(Rc::new),
      source_map_cache: Default::default(),
      shared_array_buffer_store: options.shared_array_buffer_store,
      compiled_wasm_module_store: options.compiled_wasm_module_store,
      wait_for_inspector_disconnect_callback: options
        .wait_for_inspector_disconnect_callback,
      op_state: op_state.clone(),
      // Some fields are initialized later after isolate is created
      inspector: None.into(),
      has_inspector: false.into(),
<<<<<<< HEAD
      validate_import_attributes_cb,
      custom_module_evaluation_cb,
=======
      validate_import_attributes_cb: options.validate_import_attributes_cb,
>>>>>>> 7fd84216
      waker,
    });

    let count = ops.len();
    let op_metrics_fns = ops
      .iter()
      .enumerate()
      .map(|(id, decl)| {
        options
          .op_metrics_factory_fn
          .as_ref()
          .and_then(|f| (f)(id as _, count, decl))
      })
      .collect::<Vec<_>>();
    let ops_with_metrics = op_metrics_fns
      .iter()
      .map(|o| o.is_some())
      .collect::<Vec<_>>();
    let context_state = Rc::new(ContextState::new(
      isolate_ptr,
      options.get_error_class_fn.unwrap_or(&|_| "Error"),
      ops_with_metrics,
    ));

    // Add the task spawners to the OpState
    let spawner = context_state
      .task_spawner_factory
      .clone()
      .new_same_thread_spawner();
    op_state.borrow_mut().put(spawner);
    let spawner = context_state
      .task_spawner_factory
      .clone()
      .new_cross_thread_spawner();
    op_state.borrow_mut().put(spawner);

    let mut op_ctxs = ops
      .into_iter()
      .enumerate()
      .zip(op_metrics_fns)
      .map(|((id, decl), metrics_fn)| {
        OpCtx::new(
          id as _,
          std::ptr::null_mut(),
          context_state.clone(),
          Rc::new(decl),
          op_state.clone(),
          state_rc.clone(),
          options.get_error_class_fn.unwrap_or(&|_| "Error"),
          metrics_fn,
        )
      })
      .collect::<Vec<_>>()
      .into_boxed_slice();

    let refs = bindings::external_references(&op_ctxs, &additional_references);
    // V8 takes ownership of external_references.
    let refs: &'static v8::ExternalReferences = Box::leak(Box::new(refs));

    let mut isolate = if will_snapshot {
      snapshot_util::create_snapshot_creator(
        refs,
        options.startup_snapshot.take(),
      )
    } else {
      let mut params = options
        .create_params
        .take()
        .unwrap_or_default()
        .embedder_wrapper_type_info_offsets(
          V8_WRAPPER_TYPE_INDEX,
          V8_WRAPPER_OBJECT_INDEX,
        )
        .external_references(&**refs);
      if let Some(snapshot) = options.startup_snapshot.take() {
        params = match snapshot {
          Snapshot::Static(data) => params.snapshot_blob(data),
          Snapshot::JustCreated(data) => params.snapshot_blob(data),
          Snapshot::Boxed(data) => params.snapshot_blob(data),
        };
      }
      v8::Isolate::new(params)
    };

    for op_ctx in op_ctxs.iter_mut() {
      op_ctx.isolate = isolate.as_mut() as *mut Isolate;
    }
    *context_state.op_ctxs.borrow_mut() = op_ctxs;

    isolate.set_capture_stack_trace_for_uncaught_exceptions(true, 10);
    isolate.set_promise_reject_callback(bindings::promise_reject_callback);
    isolate.set_host_initialize_import_meta_object_callback(
      bindings::host_initialize_import_meta_object_callback,
    );
    isolate.set_host_import_module_dynamically_callback(
      bindings::host_import_module_dynamically_callback,
    );
    isolate.set_wasm_async_resolve_promise_callback(
      bindings::wasm_async_resolve_promise_callback,
    );

    let (main_context, snapshotted_data) = {
      let scope = &mut v8::HandleScope::new(&mut isolate);

      let context = create_context(
        scope,
        &global_template_middlewares,
        &global_object_middlewares,
      );

      // Get module map data from the snapshot
      let snapshotted_data = if init_mode.is_from_snapshot() {
        Some(snapshot_util::get_snapshotted_data(scope, context))
      } else {
        None
      };

      (v8::Global::new(scope, context), snapshotted_data)
    };

    // SAFETY: this is first use of `isolate_ptr` so we are sure we're
    // not overwriting an existing pointer.
    isolate = unsafe {
      isolate_ptr.write(isolate);
      isolate_ptr.read()
    };

    let mut context_scope: v8::HandleScope =
      v8::HandleScope::with_context(&mut isolate, &main_context);
    let scope = &mut context_scope;
    let context = v8::Local::new(scope, &main_context);

    bindings::initialize_context(
      scope,
      context,
      &context_state.op_ctxs.borrow(),
      init_mode,
    );

    context.set_slot(scope, context_state.clone());

    op_state.borrow_mut().put(isolate_ptr);
    let inspector = if options.inspector {
      Some(JsRuntimeInspector::new(scope, context, options.is_main))
    } else {
      None
    };

    let loader = options
      .module_loader
      .unwrap_or_else(|| Rc::new(NoopModuleLoader));
    let import_meta_resolve_cb = options
      .import_meta_resolve_callback
      .unwrap_or_else(|| Box::new(default_import_meta_resolve_cb));

    let exception_state = context_state.exception_state.clone();
    let module_map = if let Some(snapshotted_data) = snapshotted_data {
      *exception_state.js_handled_promise_rejection_cb.borrow_mut() =
        snapshotted_data.js_handled_promise_rejection_cb;
      let module_map_snapshotted_data = ModuleMapSnapshottedData {
        module_map_data: snapshotted_data.module_map_data,
        module_handles: snapshotted_data.module_handles,
      };
      Rc::new(ModuleMap::new_from_snapshotted_data(
        loader,
        exception_state,
        import_meta_resolve_cb,
        scope,
        module_map_snapshotted_data,
      ))
    } else {
      Rc::new(ModuleMap::new(
        loader,
        exception_state,
        import_meta_resolve_cb,
      ))
    };

    context.set_slot(scope, module_map.clone());

    let main_realm = {
      let main_realm =
        JsRealmInner::new(context_state, main_context, module_map.clone());
      state_rc.has_inspector.set(inspector.is_some());
      *state_rc.inspector.borrow_mut() = inspector;
      main_realm
    };
    let main_realm = JsRealm::new(main_realm);
    scope.set_data(
      STATE_DATA_OFFSET,
      Rc::into_raw(state_rc.clone()) as *mut c_void,
    );

    drop(context_scope);

    let mut js_runtime = JsRuntime {
      inner: InnerIsolateState {
        will_snapshot,
        main_realm: ManuallyDrop::new(main_realm),
        state: ManuallyDropRc(ManuallyDrop::new(state_rc)),
        v8_isolate: ManuallyDrop::new(isolate),
      },
      init_mode,
      allocations: IsolateAllocations::default(),
      extensions: options.extensions,
      is_main_runtime: options.is_main,
    };

    // TODO(mmastrac): We should thread errors back out of the runtime
    js_runtime
      .init_extension_js()
      .expect("Failed to evaluate extension JS");

    // If the embedder has requested to clear the module map resulting from
    // extensions, possibly with exceptions.
    if let Some(preserve_snapshotted_modules) =
      options.preserve_snapshotted_modules
    {
      module_map.clear_module_map(preserve_snapshotted_modules);
    }

    js_runtime
  }

  #[cfg(test)]
  #[inline]
  pub(crate) fn module_map(&mut self) -> Rc<ModuleMap> {
    self.inner.main_realm.0.module_map()
  }

  #[inline]
  pub fn main_context(&self) -> v8::Global<v8::Context> {
    self.inner.main_realm.0.context().clone()
  }

  #[cfg(test)]
  pub(crate) fn main_realm(&self) -> JsRealm {
    JsRealm::clone(&self.inner.main_realm)
  }

  #[inline]
  pub fn v8_isolate(&mut self) -> &mut v8::OwnedIsolate {
    &mut self.inner.v8_isolate
  }

  #[inline]
  fn v8_isolate_ptr(&mut self) -> *mut v8::Isolate {
    &mut **self.inner.v8_isolate as _
  }

  #[inline]
  pub fn inspector(&mut self) -> Rc<RefCell<JsRuntimeInspector>> {
    self.inner.state.inspector()
  }

  #[inline]
  pub fn wait_for_inspector_disconnect(&mut self) {
    if let Some(callback) = self
      .inner
      .state
      .wait_for_inspector_disconnect_callback
      .as_ref()
    {
      callback();
    }
  }

  /// Returns the extensions that this runtime is using (including internal ones).
  pub fn extensions(&self) -> &Vec<Extension> {
    &self.extensions
  }

  #[inline]
  pub fn handle_scope(&mut self) -> v8::HandleScope {
    let isolate = &mut self.inner.v8_isolate;
    self.inner.main_realm.handle_scope(isolate)
  }

  #[inline(always)]
  /// Create a scope on the stack with the given context
  fn with_context_scope<'s, T>(
    isolate: *mut v8::Isolate,
    context: *mut v8::Context,
    f: impl FnOnce(&mut v8::HandleScope<'s>) -> T,
  ) -> T {
    // SAFETY: We know this isolate is valid and non-null at this time
    let mut isolate_scope =
      v8::HandleScope::new(unsafe { isolate.as_mut().unwrap_unchecked() });
    // SAFETY: We know the context is valid and non-null at this time, and that a Local and pointer share the
    // same representation
    let context = unsafe { std::mem::transmute(context) };
    let mut scope = v8::ContextScope::new(&mut isolate_scope, context);
    f(&mut scope)
  }

  /// Initializes JS of provided Extensions in the given realm.
  fn init_extension_js(&mut self) -> Result<(), Error> {
    // Initialization of JS happens in phases:
    // 1. Iterate through all extensions:
    //  a. Execute all extension "script" JS files
    //  b. Load all extension "module" JS files (but do not execute them yet)
    // 2. Iterate through all extensions:
    //  a. If an extension has a `esm_entry_point`, execute it.
    let realm = JsRealm::clone(&self.inner.main_realm);
    let module_map = realm.0.module_map();

    // Take extensions temporarily so we can avoid have a mutable reference to self
    let extensions = std::mem::take(&mut self.extensions);

    let loader = module_map.loader.borrow().clone();
    let ext_loader = Rc::new(ExtModuleLoader::new(&extensions));
    *module_map.loader.borrow_mut() = ext_loader;

    let mut esm_entrypoints = vec![];

    futures::executor::block_on(async {
      if self.init_mode == InitMode::New {
        for file_source in &BUILTIN_SOURCES {
          realm.execute_script(
            self.v8_isolate(),
            file_source.specifier,
            file_source.load()?,
          )?;
        }
        for file_source in &BUILTIN_ES_MODULES {
          let mut scope = realm.handle_scope(self.v8_isolate());
          module_map.lazy_load_es_module_from_code(
            &mut scope,
            file_source.specifier,
            file_source.load()?,
          )?;
        }
      }
      self.init_cbs(&realm);

      for extension in &extensions {
        // If the extension provides "lazy loaded ES modules" then store them
        // on the ModuleMap.
        module_map
          .add_lazy_loaded_esm_sources(extension.get_lazy_loaded_esm_sources());

        let maybe_esm_entry_point = extension.get_esm_entry_point();

        for file_source in extension.get_esm_sources() {
          realm
            .load_side_module(
              self.v8_isolate(),
              &ModuleSpecifier::parse(file_source.specifier)?,
              None,
            )
            .await?;
        }

        if let Some(entry_point) = maybe_esm_entry_point {
          esm_entrypoints.push(entry_point);
        }

        for file_source in extension.get_js_sources() {
          realm.execute_script(
            self.v8_isolate(),
            file_source.specifier,
            file_source.load()?,
          )?;
        }
      }

      for specifier in esm_entrypoints {
        let Some(mod_id) =
          module_map.get_id(specifier, RequestedModuleType::None)
        else {
          bail!("{} not present in the module map", specifier);
        };

        let mut receiver = {
          let isolate = self.v8_isolate();
          let scope = &mut realm.handle_scope(isolate);

          module_map.mod_evaluate(scope, mod_id)
        };

        // After evaluate_pending_module, if the module isn't fully evaluated
        // and the resolver solved, it means the module or one of its imports
        // uses TLA.
        match receiver.poll_unpin(&mut Context::from_waker(noop_waker_ref())) {
          Poll::Ready(result) => {
            result
              .with_context(|| format!("Couldn't execute '{specifier}'"))?;
          }
          Poll::Pending => {
            // Find the TLA location and return it as an error
            let scope = &mut realm.handle_scope(self.v8_isolate());
            let messages = module_map.find_stalled_top_level_await(scope);
            assert!(!messages.is_empty());
            let msg = v8::Local::new(scope, &messages[0]);
            let js_error = JsError::from_v8_message(scope, msg);
            return Err(Error::from(js_error))
              .with_context(|| "Top-level await is not allowed in extensions");
          }
        }
      }

      #[cfg(debug_assertions)]
      {
        let mut scope = realm.handle_scope(self.v8_isolate());
        module_map.check_all_modules_evaluated(&mut scope)?;
      }

      Ok::<_, anyhow::Error>(())
    })?;

    self.extensions = extensions;
    let module_map = realm.0.module_map();
    *module_map.loader.borrow_mut() = loader;

    Ok(())
  }

  /// Collects ops from extensions & applies middleware
  fn collect_ops(exts: &mut [Extension]) -> Vec<OpDecl> {
    for (ext, previous_exts) in
      exts.iter().enumerate().map(|(i, ext)| (ext, &exts[..i]))
    {
      ext.check_dependencies(previous_exts);
    }

    // Middleware
    let middleware: Vec<Box<OpMiddlewareFn>> = exts
      .iter_mut()
      .filter_map(|e| e.take_middleware())
      .collect();

    // macroware wraps an opfn in all the middleware
    let macroware = move |d| middleware.iter().fold(d, |d, m| m(d));

    // Flatten ops, apply middleware & override disabled ops
    let ops: Vec<_> = exts
      .iter_mut()
      .flat_map(|e| e.init_ops())
      .map(|d| OpDecl {
        name: d.name,
        ..macroware(*d)
      })
      .collect();

    // In debug build verify there are no duplicate ops.
    #[cfg(debug_assertions)]
    {
      let mut count_by_name = HashMap::new();

      for op in ops.iter() {
        count_by_name
          .entry(&op.name)
          .or_insert(vec![])
          .push(op.name.to_string());
      }

      let mut duplicate_ops = vec![];
      for (op_name, _count) in
        count_by_name.iter().filter(|(_k, v)| v.len() > 1)
      {
        duplicate_ops.push(op_name.to_string());
      }
      if !duplicate_ops.is_empty() {
        let mut msg = "Found ops with duplicate names:\n".to_string();
        for op_name in duplicate_ops {
          msg.push_str(&format!("  - {}\n", op_name));
        }
        msg.push_str("Op names need to be unique.");
        panic!("{}", msg);
      }
    }

    ops
  }

  /// Initializes ops of provided Extensions
  fn create_opstate(options: &mut RuntimeOptions) -> (OpState, Vec<OpDecl>) {
    // Add built-in extension
    options
      .extensions
      .insert(0, crate::ops_builtin::core::init_ops());

    let ops = Self::collect_ops(&mut options.extensions);

    let mut op_state = OpState::new(options.feature_checker.take());

    // Setup state
    for e in &mut options.extensions {
      // ops are already registered during in bindings::initialize_context();
      e.take_state(&mut op_state);
    }

    (op_state, ops)
  }

  pub fn eval<'s, T>(
    scope: &mut v8::HandleScope<'s>,
    code: &str,
  ) -> Option<v8::Local<'s, T>>
  where
    v8::Local<'s, T>: TryFrom<v8::Local<'s, v8::Value>, Error = v8::DataError>,
  {
    let scope = &mut v8::EscapableHandleScope::new(scope);
    let source = v8::String::new(scope, code).unwrap();
    let script = v8::Script::compile(scope, source, None).unwrap();
    let v = script.run(scope)?;
    scope.escape(v).try_into().ok()
  }

  /// Grabs a reference to core.js' eventLoopTick & buildCustomError
  fn init_cbs(&mut self, realm: &JsRealm) {
    let (event_loop_tick_cb, build_custom_error_cb) = {
      let scope = &mut realm.handle_scope(self.v8_isolate());
      let context = realm.context();
      let context_local = v8::Local::new(scope, context);
      let global = context_local.global(scope);
      let deno_str =
        v8::String::new_external_onebyte_static(scope, b"Deno").unwrap();
      let core_str =
        v8::String::new_external_onebyte_static(scope, b"core").unwrap();
      let event_loop_tick_str =
        v8::String::new_external_onebyte_static(scope, b"eventLoopTick")
          .unwrap();
      let build_custom_error_str =
        v8::String::new_external_onebyte_static(scope, b"buildCustomError")
          .unwrap();

      let deno_obj: v8::Local<v8::Object> = global
        .get(scope, deno_str.into())
        .unwrap()
        .try_into()
        .unwrap();
      let core_obj: v8::Local<v8::Object> = deno_obj
        .get(scope, core_str.into())
        .unwrap()
        .try_into()
        .unwrap();

      let event_loop_tick_cb: v8::Local<v8::Function> = core_obj
        .get(scope, event_loop_tick_str.into())
        .unwrap()
        .try_into()
        .unwrap();
      let build_custom_error_cb: v8::Local<v8::Function> = core_obj
        .get(scope, build_custom_error_str.into())
        .unwrap()
        .try_into()
        .unwrap();
      (
        v8::Global::new(scope, event_loop_tick_cb),
        v8::Global::new(scope, build_custom_error_cb),
      )
    };

    // Put global handles in the realm's ContextState
    let state_rc = realm.0.state();
    state_rc
      .js_event_loop_tick_cb
      .borrow_mut()
      .replace(Rc::new(event_loop_tick_cb));
    state_rc
      .exception_state
      .js_build_custom_error_cb
      .borrow_mut()
      .replace(Rc::new(build_custom_error_cb));
  }

  /// Returns the runtime's op state, which can be used to maintain ops
  /// and access resources between op calls.
  pub fn op_state(&mut self) -> Rc<RefCell<OpState>> {
    self.inner.state.op_state.clone()
  }

  /// Returns the runtime's op names, ordered by OpId.
  pub fn op_names(&self) -> Vec<&'static str> {
    let main_realm = self.inner.main_realm.clone();
    let state_rc = main_realm.0.state();
    let ctx = state_rc.op_ctxs.borrow();
    ctx.iter().map(|o| o.decl.name).collect()
  }

  /// Executes traditional JavaScript code (traditional = not ES modules).
  ///
  /// The execution takes place on the current main realm, so it is possible
  /// to maintain local JS state and invoke this method multiple times.
  ///
  /// `name` can be a filepath or any other string, but it is required to be 7-bit ASCII, eg.
  ///
  ///   - "/some/file/path.js"
  ///   - "<anon>"
  ///   - "[native code]"
  ///
  /// The same `name` value can be used for multiple executions.
  ///
  /// `Error` can usually be downcast to `JsError`.
  pub fn execute_script(
    &mut self,
    name: &'static str,
    source_code: ModuleCodeString,
  ) -> Result<v8::Global<v8::Value>, Error> {
    let isolate = &mut self.inner.v8_isolate;
    self
      .inner
      .main_realm
      .execute_script(isolate, name, source_code)
  }

  /// Executes traditional JavaScript code (traditional = not ES modules).
  ///
  /// The execution takes place on the current main realm, so it is possible
  /// to maintain local JS state and invoke this method multiple times.
  ///
  /// `name` can be a filepath or any other string, but it is required to be 7-bit ASCII, eg.
  ///
  ///   - "/some/file/path.js"
  ///   - "<anon>"
  ///   - "[native code]"
  ///
  /// The same `name` value can be used for multiple executions.
  ///
  /// `Error` can usually be downcast to `JsError`.
  pub fn execute_script_static(
    &mut self,
    name: &'static str,
    source_code: &'static str,
  ) -> Result<v8::Global<v8::Value>, Error> {
    let isolate = &mut self.inner.v8_isolate;
    self.inner.main_realm.execute_script(
      isolate,
      name,
      ModuleCodeString::from_static(source_code),
    )
  }

  /// Call a function and return a future resolving with the return value of the
  /// function. If the function returns a promise, the future will resolve only once the
  /// event loop resolves the underlying promise. If the future rejects, the future will
  /// resolve with the underlying error.
  ///
  /// The event loop must be polled seperately for this future to resolve. If the event loop
  /// is not polled, the future will never make progress.
  pub fn call(
    &mut self,
    function: &v8::Global<v8::Function>,
  ) -> impl Future<Output = Result<v8::Global<v8::Value>, Error>> {
    self.call_with_args(function, &[])
  }

  /// Call a function and returns a future resolving with the return value of the
  /// function. If the function returns a promise, the future will resolve only once the
  /// event loop resolves the underlying promise. If the future rejects, the future will
  /// resolve with the underlying error.
  ///
  /// The event loop must be polled seperately for this future to resolve. If the event loop
  /// is not polled, the future will never make progress.
  pub fn scoped_call(
    scope: &mut v8::HandleScope,
    function: &v8::Global<v8::Function>,
  ) -> impl Future<Output = Result<v8::Global<v8::Value>, Error>> {
    Self::scoped_call_with_args(scope, function, &[])
  }

  /// Call a function and returns a future resolving with the return value of the
  /// function. If the function returns a promise, the future will resolve only once the
  /// event loop resolves the underlying promise. If the future rejects, the future will
  /// resolve with the underlying error.
  ///
  /// The event loop must be polled seperately for this future to resolve. If the event loop
  /// is not polled, the future will never make progress.
  pub fn call_with_args(
    &mut self,
    function: &v8::Global<v8::Function>,
    args: &[v8::Global<v8::Value>],
  ) -> impl Future<Output = Result<v8::Global<v8::Value>, Error>> {
    let scope = &mut self.handle_scope();
    Self::scoped_call_with_args(scope, function, args)
  }

  /// Call a function and returns a future resolving with the return value of the
  /// function. If the function returns a promise, the future will resolve only once the
  /// event loop resolves the underlying promise. If the future rejects, the future will
  /// resolve with the underlying error.
  ///
  /// The event loop must be polled seperately for this future to resolve. If the event loop
  /// is not polled, the future will never make progress.
  pub fn scoped_call_with_args(
    scope: &mut v8::HandleScope,
    function: &v8::Global<v8::Function>,
    args: &[v8::Global<v8::Value>],
  ) -> impl Future<Output = Result<v8::Global<v8::Value>, Error>> {
    let scope = &mut v8::TryCatch::new(scope);
    let cb = function.open(scope);
    let this = v8::undefined(scope).into();
    let promise = if args.is_empty() {
      cb.call(scope, this, &[])
    } else {
      let mut local_args: SmallVec<[v8::Local<v8::Value>; 8]> =
        SmallVec::with_capacity(args.len());
      for v in args {
        local_args.push(v8::Local::new(scope, v));
      }
      cb.call(scope, this, &local_args)
    };

    if promise.is_none() {
      if scope.is_execution_terminating() {
        let undefined = v8::undefined(scope).into();
        return RcPromiseFuture::new(exception_to_err_result(
          scope, undefined, false, true,
        ));
      }
      let exception = scope.exception().unwrap();
      return RcPromiseFuture::new(exception_to_err_result(
        scope, exception, false, true,
      ));
    }
    let promise = promise.unwrap();
    if !promise.is_promise() {
      return RcPromiseFuture::new(Ok(v8::Global::new(scope, promise)));
    }
    let promise = v8::Local::<v8::Promise>::try_from(promise).unwrap();
    Self::resolve_promise_inner(scope, promise)
  }

  /// Call a function. If it returns a promise, run the event loop until that
  /// promise is settled. If the promise rejects or there is an uncaught error
  /// in the event loop, return `Err(error)`. Or return `Ok(<await returned>)`.
  #[deprecated = "Use call"]
  pub async fn call_and_await(
    &mut self,
    function: &v8::Global<v8::Function>,
  ) -> Result<v8::Global<v8::Value>, Error> {
    let call = self.call(function);
    self
      .with_event_loop_promise(call, PollEventLoopOptions::default())
      .await
  }

  /// Call a function with args. If it returns a promise, run the event loop until that
  /// promise is settled. If the promise rejects or there is an uncaught error
  /// in the event loop, return `Err(error)`. Or return `Ok(<await returned>)`.
  #[deprecated = "Use call_with_args"]
  pub async fn call_with_args_and_await(
    &mut self,
    function: &v8::Global<v8::Function>,
    args: &[v8::Global<v8::Value>],
  ) -> Result<v8::Global<v8::Value>, Error> {
    let call = self.call_with_args(function, args);
    self
      .with_event_loop_promise(call, PollEventLoopOptions::default())
      .await
  }

  /// Returns the namespace object of a module.
  ///
  /// This is only available after module evaluation has completed.
  /// This function panics if module has not been instantiated.
  pub fn get_module_namespace(
    &mut self,
    module_id: ModuleId,
  ) -> Result<v8::Global<v8::Object>, Error> {
    let isolate = &mut self.inner.v8_isolate;
    self
      .inner
      .main_realm
      .get_module_namespace(isolate, module_id)
  }

  /// Registers a callback on the isolate when the memory limits are approached.
  /// Use this to prevent V8 from crashing the process when reaching the limit.
  ///
  /// Calls the closure with the current heap limit and the initial heap limit.
  /// The return value of the closure is set as the new limit.
  pub fn add_near_heap_limit_callback<C>(&mut self, cb: C)
  where
    C: FnMut(usize, usize) -> usize + 'static,
  {
    let boxed_cb = Box::new(RefCell::new(cb));
    let data = boxed_cb.as_ptr() as *mut c_void;

    let prev = self
      .allocations
      .near_heap_limit_callback_data
      .replace((boxed_cb, near_heap_limit_callback::<C>));
    if let Some((_, prev_cb)) = prev {
      self
        .v8_isolate()
        .remove_near_heap_limit_callback(prev_cb, 0);
    }

    self
      .v8_isolate()
      .add_near_heap_limit_callback(near_heap_limit_callback::<C>, data);
  }

  pub fn remove_near_heap_limit_callback(&mut self, heap_limit: usize) {
    if let Some((_, cb)) = self.allocations.near_heap_limit_callback_data.take()
    {
      self
        .v8_isolate()
        .remove_near_heap_limit_callback(cb, heap_limit);
    }
  }

  fn pump_v8_message_loop(
    &mut self,
    scope: &mut v8::HandleScope,
  ) -> Result<(), Error> {
    while v8::Platform::pump_message_loop(
      &v8::V8::get_current_platform(),
      scope,
      false, // don't block if there are no tasks
    ) {
      // do nothing
    }

    let tc_scope = &mut v8::TryCatch::new(scope);
    tc_scope.perform_microtask_checkpoint();
    match tc_scope.exception() {
      None => Ok(()),
      Some(exception) => {
        exception_to_err_result(tc_scope, exception, false, true)
      }
    }
  }

  pub fn maybe_init_inspector(&mut self) {
    let inspector = &mut self.inner.state.inspector.borrow_mut();
    if inspector.is_some() {
      return;
    }

    let context = self.main_context();
    let scope = &mut v8::HandleScope::with_context(
      self.inner.v8_isolate.as_mut(),
      context.clone(),
    );
    let context = v8::Local::new(scope, context);

    self.inner.state.has_inspector.set(true);
    **inspector = Some(JsRuntimeInspector::new(
      scope,
      context,
      self.is_main_runtime,
    ));
  }

  /// Waits for the given value to resolve while polling the event loop.
  ///
  /// This future resolves when either the value is resolved or the event loop runs to
  /// completion.
  pub fn resolve(
    &mut self,
    promise: v8::Global<v8::Value>,
  ) -> impl Future<Output = Result<v8::Global<v8::Value>, Error>> {
    let scope = &mut self.handle_scope();
    Self::scoped_resolve(scope, promise)
  }

  /// Waits for the given value to resolve while polling the event loop.
  ///
  /// This future resolves when either the value is resolved or the event loop runs to
  /// completion.
  pub fn scoped_resolve(
    scope: &mut v8::HandleScope,
    promise: v8::Global<v8::Value>,
  ) -> impl Future<Output = Result<v8::Global<v8::Value>, Error>> {
    let promise = v8::Local::new(scope, promise);
    if !promise.is_promise() {
      return RcPromiseFuture::new(Ok(v8::Global::new(scope, promise)));
    }
    let promise = v8::Local::<v8::Promise>::try_from(promise).unwrap();
    Self::resolve_promise_inner(scope, promise)
  }

  /// Waits for the given value to resolve while polling the event loop.
  ///
  /// This future resolves when either the value is resolved or the event loop runs to
  /// completion.
  #[deprecated = "Use resolve"]
  pub async fn resolve_value(
    &mut self,
    global: v8::Global<v8::Value>,
  ) -> Result<v8::Global<v8::Value>, Error> {
    let resolve = self.resolve(global);
    self
      .with_event_loop_promise(resolve, PollEventLoopOptions::default())
      .await
  }

  /// Given a promise, returns a future that resolves when it does.
  fn resolve_promise_inner<'s>(
    scope: &mut v8::HandleScope<'s>,
    promise: v8::Local<'s, v8::Promise>,
  ) -> RcPromiseFuture {
    let future = RcPromiseFuture::default();
    let f = future.clone();
    watch_promise(scope, promise, move |scope, _rv, res| {
      let res = match res {
        Ok(l) => Ok(v8::Global::new(scope, l)),
        Err(e) => exception_to_err_result(scope, e, true, true),
      };
      f.0.resolved.set(Some(res));
      if let Some(waker) = f.0.waker.take() {
        waker.wake();
      }
    });

    future
  }

  /// Runs event loop to completion
  ///
  /// This future resolves when:
  ///  - there are no more pending dynamic imports
  ///  - there are no more pending ops
  ///  - there are no more active inspector sessions (only if
  ///     `PollEventLoopOptions.wait_for_inspector` is set to true)
  pub async fn run_event_loop(
    &mut self,
    poll_options: PollEventLoopOptions,
  ) -> Result<(), Error> {
    poll_fn(|cx| self.poll_event_loop(cx, poll_options)).await
  }

  /// A utility function that run provided future concurrently with the event loop.
  ///
  /// If the event loop resolves while polling the future, it return an error with the text
  /// `Promise resolution is still pending but the event loop has already resolved.`
  pub async fn with_event_loop_promise<'fut, T, E>(
    &mut self,
    mut fut: impl Future<Output = Result<T, E>> + Unpin + 'fut,
    poll_options: PollEventLoopOptions,
  ) -> Result<T, AnyError>
  where
    AnyError: From<E>,
  {
    // Manually implement tokio::select
    poll_fn(|cx| {
      if let Poll::Ready(t) = fut.poll_unpin(cx) {
        return Poll::Ready(t.map_err(|e| e.into()));
      }
      if let Poll::Ready(t) = self.poll_event_loop(cx, poll_options) {
        t?;
        if let Poll::Ready(t) = fut.poll_unpin(cx) {
          return Poll::Ready(t.map_err(|e| e.into()));
        }
        return Poll::Ready(Err(anyhow!("Promise resolution is still pending but the event loop has already resolved.")));
      }
      Poll::Pending
    }).await
  }

  /// A utility function that run provided future concurrently with the event loop.
  ///
  /// If the event loop resolves while polling the future, it will continue to be polled,
  /// regardless of whether it returned an error or success.
  ///
  /// Useful for interacting with local inspector session.
  pub async fn with_event_loop_future<'fut, T, E>(
    &mut self,
    mut fut: impl Future<Output = Result<T, E>> + Unpin + 'fut,
    poll_options: PollEventLoopOptions,
  ) -> Result<T, AnyError>
  where
    AnyError: From<E>,
  {
    // Manually implement tokio::select
    poll_fn(|cx| {
      if let Poll::Ready(t) = fut.poll_unpin(cx) {
        return Poll::Ready(t.map_err(|e| e.into()));
      }
      if let Poll::Ready(t) = self.poll_event_loop(cx, poll_options) {
        // TODO(mmastrac): We need to ignore this error for things like the repl to behave as
        // they did before, but this is definitely not correct. It's just something we're
        // relying on. :(
        _ = t;
      }
      Poll::Pending
    })
    .await
  }

  /// Runs a single tick of event loop
  ///
  /// If `PollEventLoopOptions.wait_for_inspector` is set to true, the event
  /// loop will return `Poll::Pending` if there are active inspector sessions.
  pub fn poll_event_loop(
    &mut self,
    cx: &mut Context,
    poll_options: PollEventLoopOptions,
  ) -> Poll<Result<(), Error>> {
    let isolate = self.v8_isolate_ptr();
    Self::with_context_scope(
      isolate,
      self.inner.main_realm.context_ptr(),
      move |scope| self.poll_event_loop_inner(cx, scope, poll_options),
    )
  }

  fn poll_event_loop_inner(
    &mut self,
    cx: &mut Context,
    scope: &mut v8::HandleScope,
    poll_options: PollEventLoopOptions,
  ) -> Poll<Result<(), Error>> {
    let has_inspector = self.inner.state.has_inspector.get();
    self.inner.state.waker.register(cx.waker());

    if has_inspector {
      // We poll the inspector first.
      let _ = self.inspector().borrow().poll_sessions(Some(cx)).unwrap();
    }

    if poll_options.pump_v8_message_loop {
      self.pump_v8_message_loop(scope)?;
    }

    let realm = &self.inner.main_realm;
    let modules = &realm.0.module_map;
    let context_state = &realm.0.context_state;
    let exception_state = &context_state.exception_state;

    modules.poll_progress(cx, scope)?;

    // Resolve async ops, run all next tick callbacks and macrotasks callbacks
    // and only then check for any promise exceptions (`unhandledrejection`
    // handlers are run in macrotasks callbacks so we need to let them run
    // first).
    let dispatched_ops = Self::do_js_event_loop_tick_realm(
      cx,
      scope,
      context_state,
      exception_state,
    )?;
    exception_state.check_exception_condition(scope)?;

    // Get the pending state from the main realm, or all realms
    let pending_state =
      EventLoopPendingState::new(scope, context_state, modules);

    if !pending_state.is_pending() {
      if has_inspector {
        let inspector = self.inspector();
        let has_active_sessions = inspector.borrow().has_active_sessions();
        let has_blocking_sessions = inspector.borrow().has_blocking_sessions();

        if poll_options.wait_for_inspector && has_active_sessions {
          // If there are no blocking sessions (eg. REPL) we can now notify
          // debugger that the program has finished running and we're ready
          // to exit the process once debugger disconnects.
          if !has_blocking_sessions {
            let context = self.main_context();
            inspector.borrow_mut().context_destroyed(scope, context);
            self.wait_for_inspector_disconnect();
          }

          return Poll::Pending;
        }
      }

      return Poll::Ready(Ok(()));
    }

    // Check if more async ops have been dispatched
    // during this turn of event loop.
    // If there are any pending background tasks, we also wake the runtime to
    // make sure we don't miss them.
    // TODO(andreubotella) The event loop will spin as long as there are pending
    // background tasks. We should look into having V8 notify us when a
    // background task is done.
    #[allow(clippy::suspicious_else_formatting, clippy::if_same_then_else)]
    {
      if pending_state.has_pending_background_tasks
        || pending_state.has_tick_scheduled
        || pending_state.has_pending_promise_events
      {
        self.inner.state.waker.wake();
      } else
      // If ops were dispatched we may have progress on pending modules that we should re-check
      if (pending_state.has_pending_module_evaluation
        || pending_state.has_pending_dyn_module_evaluation)
        && dispatched_ops
      {
        self.inner.state.waker.wake();
      }
    }

    if pending_state.has_pending_module_evaluation {
      if pending_state.has_pending_refed_ops
        || pending_state.has_pending_dyn_imports
        || pending_state.has_pending_dyn_module_evaluation
        || pending_state.has_pending_background_tasks
        || pending_state.has_tick_scheduled
      {
        // pass, will be polled again
      } else {
        return Poll::Ready(Err(
          find_and_report_stalled_level_await_in_any_realm(scope, &realm.0),
        ));
      }
    }

    if pending_state.has_pending_dyn_module_evaluation {
      if pending_state.has_pending_refed_ops
        || pending_state.has_pending_dyn_imports
        || pending_state.has_pending_background_tasks
        || pending_state.has_tick_scheduled
      {
        // pass, will be polled again
      } else if realm.modules_idle() {
        return Poll::Ready(Err(
          find_and_report_stalled_level_await_in_any_realm(scope, &realm.0),
        ));
      } else {
        // Delay the above error by one spin of the event loop. A dynamic import
        // evaluation may complete during this, in which case the counter will
        // reset.
        realm.increment_modules_idle();
        self.inner.state.waker.wake();
      }
    }

    Poll::Pending
  }
}

fn find_and_report_stalled_level_await_in_any_realm(
  scope: &mut v8::HandleScope,
  inner_realm: &JsRealmInner,
) -> Error {
  let module_map = inner_realm.module_map();
  let messages = module_map.find_stalled_top_level_await(scope);

  if !messages.is_empty() {
    // We are gonna print only a single message to provide a nice formatting
    // with source line of offending promise shown. Once user fixed it, then
    // they will get another error message for the next promise (but this
    // situation is gonna be very rare, if ever happening).
    let msg = v8::Local::new(scope, &messages[0]);
    let js_error = JsError::from_v8_message(scope, msg);
    return js_error.into();
  }

  unreachable!("Expected at least one stalled top-level await");
}

fn create_context<'a>(
  scope: &mut v8::HandleScope<'a, ()>,
  global_template_middlewares: &[GlobalTemplateMiddlewareFn],
  global_object_middlewares: &[GlobalObjectMiddlewareFn],
) -> v8::Local<'a, v8::Context> {
  // Set up the global object template and create context from it.
  let mut global_object_template = v8::ObjectTemplate::new(scope);
  for middleware in global_template_middlewares {
    global_object_template = middleware(scope, global_object_template);
  }
  let context = v8::Context::new_from_template(scope, global_object_template);
  let scope = &mut v8::ContextScope::new(scope, context);

  // Get the global wrapper object from the context, get the real inner
  // global object from it, and and configure it using the middlewares.
  let global_wrapper = context.global(scope);
  let real_global = global_wrapper
    .get_prototype(scope)
    .unwrap()
    .to_object(scope)
    .unwrap();
  for middleware in global_object_middlewares {
    middleware(scope, real_global);
  }
  context
}

impl JsRuntimeForSnapshot {
  pub fn new(mut options: RuntimeOptions) -> JsRuntimeForSnapshot {
    JsRuntime::init_v8(
      options.v8_platform.take(),
      true,
      options.unsafe_expose_natives_and_gc(),
    );
    JsRuntimeForSnapshot(JsRuntime::new_inner(options, true))
  }

  /// Takes a snapshot and consumes the runtime.
  ///
  /// `Error` can usually be downcast to `JsError`.
  pub fn snapshot(mut self) -> v8::StartupData {
    // Ensure there are no live inspectors to prevent crashes.
    self.inner.prepare_for_cleanup();

    let realm = JsRealm::clone(&self.inner.main_realm);

    // Set the context to be snapshot's default context
    {
      let mut scope = realm.handle_scope(self.v8_isolate());
      let local_context = v8::Local::new(&mut scope, realm.context());
      scope.set_default_context(local_context);
    }

    // Serialize the module map and store its data in the snapshot.
    {
      let module_map_snapshotted_data = {
        let module_map = realm.0.module_map();
        module_map.serialize_for_snapshotting(
          &mut realm.handle_scope(self.v8_isolate()),
        )
      };
      let maybe_js_handled_promise_rejection_cb = {
        let context_state = &realm.0.context_state;
        let exception_state = &context_state.exception_state;
        exception_state
          .js_handled_promise_rejection_cb
          .borrow()
          .clone()
      };

      let snapshotted_data = SnapshottedData {
        module_map_data: module_map_snapshotted_data.module_map_data,
        module_handles: module_map_snapshotted_data.module_handles,
        js_handled_promise_rejection_cb: maybe_js_handled_promise_rejection_cb,
      };

      let mut scope = realm.handle_scope(self.v8_isolate());
      snapshot_util::set_snapshotted_data(
        &mut scope,
        realm.context().clone(),
        snapshotted_data,
      );
    }

    drop(realm);

    self
      .0
      .inner
      .prepare_for_snapshot()
      .create_blob(v8::FunctionCodeHandling::Keep)
      .unwrap()
  }
}

#[derive(Clone, Copy, PartialEq, Eq, Debug)]
pub(crate) struct EventLoopPendingState {
  has_pending_refed_ops: bool,
  has_pending_dyn_imports: bool,
  has_pending_dyn_module_evaluation: bool,
  has_pending_module_evaluation: bool,
  has_pending_background_tasks: bool,
  has_tick_scheduled: bool,
  has_pending_promise_events: bool,
}

impl EventLoopPendingState {
  /// Collect event loop state from all the sub-states.
  pub fn new(
    scope: &mut v8::HandleScope<()>,
    state: &ContextState,
    modules: &ModuleMap,
  ) -> Self {
    let num_unrefed_ops = state.unrefed_ops.borrow().len();
    let num_pending_ops = state.pending_ops.len();
    let has_pending_tasks = state.task_spawner_factory.has_pending_tasks();
    let has_pending_timers = state.timers.has_pending_timers();
    let has_pending_dyn_imports = modules.has_pending_dynamic_imports();
    let has_pending_dyn_module_evaluation =
      modules.has_pending_dyn_module_evaluation();
    let has_pending_module_evaluation = modules.has_pending_module_evaluation();
    let has_pending_promise_events = !state
      .exception_state
      .pending_promise_rejections
      .borrow()
      .is_empty()
      || !state
        .exception_state
        .pending_handled_promise_rejections
        .borrow()
        .is_empty();
    EventLoopPendingState {
      has_pending_refed_ops: has_pending_tasks
        || has_pending_timers
        || num_pending_ops > num_unrefed_ops,
      has_pending_dyn_imports,
      has_pending_dyn_module_evaluation,
      has_pending_module_evaluation,
      has_pending_background_tasks: scope.has_pending_background_tasks(),
      has_tick_scheduled: state.has_next_tick_scheduled.get(),
      has_pending_promise_events,
    }
  }

  /// Collect event loop state from all the states stored in the scope.
  pub fn new_from_scope(scope: &mut v8::HandleScope) -> Self {
    let module_map = JsRealm::module_map_from(scope);
    let context_state = JsRealm::state_from_scope(scope);
    Self::new(scope, &context_state, &module_map)
  }

  pub fn is_pending(&self) -> bool {
    self.has_pending_refed_ops
      || self.has_pending_dyn_imports
      || self.has_pending_dyn_module_evaluation
      || self.has_pending_module_evaluation
      || self.has_pending_background_tasks
      || self.has_tick_scheduled
      || self.has_pending_promise_events
  }
}

extern "C" fn near_heap_limit_callback<F>(
  data: *mut c_void,
  current_heap_limit: usize,
  initial_heap_limit: usize,
) -> usize
where
  F: FnMut(usize, usize) -> usize,
{
  // SAFETY: The data is a pointer to the Rust callback function. It is stored
  // in `JsRuntime::allocations` and thus is guaranteed to outlive the isolate.
  let callback = unsafe { &mut *(data as *mut F) };
  callback(current_heap_limit, initial_heap_limit)
}

impl JsRuntimeState {
  pub(crate) fn inspector(&self) -> Rc<RefCell<JsRuntimeInspector>> {
    self.inspector.borrow().as_ref().unwrap().clone()
  }

  /// Called by `bindings::host_import_module_dynamically_callback`
  /// after initiating new dynamic import load.
  pub fn notify_new_dynamic_import(&self) {
    // Notify event loop to poll again soon.
    self.waker.wake();
  }

  /// Performs an action with the inspector, if we have one
  pub(crate) fn with_inspector<T>(
    &self,
    mut f: impl FnMut(&JsRuntimeInspector) -> T,
  ) -> Option<T> {
    // Fast path
    if !self.has_inspector.get() {
      return None;
    }
    self
      .inspector
      .borrow()
      .as_ref()
      .map(|inspector| f(&inspector.borrow()))
  }
}

// Related to module loading
impl JsRuntime {
  #[cfg(test)]
  pub(crate) fn instantiate_module(
    &mut self,
    id: ModuleId,
  ) -> Result<(), v8::Global<v8::Value>> {
    let isolate = &mut self.inner.v8_isolate;
    let realm = JsRealm::clone(&self.inner.main_realm);
    let scope = &mut realm.handle_scope(isolate);
    realm.instantiate_module(scope, id)
  }

  /// Evaluates an already instantiated ES module.
  ///
  /// Returns a future that resolves when module promise resolves.
  /// Implementors must manually call [`JsRuntime::run_event_loop`] to drive
  /// module evaluation future.
  ///
  /// Modules with top-level await are treated like promises, so a `throw` in the top-level
  /// block of a module is treated as an unhandled rejection. These rejections are provided to
  /// the unhandled promise rejection handler, which has the opportunity to pass them off to
  /// error-handling code. If those rejections are not handled (indicated by a `false` return
  /// from that unhandled promise rejection handler), then the runtime will terminate.
  ///
  /// The future provided by `mod_evaluate` will only return errors in the case where
  /// the runtime is shutdown and no longer available to provide unhandled rejection
  /// information.
  ///
  /// This function panics if module has not been instantiated.
  pub fn mod_evaluate(
    &mut self,
    id: ModuleId,
  ) -> impl Future<Output = Result<(), Error>> {
    let isolate = &mut self.inner.v8_isolate;
    let realm = &self.inner.main_realm;
    let scope = &mut realm.handle_scope(isolate);
    self.inner.main_realm.0.module_map.mod_evaluate(scope, id)
  }

  /// Asynchronously load specified module and all of its dependencies.
  ///
  /// The module will be marked as "main", and because of that
  /// "import.meta.main" will return true when checked inside that module.
  ///
  /// User must call [`JsRuntime::mod_evaluate`] with returned `ModuleId`
  /// manually after load is finished.
  pub async fn load_main_module(
    &mut self,
    specifier: &ModuleSpecifier,
    code: Option<ModuleCodeString>,
  ) -> Result<ModuleId, Error> {
    let isolate = &mut self.inner.v8_isolate;
    self
      .inner
      .main_realm
      .load_main_module(isolate, specifier, code)
      .await
  }

  /// Asynchronously load specified ES module and all of its dependencies.
  ///
  /// This method is meant to be used when loading some utility code that
  /// might be later imported by the main module (ie. an entry point module).
  ///
  /// User must call [`JsRuntime::mod_evaluate`] with returned `ModuleId`
  /// manually after load is finished.
  pub async fn load_side_module(
    &mut self,
    specifier: &ModuleSpecifier,
    code: Option<ModuleCodeString>,
  ) -> Result<ModuleId, Error> {
    let isolate = &mut self.inner.v8_isolate;
    self
      .inner
      .main_realm
      .load_side_module(isolate, specifier, code)
      .await
  }

  /// Load and evaluate an ES module provided the specifier and source code.
  ///
  /// The module should not have Top-Level Await (that is, it should be
  /// possible to evaluate it synchronously).
  ///
  /// It is caller's responsibility to ensure that not duplicate specifiers are
  /// passed to this method.
  pub fn lazy_load_es_module_from_code(
    &mut self,
    specifier: &str,
    code: ModuleCodeString,
  ) -> Result<v8::Global<v8::Value>, Error> {
    let isolate = &mut self.inner.v8_isolate;
    self
      .inner
      .main_realm
      .lazy_load_es_module_from_code(isolate, specifier, code)
  }

  fn do_js_event_loop_tick_realm(
    cx: &mut Context,
    scope: &mut v8::HandleScope,
    context_state: &ContextState,
    exception_state: &ExceptionState,
  ) -> Result<bool, Error> {
    let mut dispatched_ops = false;

    // Poll any pending task spawner tasks. Note that we need to poll separately because otherwise
    // Rust will extend the lifetime of the borrow longer than we expect.
    let tasks = context_state.task_spawner_factory.poll_inner(cx);
    if let Poll::Ready(tasks) = tasks {
      // TODO(mmastrac): we are using this flag
      dispatched_ops = true;
      for task in tasks {
        task(scope);
      }
    }

    // We return async responses to JS in bounded batches. Note that because
    // we're passing these to JS as arguments, it is possible to overflow the
    // JS stack by just passing too many.
    const MAX_VEC_SIZE_FOR_OPS: usize = 1024;

    // each batch is a flat vector of tuples:
    // `[promise_id1, op_result1, promise_id2, op_result2, ...]`
    // promise_id is a simple integer, op_result is an ops::OpResult
    // which contains a value OR an error, encoded as a tuple.
    // This batch is received in JS via the special `arguments` variable
    // and then each tuple is used to resolve or reject promises
    let mut args: SmallVec<[v8::Local<v8::Value>; 32]> =
      SmallVec::with_capacity(32);

    loop {
      if args.len() >= MAX_VEC_SIZE_FOR_OPS {
        // We have too many, bail for now but re-wake the waker
        cx.waker().wake_by_ref();
        break;
      }

      let Poll::Ready((promise_id, op_id, res)) =
        context_state.pending_ops.poll_ready(cx)
      else {
        break;
      };

      let res = res.unwrap(scope, context_state.get_error_class_fn);

      if context_state.ops_with_metrics[op_id as usize] {
        if res.is_ok() {
          dispatch_metrics_async(
            &context_state.op_ctxs.borrow()[op_id as usize],
            OpMetricsEvent::CompletedAsync,
          );
        } else {
          dispatch_metrics_async(
            &context_state.op_ctxs.borrow()[op_id as usize],
            OpMetricsEvent::ErrorAsync,
          );
        }
      }

      context_state.unrefed_ops.borrow_mut().remove(&promise_id);
      dispatched_ops |= true;
      args.push(v8::Integer::new(scope, promise_id).into());
      args.push(res.unwrap_or_else(std::convert::identity));
    }

    let undefined: v8::Local<v8::Value> = v8::undefined(scope).into();
    let has_tick_scheduled = context_state.has_next_tick_scheduled.get();
    dispatched_ops |= has_tick_scheduled;

    while let Some((promise, result)) = exception_state
      .pending_handled_promise_rejections
      .borrow_mut()
      .pop_front()
    {
      if let Some(handler) = exception_state
        .js_handled_promise_rejection_cb
        .borrow()
        .as_ref()
      {
        let function = handler.open(scope);

        let args = [
          v8::Local::new(scope, promise).into(),
          v8::Local::new(scope, result),
        ];
        function.call(scope, undefined, &args);
      }
    }

    let rejections = if !exception_state
      .pending_promise_rejections
      .borrow_mut()
      .is_empty()
    {
      let mut rejections =
        exception_state.pending_promise_rejections.borrow_mut();
      let arr = v8::Array::new(scope, (rejections.len() * 2) as i32);
      let mut index = 0;
      for rejection in rejections.drain(..) {
        let value = v8::Local::new(scope, rejection.0);
        arr.set_index(scope, index, value.into());
        index += 1;
        let value = v8::Local::new(scope, rejection.1);
        arr.set_index(scope, index, value);
        index += 1;
      }
      drop(rejections);
      arr.into()
    } else {
      undefined
    };

    args.push(rejections);

    let timers =
      if let Poll::Ready(timers) = context_state.timers.poll_timers(cx) {
        let arr = v8::Array::new(scope, (timers.len() * 2) as _);
        #[allow(clippy::needless_range_loop)]
        for i in 0..timers.len() {
          let value = v8::Integer::new(scope, timers[i].1 .1 as _);
          arr.set_index(scope, (i * 2) as _, value.into());
          let value = v8::Local::new(scope, timers[i].1 .0.clone());
          arr.set_index(scope, (i * 2 + 1) as _, value.into());
        }
        arr.into()
      } else {
        undefined
      };
    args.push(timers);

    let has_tick_scheduled = v8::Boolean::new(scope, has_tick_scheduled);
    args.push(has_tick_scheduled.into());

    let tc_scope = &mut v8::TryCatch::new(scope);
    let js_event_loop_tick_cb = context_state.js_event_loop_tick_cb.borrow();
    let js_event_loop_tick_cb =
      js_event_loop_tick_cb.as_ref().unwrap().open(tc_scope);

    js_event_loop_tick_cb.call(tc_scope, undefined, args.as_slice());

    if tc_scope.has_terminated() || tc_scope.is_execution_terminating() {
      return Ok(false);
    }

    if let Some(exception) = tc_scope.exception() {
      return exception_to_err_result(tc_scope, exception, false, true);
    }

    Ok(dispatched_ops)
  }
}<|MERGE_RESOLUTION|>--- conflicted
+++ resolved
@@ -352,15 +352,8 @@
   pub(crate) compiled_wasm_module_store: Option<CompiledWasmModuleStore>,
   wait_for_inspector_disconnect_callback:
     Option<WaitForInspectorDisconnectCallback>,
-<<<<<<< HEAD
-  /// The error that was passed to a `reportUnhandledException` call.
-  /// It will be retrieved by `exception_to_err_result` and used as an error
-  /// instead of any other exceptions.
-  pub(crate) validate_import_attributes_cb: ValidateImportAttributesCb,
+  pub(crate) validate_import_attributes_cb: Option<ValidateImportAttributesCb>,
   pub(crate) custom_module_evaluation_cb: Option<CustomModuleEvaluationCb>,
-=======
-  pub(crate) validate_import_attributes_cb: Option<ValidateImportAttributesCb>,
->>>>>>> 7fd84216
   waker: Arc<AtomicWaker>,
   /// Accessed through [`JsRuntimeState::with_inspector`].
   inspector: RefCell<Option<Rc<RefCell<JsRuntimeInspector>>>>,
@@ -664,14 +657,6 @@
       // SAFETY: we just asserted that layout has non-0 size.
       unsafe { std::alloc::alloc(layout) as *mut _ };
 
-<<<<<<< HEAD
-    let custom_module_evaluation_cb = options.custom_module_evaluation_cb;
-    let validate_import_attributes_cb = options
-      .validate_import_attributes_cb
-      .unwrap_or_else(|| Box::new(crate::modules::validate_import_attributes));
-
-=======
->>>>>>> 7fd84216
     let waker = op_state.waker.clone();
     let op_state = Rc::new(RefCell::new(op_state));
     let state_rc = Rc::new(JsRuntimeState {
@@ -685,12 +670,8 @@
       // Some fields are initialized later after isolate is created
       inspector: None.into(),
       has_inspector: false.into(),
-<<<<<<< HEAD
-      validate_import_attributes_cb,
-      custom_module_evaluation_cb,
-=======
       validate_import_attributes_cb: options.validate_import_attributes_cb,
->>>>>>> 7fd84216
+      custom_module_evaluation_cb: options.custom_module_evaluation_cb,
       waker,
     });
 
