--- conflicted
+++ resolved
@@ -790,21 +790,10 @@
       .init_extension_js(&mut extensions)
       .expect("Failed to evaluate extension JS");
 
-<<<<<<< HEAD
     // TODO(bartlomieju): clean this up - we shouldn't need to store extensions
     // on the `js_runtime` as they are mutable.
     js_runtime.extensions = extensions;
 
-    // If the embedder has requested to clear the module map resulting from
-    // extensions, possibly with exceptions.
-    if let Some(preserve_snapshotted_modules) =
-      options.preserve_snapshotted_modules
-    {
-      module_map.clear_module_map(preserve_snapshotted_modules);
-    }
-
-=======
->>>>>>> 415edad6
     js_runtime
   }
 
