--- conflicted
+++ resolved
@@ -791,26 +791,17 @@
     if let Some((snapshotted_data, mut data_store)) = snapshotted_data {
       *exception_state.js_handled_promise_rejection_cb.borrow_mut() =
         snapshotted_data.js_handled_promise_rejection_cb;
-<<<<<<< HEAD
-      let module_map_snapshotted_data = ModuleMapSnapshottedData {
-        module_map_data: snapshotted_data.module_map_data,
-        module_handles: snapshotted_data.module_handles,
-      };
-      module_map
-        .update_with_snapshotted_data(scope, module_map_snapshotted_data);
+      module_map.update_with_snapshotted_data(
+        scope,
+        &mut data_store,
+        snapshotted_data.module_map_data,
+      );
 
       state_rc
         .source_mapper
         .borrow_mut()
         .ext_source_maps
         .extend(snapshotted_data.ext_source_maps);
-=======
-      module_map.update_with_snapshotted_data(
-        scope,
-        &mut data_store,
-        snapshotted_data.module_map_data,
-      );
->>>>>>> e31e822e
     }
 
     context.set_slot(scope, module_map.clone());
