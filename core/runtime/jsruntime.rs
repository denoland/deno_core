// Copyright 2018-2023 the Deno authors. All rights reserved. MIT license.
use super::bindings;
use super::bindings::get_exports_for_ops_virtual_module;
use super::bindings::v8_static_strings;
use super::bindings::watch_promise;
use super::exception_state::ExceptionState;
use super::jsrealm::JsRealmInner;
use super::op_driver::OpDriver;
use super::setup;
use super::snapshot_util;
use super::stats::RuntimeActivityStatsFactory;
use super::SnapshottedData;
use crate::error::exception_to_err_result;
use crate::error::AnyError;
use crate::error::GetErrorClassFn;
use crate::error::JsError;
use crate::extension_set;
use crate::extensions::GlobalObjectMiddlewareFn;
use crate::extensions::GlobalTemplateMiddlewareFn;
use crate::include_js_files;
use crate::inspector::JsRuntimeInspector;
use crate::module_specifier::ModuleSpecifier;
use crate::modules::default_import_meta_resolve_cb;
use crate::modules::CustomModuleEvaluationCb;
use crate::modules::ExtModuleLoader;
use crate::modules::ImportMetaResolveCallback;
use crate::modules::ModuleCodeString;
use crate::modules::ModuleId;
use crate::modules::ModuleLoader;
use crate::modules::ModuleMap;
use crate::modules::ModuleMapSnapshottedData;
use crate::modules::RequestedModuleType;
use crate::modules::ValidateImportAttributesCb;
use crate::ops_metrics::dispatch_metrics_async;
use crate::ops_metrics::OpMetricsFactoryFn;
use crate::runtime::ContextState;
use crate::runtime::DefaultOpDriver;
use crate::runtime::JsRealm;
use crate::source_map::SourceMapCache;
use crate::source_map::SourceMapGetter;
use crate::Extension;
use crate::ExtensionFileSource;
use crate::FastString;
use crate::FeatureChecker;
use crate::NoopModuleLoader;
use crate::OpMetricsEvent;
use crate::OpState;
use anyhow::anyhow;
use anyhow::bail;
use anyhow::Context as AnyhowContext;
use anyhow::Error;
use futures::future::poll_fn;
use futures::task::noop_waker_ref;
use futures::task::AtomicWaker;
use futures::Future;
use futures::FutureExt;
use smallvec::SmallVec;
use std::any::Any;
use std::cell::Cell;
use std::cell::RefCell;
use std::collections::HashMap;
use std::ffi::c_void;
use std::mem::ManuallyDrop;
use std::ops::Deref;
use std::ops::DerefMut;
use std::option::Option;
use std::pin::Pin;
use std::rc::Rc;
use std::sync::Arc;
use std::sync::Mutex;
use std::task::Context;
use std::task::Poll;
use std::task::Waker;
use v8::Isolate;

pub type WaitForInspectorDisconnectCallback = Box<dyn Fn()>;
const STATE_DATA_OFFSET: u32 = 0;

pub enum Snapshot {
  Static(&'static [u8]),
  JustCreated(v8::StartupData),
  Boxed(Box<[u8]>),
}

/// Objects that need to live as long as the isolate
#[derive(Default)]
pub(crate) struct IsolateAllocations {
  pub(crate) near_heap_limit_callback_data:
    Option<(Box<RefCell<dyn Any>>, v8::NearHeapLimitCallback)>,
}

/// ManuallyDrop<Rc<...>> is clone, but it returns a ManuallyDrop<Rc<...>> which is a massive
/// memory-leak footgun.
pub(crate) struct ManuallyDropRc<T>(ManuallyDrop<Rc<T>>);

impl<T> ManuallyDropRc<T> {
  #[allow(unused)]
  pub fn clone(&self) -> Rc<T> {
    self.0.deref().clone()
  }
}

impl<T> Deref for ManuallyDropRc<T> {
  type Target = Rc<T>;
  fn deref(&self) -> &Self::Target {
    self.0.deref()
  }
}

impl<T> DerefMut for ManuallyDropRc<T> {
  fn deref_mut(&mut self) -> &mut Self::Target {
    self.0.deref_mut()
  }
}

/// This struct contains the [`JsRuntimeState`] and [`v8::OwnedIsolate`] that are required
/// to do an orderly shutdown of V8. We keep these in a separate struct to allow us to control
/// the destruction more closely, as snapshots require the isolate to be destroyed by the
/// snapshot process, not the destructor.
///
/// The way rusty_v8 works w/snapshots is that the [`v8::OwnedIsolate`] gets consumed by a
/// [`v8::snapshot::SnapshotCreator`] that is stored in its annex. It's a bit awkward, because this
/// means we cannot let it drop (because we don't have it after a snapshot). On top of that, we have
/// to consume it in the snapshot creator because otherwise it panics.
///
/// This inner struct allows us to let the outer JsRuntime drop normally without a Drop impl, while we
/// control dropping more closely here using ManuallyDrop.
pub(crate) struct InnerIsolateState {
  will_snapshot: bool,
  main_realm: ManuallyDrop<JsRealm>,
  pub(crate) state: ManuallyDropRc<JsRuntimeState>,
  v8_isolate: ManuallyDrop<v8::OwnedIsolate>,
  cpp_heap: ManuallyDrop<v8::UniqueRef<v8::cppgc::Heap>>,
}

impl InnerIsolateState {
  /// Clean out the opstate and take the inspector to prevent the inspector from getting destroyed
  /// after we've torn down the contexts. If the inspector is not correctly torn down, random crashes
  /// happen in tests (and possibly for users using the inspector).
  pub fn prepare_for_cleanup(&mut self) {
    let inspector = self.state.inspector.take();
    self.state.op_state.borrow_mut().clear();
    if let Some(inspector) = inspector {
      assert_eq!(
        Rc::strong_count(&inspector),
        1,
        "The inspector must be dropped before the runtime"
      );
    }
  }

  pub fn cleanup(&mut self) {
    self.prepare_for_cleanup();

    let state_ptr = self.v8_isolate.get_data(STATE_DATA_OFFSET);
    // SAFETY: We are sure that it's a valid pointer for whole lifetime of
    // the runtime.
    _ = unsafe { Rc::from_raw(state_ptr as *const JsRuntimeState) };

    unsafe {
      ManuallyDrop::take(&mut self.main_realm).0.destroy();
    }

    debug_assert_eq!(Rc::strong_count(&self.state), 1);
  }

  pub fn prepare_for_snapshot(mut self) -> v8::OwnedIsolate {
    self.cleanup();
    // SAFETY: We're copying out of self and then immediately forgetting self
    let (state, _cpp_heap, isolate) = unsafe {
      (
        ManuallyDrop::take(&mut self.state.0),
        ManuallyDrop::take(&mut self.cpp_heap),
        ManuallyDrop::take(&mut self.v8_isolate),
      )
    };
    std::mem::forget(self);
    drop(state);
    isolate
  }
}

impl Drop for InnerIsolateState {
  fn drop(&mut self) {
    self.cleanup();
    // SAFETY: We gotta drop these
    unsafe {
      ManuallyDrop::drop(&mut self.state.0);
      if self.will_snapshot {
        // Create the snapshot and just drop it.
        eprintln!("WARNING: v8::OwnedIsolate for snapshot was leaked");
      } else {
        ManuallyDrop::drop(&mut self.cpp_heap);
        ManuallyDrop::drop(&mut self.v8_isolate);
      }
    }
  }
}

#[derive(Copy, Clone, Debug, Eq, PartialEq)]
pub(crate) enum InitMode {
  /// We have no snapshot -- this is a pristine context.
  New,
  /// We are using a snapshot, thus certain initialization steps are skipped.
  FromSnapshot {
    // Can we skip the work of op registration?
    skip_op_registration: bool,
  },
}

impl InitMode {
  fn from_options(options: &RuntimeOptions) -> Self {
    match options.startup_snapshot {
      None => Self::New,
      Some(_) => Self::FromSnapshot {
        skip_op_registration: options.skip_op_registration,
      },
    }
  }

  #[inline]
  pub fn is_from_snapshot(&self) -> bool {
    matches!(self, Self::FromSnapshot { .. })
  }
}

#[derive(Default)]
struct PromiseFuture {
  resolved: Cell<Option<Result<v8::Global<v8::Value>, Error>>>,
  waker: Cell<Option<Waker>>,
}

#[derive(Clone, Default)]
struct RcPromiseFuture(Rc<PromiseFuture>);

impl RcPromiseFuture {
  pub fn new(res: Result<v8::Global<v8::Value>, Error>) -> Self {
    Self(Rc::new(PromiseFuture {
      resolved: Some(res).into(),
      ..Default::default()
    }))
  }
}

impl Future for RcPromiseFuture {
  type Output = Result<v8::Global<v8::Value>, Error>;
  fn poll(self: Pin<&mut Self>, cx: &mut Context<'_>) -> Poll<Self::Output> {
    let this = self.get_mut();
    if let Some(resolved) = this.0.resolved.take() {
      Poll::Ready(resolved)
    } else {
      this.0.waker.set(Some(cx.waker().clone()));
      Poll::Pending
    }
  }
}

const VIRTUAL_OPS_MODULE_NAME: &str = "ext:core/ops";

/// These files are executed just after a new context is created. They provided
/// the necessary infrastructure to bind ops.
pub(crate) const CONTEXT_SETUP_SOURCES: [ExtensionFileSource; 2] = include_js_files!(
  core
  "00_primordials.js",
  "00_infra.js",
);

/// These files are executed when we start setting up extensions. They rely
/// on ops being already fully set up.
pub(crate) const BUILTIN_SOURCES: [ExtensionFileSource; 2] = include_js_files!(
  core
  "01_core.js",
  "02_error.js",
);
/// Executed after `BUILTIN_SOURCES` are executed. Provides a thin ES module
/// that exports `core`, `internals` and `primordials` objects.
pub(crate) const BUILTIN_ES_MODULES: [ExtensionFileSource; 1] =
  include_js_files!(core "mod.js",);

/// We have `ext:core/ops` and `ext:core/mod.js` that are always provided.
#[cfg(test)]
pub(crate) const NO_OF_BUILTIN_MODULES: usize = 2;

/// A single execution context of JavaScript. Corresponds roughly to the "Web
/// Worker" concept in the DOM.
///
/// The JsRuntime future completes when there is an error or when all
/// pending ops have completed.
///
/// Use [`JsRuntimeForSnapshot`] to be able to create a snapshot.
///
/// Note: since V8 11.6, all runtimes must have a common parent thread that
/// initalized the V8 platform. This can be done by calling
/// [`JsRuntime::init_platform`] explicitly, or it will be done automatically on
/// the calling thread when the first runtime is created.
pub struct JsRuntime {
  pub(crate) inner: InnerIsolateState,
  pub(crate) allocations: IsolateAllocations,
  extensions: Vec<Extension>,
  init_mode: InitMode,
  // Marks if this is considered the top-level runtime. Used only by inspector.
  is_main_runtime: bool,
}

/// The runtime type used for snapshot creation.
pub struct JsRuntimeForSnapshot(JsRuntime);

impl Deref for JsRuntimeForSnapshot {
  type Target = JsRuntime;

  fn deref(&self) -> &Self::Target {
    &self.0
  }
}

impl DerefMut for JsRuntimeForSnapshot {
  fn deref_mut(&mut self) -> &mut Self::Target {
    &mut self.0
  }
}

pub struct CrossIsolateStore<T>(Arc<Mutex<CrossIsolateStoreInner<T>>>);

struct CrossIsolateStoreInner<T> {
  map: HashMap<u32, T>,
  last_id: u32,
}

impl<T> CrossIsolateStore<T> {
  pub(crate) fn insert(&self, value: T) -> u32 {
    let mut store = self.0.lock().unwrap();
    let last_id = store.last_id;
    store.map.insert(last_id, value);
    store.last_id += 1;
    last_id
  }

  pub(crate) fn take(&self, id: u32) -> Option<T> {
    let mut store = self.0.lock().unwrap();
    store.map.remove(&id)
  }
}

impl<T> Default for CrossIsolateStore<T> {
  fn default() -> Self {
    CrossIsolateStore(Arc::new(Mutex::new(CrossIsolateStoreInner {
      map: Default::default(),
      last_id: 0,
    })))
  }
}

impl<T> Clone for CrossIsolateStore<T> {
  fn clone(&self) -> Self {
    Self(self.0.clone())
  }
}

pub type SharedArrayBufferStore =
  CrossIsolateStore<v8::SharedRef<v8::BackingStore>>;

pub type CompiledWasmModuleStore = CrossIsolateStore<v8::CompiledWasmModule>;

/// Internal state for JsRuntime which is stored in one of v8::Isolate's
/// embedder slots.
pub struct JsRuntimeState {
  pub(crate) source_map_getter: Option<Rc<Box<dyn SourceMapGetter>>>,
  pub(crate) source_map_cache: Rc<RefCell<SourceMapCache>>,
  pub(crate) op_state: Rc<RefCell<OpState>>,
  pub(crate) shared_array_buffer_store: Option<SharedArrayBufferStore>,
  pub(crate) compiled_wasm_module_store: Option<CompiledWasmModuleStore>,
  wait_for_inspector_disconnect_callback:
    Option<WaitForInspectorDisconnectCallback>,
  pub(crate) validate_import_attributes_cb: Option<ValidateImportAttributesCb>,
  pub(crate) custom_module_evaluation_cb: Option<CustomModuleEvaluationCb>,
  waker: Arc<AtomicWaker>,
  /// Accessed through [`JsRuntimeState::with_inspector`].
  inspector: RefCell<Option<Rc<RefCell<JsRuntimeInspector>>>>,
  has_inspector: Cell<bool>,
}

#[derive(Default)]
pub struct RuntimeOptions {
  /// Source map reference for errors.
  pub source_map_getter: Option<Box<dyn SourceMapGetter>>,

  /// Allows to map error type to a string "class" used to represent
  /// error in JavaScript.
  pub get_error_class_fn: Option<GetErrorClassFn>,

  /// Implementation of `ModuleLoader` which will be
  /// called when V8 requests to load ES modules in the main realm.
  ///
  /// If not provided runtime will error if code being
  /// executed tries to load modules.
  pub module_loader: Option<Rc<dyn ModuleLoader>>,

  /// Provide a function that may optionally provide a metrics collector
  /// for a given op.
  pub op_metrics_factory_fn: Option<OpMetricsFactoryFn>,

  /// JsRuntime extensions, not to be confused with ES modules.
  /// Only ops registered by extensions will be initialized. If you need
  /// to execute JS code from extensions, pass source files in `js` or `esm`
  /// option on `ExtensionBuilder`.
  ///
  /// If you are creating a runtime from a snapshot take care not to include
  /// JavaScript sources in the extensions.
  pub extensions: Vec<Extension>,

  /// V8 snapshot that should be loaded on startup.
  pub startup_snapshot: Option<Snapshot>,

  /// Should op registration be skipped?
  pub skip_op_registration: bool,

  /// Isolate creation parameters.
  pub create_params: Option<v8::CreateParams>,

  /// V8 platform instance to use. Used when Deno initializes V8
  /// (which it only does once), otherwise it's silently dropped.
  pub v8_platform: Option<v8::SharedRef<v8::Platform>>,

  /// The store to use for transferring SharedArrayBuffers between isolates.
  /// If multiple isolates should have the possibility of sharing
  /// SharedArrayBuffers, they should use the same [SharedArrayBufferStore]. If
  /// no [SharedArrayBufferStore] is specified, SharedArrayBuffer can not be
  /// serialized.
  pub shared_array_buffer_store: Option<SharedArrayBufferStore>,

  /// The store to use for transferring `WebAssembly.Module` objects between
  /// isolates.
  /// If multiple isolates should have the possibility of sharing
  /// `WebAssembly.Module` objects, they should use the same
  /// [CompiledWasmModuleStore]. If no [CompiledWasmModuleStore] is specified,
  /// `WebAssembly.Module` objects cannot be serialized.
  pub compiled_wasm_module_store: Option<CompiledWasmModuleStore>,

  /// Start inspector instance to allow debuggers to connect.
  pub inspector: bool,

  /// Describe if this is the main runtime instance, used by debuggers in some
  /// situation - like disconnecting when program finishes running.
  pub is_main: bool,

  #[cfg(any(test, feature = "unsafe_runtime_options"))]
  /// Should this isolate expose the v8 natives (eg: %OptimizeFunctionOnNextCall) and
  /// GC control functions (`gc()`)? WARNING: This should not be used for production code as
  /// this may expose the runtime to security vulnerabilities.
  pub unsafe_expose_natives_and_gc: bool,

  /// An optional instance of `FeatureChecker`. If one is not provided, the
  /// default instance will be created that has no features enabled.
  pub feature_checker: Option<Arc<FeatureChecker>>,

  /// A callback that can be used to validate import attributes received at
  /// the import site. If no callback is provided, all attributes are allowed.
  ///
  /// Embedders might use this callback to eg. validate value of "type"
  /// attribute, not allowing other types than "JSON".
  ///
  /// To signal validation failure, users should throw an V8 exception inside
  /// the callback.
  pub validate_import_attributes_cb: Option<ValidateImportAttributesCb>,

  /// A callback that can be used to customize behavior of
  /// `import.meta.resolve()` API. If no callback is provided, a default one
  /// is used. The default callback returns value of
  /// `RuntimeOptions::module_loader::resolve()` call.
  pub import_meta_resolve_callback: Option<ImportMetaResolveCallback>,

  /// A callback that is called when the event loop has no more work to do,
  /// but there are active, non-blocking inspector session (eg. Chrome
  /// DevTools inspector is connected). The embedder can use this callback
  /// to eg. print a message notifying user about program finished running.
  /// This callback can be called multiple times, eg. after the program finishes
  /// more work can be scheduled from the DevTools.
  pub wait_for_inspector_disconnect_callback:
    Option<WaitForInspectorDisconnectCallback>,

  /// A callback that allows to evaluate a custom type of a module - eg.
  /// embedders might implement loading WASM or test modules.
  pub custom_module_evaluation_cb: Option<CustomModuleEvaluationCb>,
}

impl RuntimeOptions {
  #[cfg(any(test, feature = "unsafe_runtime_options"))]
  fn unsafe_expose_natives_and_gc(&self) -> bool {
    self.unsafe_expose_natives_and_gc
  }

  #[cfg(not(any(test, feature = "unsafe_runtime_options")))]
  fn unsafe_expose_natives_and_gc(&self) -> bool {
    false
  }
}

#[derive(Copy, Clone, Debug)]
pub struct PollEventLoopOptions {
  pub wait_for_inspector: bool,
  pub pump_v8_message_loop: bool,
}

impl Default for PollEventLoopOptions {
  fn default() -> Self {
    Self {
      wait_for_inspector: false,
      pump_v8_message_loop: true,
    }
  }
}

#[derive(Default)]
pub struct CreateRealmOptions {
  /// Implementation of `ModuleLoader` which will be
  /// called when V8 requests to load ES modules in the realm.
  ///
  /// If not provided, there will be an error if code being
  /// executed tries to load modules from the realm.
  pub module_loader: Option<Rc<dyn ModuleLoader>>,
}

impl JsRuntime {
  /// Explicitly initalizes the V8 platform using the passed platform. This
  /// should only be called once per process. Further calls will be silently
  /// ignored.
  #[cfg(not(any(test, feature = "unsafe_runtime_options")))]
  pub fn init_platform(v8_platform: Option<v8::SharedRef<v8::Platform>>) {
    setup::init_v8(v8_platform, cfg!(test), false);
  }

  /// Explicitly initalizes the V8 platform using the passed platform. This
  /// should only be called once per process. Further calls will be silently
  /// ignored.
  ///
  /// The `expose_natives` flag is used to expose the v8 natives
  /// (eg: %OptimizeFunctionOnNextCall) and GC control functions (`gc()`).
  /// WARNING: This should not be used for production code as
  /// this may expose the runtime to security vulnerabilities.
  #[cfg(any(test, feature = "unsafe_runtime_options"))]
  pub fn init_platform(
    v8_platform: Option<v8::SharedRef<v8::Platform>>,
    expose_natives: bool,
  ) {
    setup::init_v8(v8_platform, cfg!(test), expose_natives);
  }

  /// Only constructor, configuration is done through `options`.
  pub fn new(mut options: RuntimeOptions) -> JsRuntime {
    setup::init_v8(
      options.v8_platform.take(),
      cfg!(test),
      options.unsafe_expose_natives_and_gc(),
    );
    JsRuntime::new_inner(options, false)
  }

  pub(crate) fn state_from(isolate: &v8::Isolate) -> Rc<JsRuntimeState> {
    let state_ptr = isolate.get_data(STATE_DATA_OFFSET);
    let state_rc =
      // SAFETY: We are sure that it's a valid pointer for whole lifetime of
      // the runtime.
      unsafe { Rc::from_raw(state_ptr as *const JsRuntimeState) };
    let state = state_rc.clone();
    std::mem::forget(state_rc);
    state
  }

  /// Returns the `OpState` associated with the passed `Isolate`.
  pub fn op_state_from(isolate: &v8::Isolate) -> Rc<RefCell<OpState>> {
    let state = Self::state_from(isolate);
    state.op_state.clone()
  }

  pub(crate) fn has_more_work(scope: &mut v8::HandleScope) -> bool {
    EventLoopPendingState::new_from_scope(scope).is_pending()
  }

  fn new_inner(mut options: RuntimeOptions, will_snapshot: bool) -> JsRuntime {
    let init_mode = InitMode::from_options(&options);
    let mut op_state = OpState::new(options.feature_checker.take());
<<<<<<< HEAD
    let mut deno_core_ext = crate::ops_builtin::core::init_ops();
    let op_decls =
      extension_set::init_ops(&mut deno_core_ext, &mut options.extensions);
    extension_set::setup_op_state(
      &mut op_state,
      &mut deno_core_ext,
      &mut options.extensions,
    );
    let (global_template_middlewares, global_object_middlewares) =
      extension_set::get_middlewares(&mut options.extensions);

    // TODO(bartlomieju): this should be done in `extension_set` module, but
    // the lifetimes are a bit problematic
    let mut additional_references = Vec::with_capacity(16);
    for extension in &mut options.extensions {
      additional_references
        .extend_from_slice(extension.get_external_references());
    }

=======

    let mut extensions = std::mem::take(&mut options.extensions);
    let mut deno_core_ext = crate::ops_builtin::core::init_ops();
    let op_decls = extension_set::init_ops(&mut deno_core_ext, &mut extensions);
    extension_set::setup_op_state(
      &mut op_state,
      &mut deno_core_ext,
      &mut extensions,
    );
    let (
      global_template_middlewares,
      global_object_middlewares,
      additional_references,
    ) = extension_set::get_middlewares_and_external_refs(&mut extensions);

>>>>>>> 9d630246
    let isolate_ptr = setup::create_isolate_ptr();

    let waker = op_state.waker.clone();
    let op_state = Rc::new(RefCell::new(op_state));
    let state_rc = Rc::new(JsRuntimeState {
      source_map_getter: options.source_map_getter.map(Rc::new),
      source_map_cache: Default::default(),
      shared_array_buffer_store: options.shared_array_buffer_store,
      compiled_wasm_module_store: options.compiled_wasm_module_store,
      wait_for_inspector_disconnect_callback: options
        .wait_for_inspector_disconnect_callback,
      op_state: op_state.clone(),
      validate_import_attributes_cb: options.validate_import_attributes_cb,
      custom_module_evaluation_cb: options.custom_module_evaluation_cb,
      waker,
      // Some fields are initialized later after isolate is created
      inspector: None.into(),
      has_inspector: false.into(),
    });

<<<<<<< HEAD
    let op_driver = Rc::new(DefaultOpDriver::default());
    let op_metrics_factory_fn = options.op_metrics_factory_fn.take();
    let get_error_class_fn = options.get_error_class_fn.unwrap_or(&|_| "Error");

    let mut op_ctxs = extension_set::create_op_ctxs(
      op_decls,
      op_metrics_factory_fn,
      op_driver.clone(),
      op_state.clone(),
      state_rc.clone(),
      get_error_class_fn,
    );

    let external_refs =
      bindings::create_external_references(&op_ctxs, &additional_references);

    let mut isolate = setup::create_isolate(
      will_snapshot,
      options.create_params.take(),
      options.startup_snapshot.take(),
      external_refs,
    );

    let cpp_heap = setup::init_cppgc(&mut isolate);

    for op_ctx in op_ctxs.iter_mut() {
      op_ctx.isolate = isolate.as_mut() as *mut Isolate;
    }

=======
    // TODO(bartlomieju): clean this up, there must be a smarter way to generate these functions,
    // maybe an explicit method on `ContextState` that gets list of `OpCtx`, assigns it and
    // generates necessary functions?
    let op_metrics_fns = extension_set::create_op_metrics_fns(
      &op_decls,
      options.op_metrics_factory_fn,
    );
    // TODO(bartlomieju): clean this up - ideally we could do it in `ContextState::set_op_ctxs`,
    // but we don't have a mutable reference available to `ContextState` at that point.
    let ops_with_metrics = op_metrics_fns
      .iter()
      .map(|o| o.is_some())
      .collect::<Vec<_>>();

    let get_error_class_fn = options.get_error_class_fn.unwrap_or(&|_| "Error");
>>>>>>> 9d630246
    let context_state = Rc::new(ContextState::new(
      op_driver.clone(),
      isolate_ptr,
<<<<<<< HEAD
      options.get_error_class_fn.unwrap_or(&|_| "Error"),
      op_ctxs,
=======
      get_error_class_fn,
      ops_with_metrics,
>>>>>>> 9d630246
    ));

    // TODO(bartlomieju): factor out
    // Add the task spawners to the OpState
    let spawner = context_state
      .task_spawner_factory
      .clone()
      .new_same_thread_spawner();
    op_state.borrow_mut().put(spawner);
    let spawner = context_state
      .task_spawner_factory
      .clone()
      .new_cross_thread_spawner();
    op_state.borrow_mut().put(spawner);

<<<<<<< HEAD
    // SAFETY: this is first use of `isolate_ptr` so we are sure we're
    // not overwriting an existing pointer.
    isolate = unsafe {
      isolate_ptr.write(isolate);
      isolate_ptr.read()
    };
    op_state.borrow_mut().put(isolate_ptr);
=======
    let op_ctxs = {
      extension_set::create_op_ctxs(
        op_decls,
        op_metrics_fns,
        context_state.clone(),
        op_state.clone(),
        state_rc.clone(),
        get_error_class_fn,
      )
    };

    let external_refs =
      bindings::create_external_references(&op_ctxs, &additional_references);

    let mut isolate = setup::create_isolate(
      will_snapshot,
      options.create_params.take(),
      options.startup_snapshot.take(),
      external_refs,
    );
>>>>>>> 9d630246

    let cpp_heap = setup::init_cppgc(&mut isolate);

    context_state.set_op_ctxs(isolate.as_mut() as *mut Isolate, op_ctxs);

    // SAFETY: this is first use of `isolate_ptr` so we are sure we're
    // not overwriting an existing pointer.
    isolate = unsafe {
      isolate_ptr.write(isolate);
      isolate_ptr.read()
    };
    op_state.borrow_mut().put(isolate_ptr);

    let (main_context, snapshotted_data) = {
      let scope = &mut v8::HandleScope::new(&mut isolate);

      let context = create_context(
        scope,
        &global_template_middlewares,
        &global_object_middlewares,
      );

      // Get module map data from the snapshot
      let snapshotted_data = if init_mode.is_from_snapshot() {
        Some(snapshot_util::get_snapshotted_data(scope, context))
      } else {
        None
      };

      (v8::Global::new(scope, context), snapshotted_data)
    };

    let mut context_scope: v8::HandleScope =
      v8::HandleScope::with_context(&mut isolate, &main_context);
    let scope = &mut context_scope;
    let context = v8::Local::new(scope, &main_context);

    bindings::initialize_deno_core_namespace(scope, context, init_mode);
    bindings::initialize_context(
      scope,
      context,
      &context_state.op_ctxs,
      init_mode,
    );

    context.set_slot(scope, context_state.clone());

    let inspector = if options.inspector {
      Some(JsRuntimeInspector::new(scope, context, options.is_main))
    } else {
      None
    };

    let loader = options
      .module_loader
      .unwrap_or_else(|| Rc::new(NoopModuleLoader));
    let import_meta_resolve_cb = options
      .import_meta_resolve_callback
      .unwrap_or_else(|| Box::new(default_import_meta_resolve_cb));

    let exception_state = context_state.exception_state.clone();
    let module_map = if let Some(snapshotted_data) = snapshotted_data {
      *exception_state.js_handled_promise_rejection_cb.borrow_mut() =
        snapshotted_data.js_handled_promise_rejection_cb;
      let module_map_snapshotted_data = ModuleMapSnapshottedData {
        module_map_data: snapshotted_data.module_map_data,
        module_handles: snapshotted_data.module_handles,
      };
      Rc::new(ModuleMap::new_from_snapshotted_data(
        loader,
        exception_state,
        import_meta_resolve_cb,
        scope,
        module_map_snapshotted_data,
      ))
    } else {
      Rc::new(ModuleMap::new(
        loader,
        exception_state,
        import_meta_resolve_cb,
      ))
    };

    context.set_slot(scope, module_map.clone());

    let main_realm = {
      let main_realm =
        JsRealmInner::new(context_state, main_context, module_map.clone());
      // TODO(bartlomieju): why is this done in here? Maybe we can hoist it out?
      state_rc.has_inspector.set(inspector.is_some());
      *state_rc.inspector.borrow_mut() = inspector;
      main_realm
    };
    let main_realm = JsRealm::new(main_realm);
    scope.set_data(
      STATE_DATA_OFFSET,
      Rc::into_raw(state_rc.clone()) as *mut c_void,
    );

    drop(context_scope);

    let mut js_runtime = JsRuntime {
      inner: InnerIsolateState {
        will_snapshot,
        main_realm: ManuallyDrop::new(main_realm),
        state: ManuallyDropRc(ManuallyDrop::new(state_rc)),
        v8_isolate: ManuallyDrop::new(isolate),
        cpp_heap: ManuallyDrop::new(cpp_heap),
      },
      init_mode,
      allocations: IsolateAllocations::default(),
      // TODO(bartlomieju): at this point extensions have only JS/ESM sources left;
      // probably worth to add a dedicated struct to represent that.
      extensions: vec![],
      is_main_runtime: options.is_main,
    };

    // TODO(mmastrac): We should thread errors back out of the runtime
    js_runtime
      .init_extension_js(&mut extensions)
      .expect("Failed to evaluate extension JS");

    // TODO(bartlomieju): clean this up - we shouldn't need to store extensions
    // on the `js_runtime` as they are mutable.
    js_runtime.extensions = extensions;

    js_runtime
  }

  #[cfg(test)]
  #[inline]
  pub(crate) fn module_map(&mut self) -> Rc<ModuleMap> {
    self.inner.main_realm.0.module_map()
  }

  #[inline]
  pub fn main_context(&self) -> v8::Global<v8::Context> {
    self.inner.main_realm.0.context().clone()
  }

  #[cfg(test)]
  pub(crate) fn main_realm(&self) -> JsRealm {
    JsRealm::clone(&self.inner.main_realm)
  }

  #[inline]
  pub fn v8_isolate(&mut self) -> &mut v8::OwnedIsolate {
    &mut self.inner.v8_isolate
  }

  #[inline]
  fn v8_isolate_ptr(&mut self) -> *mut v8::Isolate {
    &mut **self.inner.v8_isolate as _
  }

  #[inline]
  pub fn inspector(&mut self) -> Rc<RefCell<JsRuntimeInspector>> {
    self.inner.state.inspector()
  }

  #[inline]
  pub fn wait_for_inspector_disconnect(&mut self) {
    if let Some(callback) = self
      .inner
      .state
      .wait_for_inspector_disconnect_callback
      .as_ref()
    {
      callback();
    }
  }

  pub fn runtime_activity_stats_factory(&self) -> RuntimeActivityStatsFactory {
    RuntimeActivityStatsFactory {
      context_state: self.inner.main_realm.0.context_state.clone(),
      op_state: self.inner.state.op_state.clone(),
    }
  }

  // TODO(bartlomieju): this method probably be public to the crate
  /// Returns the extensions that this runtime is using (including internal ones).
  pub fn extensions(&self) -> &Vec<Extension> {
    &self.extensions
  }

  #[inline]
  pub fn handle_scope(&mut self) -> v8::HandleScope {
    let isolate = &mut self.inner.v8_isolate;
    self.inner.main_realm.handle_scope(isolate)
  }

  #[inline(always)]
  /// Create a scope on the stack with the given context
  fn with_context_scope<'s, T>(
    isolate: *mut v8::Isolate,
    context: *mut v8::Context,
    f: impl FnOnce(&mut v8::HandleScope<'s>) -> T,
  ) -> T {
    // SAFETY: We know this isolate is valid and non-null at this time
    let mut isolate_scope =
      v8::HandleScope::new(unsafe { isolate.as_mut().unwrap_unchecked() });
    // SAFETY: We know the context is valid and non-null at this time, and that a Local and pointer share the
    // same representation
    let context = unsafe { std::mem::transmute(context) };
    let mut scope = v8::ContextScope::new(&mut isolate_scope, context);
    f(&mut scope)
  }

  /// Create a synthetic module - `ext:core/ops` - that exports all ops registered
  /// with the runtime.
  fn execute_virtual_ops_module(
    &mut self,
    context_global: &v8::Global<v8::Context>,
    module_map: Rc<ModuleMap>,
  ) {
    let scope = &mut self.handle_scope();
    let context_local = v8::Local::new(scope, context_global);
    let context_state = JsRealm::state_from_scope(scope);
    let op_ctxs = context_state.op_ctxs.borrow();
    let global = context_local.global(scope);
    let synthetic_module_exports =
      get_exports_for_ops_virtual_module(&op_ctxs, scope, global);
    let mod_id = module_map
      .new_synthetic_module(
        scope,
        FastString::StaticAscii(VIRTUAL_OPS_MODULE_NAME),
        crate::ModuleType::JavaScript,
        synthetic_module_exports,
      )
      .unwrap();
    module_map.instantiate_module(scope, mod_id).unwrap();
    let mut receiver = module_map.mod_evaluate(scope, mod_id);
    let Poll::Ready(result) =
      receiver.poll_unpin(&mut Context::from_waker(noop_waker_ref()))
    else {
      unreachable!();
    };
    result.unwrap();
  }

  /// Initializes JS of provided Extensions in the given realm.
  fn init_extension_js(
    &mut self,
    extensions: &mut [Extension],
  ) -> Result<(), Error> {
    // Initialization of JS happens in phases:
    // 1. Iterate through all extensions:
    //  a. Execute all extension "script" JS files
    //  b. Load all extension "module" JS files (but do not execute them yet)
    // 2. Iterate through all extensions:
    //  a. If an extension has a `esm_entry_point`, execute it.
    let realm = JsRealm::clone(&self.inner.main_realm);
    let context_global = realm.context();
    let module_map = realm.0.module_map();
    let loader = module_map.loader.borrow().clone();
    let ext_loader = Rc::new(ExtModuleLoader::new(extensions));
    *module_map.loader.borrow_mut() = ext_loader;

    let mut esm_entrypoints = vec![];

    futures::executor::block_on(async {
      // TODO(bartlomieju): this is somewhat duplicated in `bindings::initialize_context`,
      // but for migration period we need to have ops available in both `Deno.core.ops`
      // as well as have them available in "virtual ops module"
      // if !matches!(
      //   self.init_mode,
      //   InitMode::FromSnapshot {
      //     skip_op_registration: true
      //   }
      // ) {
      if self.init_mode == InitMode::New {
<<<<<<< HEAD
        let scope = &mut self.handle_scope();
        let context_local = v8::Local::new(scope, context_global);
        let context_state = JsRealm::state_from_scope(scope);
        let global = context_local.global(scope);
        let synthetic_module_exports = get_exports_for_ops_virtual_module(
          &context_state.op_ctxs,
          scope,
          global,
        );
        let mod_id = module_map
          .new_synthetic_module(
            scope,
            FastString::StaticAscii("ext:core/ops"),
            crate::ModuleType::JavaScript,
            synthetic_module_exports,
          )
          .unwrap();
        module_map.instantiate_module(scope, mod_id).unwrap();
        let mut receiver = module_map.mod_evaluate(scope, mod_id);
        let Poll::Ready(result) =
          receiver.poll_unpin(&mut Context::from_waker(noop_waker_ref()))
        else {
          unreachable!();
        };
        result.unwrap();
=======
        self.execute_virtual_ops_module(context_global, module_map.clone());
>>>>>>> 9d630246
      }

      if self.init_mode == InitMode::New {
        for file_source in &BUILTIN_SOURCES {
          realm.execute_script(
            self.v8_isolate(),
            file_source.specifier,
            file_source.load()?,
          )?;
        }
        for file_source in &BUILTIN_ES_MODULES {
          let mut scope = realm.handle_scope(self.v8_isolate());
          module_map.lazy_load_es_module_from_code(
            &mut scope,
            file_source.specifier,
            file_source.load()?,
          )?;
        }
      }
      self.init_cbs(&realm);

      for extension in extensions {
        // If the extension provides "lazy loaded ES modules" then store them
        // on the ModuleMap.
        module_map
          .add_lazy_loaded_esm_sources(extension.get_lazy_loaded_esm_sources());

        let maybe_esm_entry_point = extension.get_esm_entry_point();

        for file_source in extension.get_esm_sources() {
          realm
            .load_side_module(
              self.v8_isolate(),
              &ModuleSpecifier::parse(file_source.specifier)?,
              None,
            )
            .await?;
        }

        if let Some(entry_point) = maybe_esm_entry_point {
          esm_entrypoints.push(entry_point);
        }

        for file_source in extension.get_js_sources() {
          realm.execute_script(
            self.v8_isolate(),
            file_source.specifier,
            file_source.load()?,
          )?;
        }
      }

      // ...then execute all entry points
      for specifier in esm_entrypoints {
        let Some(mod_id) =
          module_map.get_id(specifier, RequestedModuleType::None)
        else {
          bail!("{} not present in the module map", specifier);
        };

        let mut receiver = {
          let isolate = self.v8_isolate();
          let scope = &mut realm.handle_scope(isolate);

          module_map.mod_evaluate(scope, mod_id)
        };

        // After evaluate_pending_module, if the module isn't fully evaluated
        // and the resolver solved, it means the module or one of its imports
        // uses TLA.
        match receiver.poll_unpin(&mut Context::from_waker(noop_waker_ref())) {
          Poll::Ready(result) => {
            result
              .with_context(|| format!("Couldn't execute '{specifier}'"))?;
          }
          Poll::Pending => {
            // Find the TLA location and return it as an error
            let scope = &mut realm.handle_scope(self.v8_isolate());
            let messages = module_map.find_stalled_top_level_await(scope);
            assert!(!messages.is_empty());
            let msg = v8::Local::new(scope, &messages[0]);
            let js_error = JsError::from_v8_message(scope, msg);
            return Err(Error::from(js_error))
              .with_context(|| "Top-level await is not allowed in extensions");
          }
        }
      }

      #[cfg(debug_assertions)]
      {
        let mut scope = realm.handle_scope(self.v8_isolate());
        module_map.check_all_modules_evaluated(&mut scope)?;
      }

      Ok::<_, anyhow::Error>(())
    })?;

    let module_map = realm.0.module_map();
    *module_map.loader.borrow_mut() = loader;

    Ok(())
  }

  pub fn eval<'s, T>(
    scope: &mut v8::HandleScope<'s>,
    code: &str,
  ) -> Option<v8::Local<'s, T>>
  where
    v8::Local<'s, T>: TryFrom<v8::Local<'s, v8::Value>, Error = v8::DataError>,
  {
    let scope = &mut v8::EscapableHandleScope::new(scope);
    let source = v8::String::new(scope, code).unwrap();
    let script = v8::Script::compile(scope, source, None).unwrap();
    let v = script.run(scope)?;
    scope.escape(v).try_into().ok()
  }

  /// Grabs a reference to core.js' eventLoopTick & buildCustomError
  fn init_cbs(&mut self, realm: &JsRealm) {
    let (event_loop_tick_cb, build_custom_error_cb) = {
      let scope = &mut realm.handle_scope(self.v8_isolate());
      let context = realm.context();
      let context_local = v8::Local::new(scope, context);
      let global = context_local.global(scope);
      // TODO(bartlomieju): these probably could be captured from main realm so we don't have to
      // look up them again?
      let deno_str =
        v8::String::new_external_onebyte_static(scope, v8_static_strings::DENO)
          .unwrap();
      let core_str =
        v8::String::new_external_onebyte_static(scope, v8_static_strings::CORE)
          .unwrap();
      let event_loop_tick_str = v8::String::new_external_onebyte_static(
        scope,
        v8_static_strings::EVENT_LOOP_TICK,
      )
      .unwrap();
      let build_custom_error_str = v8::String::new_external_onebyte_static(
        scope,
        v8_static_strings::BUILD_CUSTOM_ERROR,
      )
      .unwrap();

      let deno_obj: v8::Local<v8::Object> = global
        .get(scope, deno_str.into())
        .unwrap()
        .try_into()
        .unwrap();
      let core_obj: v8::Local<v8::Object> = deno_obj
        .get(scope, core_str.into())
        .unwrap()
        .try_into()
        .unwrap();

      let event_loop_tick_cb: v8::Local<v8::Function> = core_obj
        .get(scope, event_loop_tick_str.into())
        .unwrap()
        .try_into()
        .unwrap();
      let build_custom_error_cb: v8::Local<v8::Function> = core_obj
        .get(scope, build_custom_error_str.into())
        .unwrap()
        .try_into()
        .unwrap();
      (
        v8::Global::new(scope, event_loop_tick_cb),
        v8::Global::new(scope, build_custom_error_cb),
      )
    };

    // Put global handles in the realm's ContextState
    let state_rc = realm.0.state();
    state_rc
      .js_event_loop_tick_cb
      .borrow_mut()
      .replace(Rc::new(event_loop_tick_cb));
    state_rc
      .exception_state
      .js_build_custom_error_cb
      .borrow_mut()
      .replace(Rc::new(build_custom_error_cb));
  }

  /// Returns the runtime's op state, which can be used to maintain ops
  /// and access resources between op calls.
  pub fn op_state(&mut self) -> Rc<RefCell<OpState>> {
    self.inner.state.op_state.clone()
  }

<<<<<<< HEAD
  /// Returns the runtime's op names, ordered by OpId.
  pub fn op_names(&self) -> Vec<&'static str> {
    let main_realm = self.inner.main_realm.clone();
    let state_rc = main_realm.0.state();
    state_rc.op_ctxs.iter().map(|o| o.decl.name).collect()
  }

=======
>>>>>>> 9d630246
  /// Executes traditional JavaScript code (traditional = not ES modules).
  ///
  /// The execution takes place on the current main realm, so it is possible
  /// to maintain local JS state and invoke this method multiple times.
  ///
  /// `name` can be a filepath or any other string, but it is required to be 7-bit ASCII, eg.
  ///
  ///   - "/some/file/path.js"
  ///   - "<anon>"
  ///   - "[native code]"
  ///
  /// The same `name` value can be used for multiple executions.
  ///
  /// `Error` can usually be downcast to `JsError`.
  pub fn execute_script(
    &mut self,
    name: &'static str,
    source_code: ModuleCodeString,
  ) -> Result<v8::Global<v8::Value>, Error> {
    let isolate = &mut self.inner.v8_isolate;
    self
      .inner
      .main_realm
      .execute_script(isolate, name, source_code)
  }

  /// Executes traditional JavaScript code (traditional = not ES modules).
  ///
  /// The execution takes place on the current main realm, so it is possible
  /// to maintain local JS state and invoke this method multiple times.
  ///
  /// `name` can be a filepath or any other string, but it is required to be 7-bit ASCII, eg.
  ///
  ///   - "/some/file/path.js"
  ///   - "<anon>"
  ///   - "[native code]"
  ///
  /// The same `name` value can be used for multiple executions.
  ///
  /// `Error` can usually be downcast to `JsError`.
  pub fn execute_script_static(
    &mut self,
    name: &'static str,
    source_code: &'static str,
  ) -> Result<v8::Global<v8::Value>, Error> {
    let isolate = &mut self.inner.v8_isolate;
    self.inner.main_realm.execute_script(
      isolate,
      name,
      ModuleCodeString::from_static(source_code),
    )
  }

  /// Call a function and return a future resolving with the return value of the
  /// function. If the function returns a promise, the future will resolve only once the
  /// event loop resolves the underlying promise. If the future rejects, the future will
  /// resolve with the underlying error.
  ///
  /// The event loop must be polled seperately for this future to resolve. If the event loop
  /// is not polled, the future will never make progress.
  pub fn call(
    &mut self,
    function: &v8::Global<v8::Function>,
  ) -> impl Future<Output = Result<v8::Global<v8::Value>, Error>> {
    self.call_with_args(function, &[])
  }

  /// Call a function and returns a future resolving with the return value of the
  /// function. If the function returns a promise, the future will resolve only once the
  /// event loop resolves the underlying promise. If the future rejects, the future will
  /// resolve with the underlying error.
  ///
  /// The event loop must be polled seperately for this future to resolve. If the event loop
  /// is not polled, the future will never make progress.
  pub fn scoped_call(
    scope: &mut v8::HandleScope,
    function: &v8::Global<v8::Function>,
  ) -> impl Future<Output = Result<v8::Global<v8::Value>, Error>> {
    Self::scoped_call_with_args(scope, function, &[])
  }

  /// Call a function and returns a future resolving with the return value of the
  /// function. If the function returns a promise, the future will resolve only once the
  /// event loop resolves the underlying promise. If the future rejects, the future will
  /// resolve with the underlying error.
  ///
  /// The event loop must be polled seperately for this future to resolve. If the event loop
  /// is not polled, the future will never make progress.
  pub fn call_with_args(
    &mut self,
    function: &v8::Global<v8::Function>,
    args: &[v8::Global<v8::Value>],
  ) -> impl Future<Output = Result<v8::Global<v8::Value>, Error>> {
    let scope = &mut self.handle_scope();
    Self::scoped_call_with_args(scope, function, args)
  }

  /// Call a function and returns a future resolving with the return value of the
  /// function. If the function returns a promise, the future will resolve only once the
  /// event loop resolves the underlying promise. If the future rejects, the future will
  /// resolve with the underlying error.
  ///
  /// The event loop must be polled seperately for this future to resolve. If the event loop
  /// is not polled, the future will never make progress.
  pub fn scoped_call_with_args(
    scope: &mut v8::HandleScope,
    function: &v8::Global<v8::Function>,
    args: &[v8::Global<v8::Value>],
  ) -> impl Future<Output = Result<v8::Global<v8::Value>, Error>> {
    let scope = &mut v8::TryCatch::new(scope);
    let cb = function.open(scope);
    let this = v8::undefined(scope).into();
    let promise = if args.is_empty() {
      cb.call(scope, this, &[])
    } else {
      let mut local_args: SmallVec<[v8::Local<v8::Value>; 8]> =
        SmallVec::with_capacity(args.len());
      for v in args {
        local_args.push(v8::Local::new(scope, v));
      }
      cb.call(scope, this, &local_args)
    };

    if promise.is_none() {
      if scope.is_execution_terminating() {
        let undefined = v8::undefined(scope).into();
        return RcPromiseFuture::new(exception_to_err_result(
          scope, undefined, false, true,
        ));
      }
      let exception = scope.exception().unwrap();
      return RcPromiseFuture::new(exception_to_err_result(
        scope, exception, false, true,
      ));
    }
    let promise = promise.unwrap();
    if !promise.is_promise() {
      return RcPromiseFuture::new(Ok(v8::Global::new(scope, promise)));
    }
    let promise = v8::Local::<v8::Promise>::try_from(promise).unwrap();
    Self::resolve_promise_inner(scope, promise)
  }

  /// Call a function. If it returns a promise, run the event loop until that
  /// promise is settled. If the promise rejects or there is an uncaught error
  /// in the event loop, return `Err(error)`. Or return `Ok(<await returned>)`.
  #[deprecated = "Use call"]
  pub async fn call_and_await(
    &mut self,
    function: &v8::Global<v8::Function>,
  ) -> Result<v8::Global<v8::Value>, Error> {
    let call = self.call(function);
    self
      .with_event_loop_promise(call, PollEventLoopOptions::default())
      .await
  }

  /// Call a function with args. If it returns a promise, run the event loop until that
  /// promise is settled. If the promise rejects or there is an uncaught error
  /// in the event loop, return `Err(error)`. Or return `Ok(<await returned>)`.
  #[deprecated = "Use call_with_args"]
  pub async fn call_with_args_and_await(
    &mut self,
    function: &v8::Global<v8::Function>,
    args: &[v8::Global<v8::Value>],
  ) -> Result<v8::Global<v8::Value>, Error> {
    let call = self.call_with_args(function, args);
    self
      .with_event_loop_promise(call, PollEventLoopOptions::default())
      .await
  }

  /// Returns the namespace object of a module.
  ///
  /// This is only available after module evaluation has completed.
  /// This function panics if module has not been instantiated.
  pub fn get_module_namespace(
    &mut self,
    module_id: ModuleId,
  ) -> Result<v8::Global<v8::Object>, Error> {
    let isolate = &mut self.inner.v8_isolate;
    self
      .inner
      .main_realm
      .get_module_namespace(isolate, module_id)
  }

  /// Registers a callback on the isolate when the memory limits are approached.
  /// Use this to prevent V8 from crashing the process when reaching the limit.
  ///
  /// Calls the closure with the current heap limit and the initial heap limit.
  /// The return value of the closure is set as the new limit.
  pub fn add_near_heap_limit_callback<C>(&mut self, cb: C)
  where
    C: FnMut(usize, usize) -> usize + 'static,
  {
    let boxed_cb = Box::new(RefCell::new(cb));
    let data = boxed_cb.as_ptr() as *mut c_void;

    let prev = self
      .allocations
      .near_heap_limit_callback_data
      .replace((boxed_cb, near_heap_limit_callback::<C>));
    if let Some((_, prev_cb)) = prev {
      self
        .v8_isolate()
        .remove_near_heap_limit_callback(prev_cb, 0);
    }

    self
      .v8_isolate()
      .add_near_heap_limit_callback(near_heap_limit_callback::<C>, data);
  }

  pub fn remove_near_heap_limit_callback(&mut self, heap_limit: usize) {
    if let Some((_, cb)) = self.allocations.near_heap_limit_callback_data.take()
    {
      self
        .v8_isolate()
        .remove_near_heap_limit_callback(cb, heap_limit);
    }
  }

  fn pump_v8_message_loop(
    &mut self,
    scope: &mut v8::HandleScope,
  ) -> Result<(), Error> {
    while v8::Platform::pump_message_loop(
      &v8::V8::get_current_platform(),
      scope,
      false, // don't block if there are no tasks
    ) {
      // do nothing
    }

    let tc_scope = &mut v8::TryCatch::new(scope);
    tc_scope.perform_microtask_checkpoint();
    match tc_scope.exception() {
      None => Ok(()),
      Some(exception) => {
        exception_to_err_result(tc_scope, exception, false, true)
      }
    }
  }

  pub fn maybe_init_inspector(&mut self) {
    let inspector = &mut self.inner.state.inspector.borrow_mut();
    if inspector.is_some() {
      return;
    }

    let context = self.main_context();
    let scope = &mut v8::HandleScope::with_context(
      self.inner.v8_isolate.as_mut(),
      context.clone(),
    );
    let context = v8::Local::new(scope, context);

    self.inner.state.has_inspector.set(true);
    **inspector = Some(JsRuntimeInspector::new(
      scope,
      context,
      self.is_main_runtime,
    ));
  }

  /// Waits for the given value to resolve while polling the event loop.
  ///
  /// This future resolves when either the value is resolved or the event loop runs to
  /// completion.
  pub fn resolve(
    &mut self,
    promise: v8::Global<v8::Value>,
  ) -> impl Future<Output = Result<v8::Global<v8::Value>, Error>> {
    let scope = &mut self.handle_scope();
    Self::scoped_resolve(scope, promise)
  }

  /// Waits for the given value to resolve while polling the event loop.
  ///
  /// This future resolves when either the value is resolved or the event loop runs to
  /// completion.
  pub fn scoped_resolve(
    scope: &mut v8::HandleScope,
    promise: v8::Global<v8::Value>,
  ) -> impl Future<Output = Result<v8::Global<v8::Value>, Error>> {
    let promise = v8::Local::new(scope, promise);
    if !promise.is_promise() {
      return RcPromiseFuture::new(Ok(v8::Global::new(scope, promise)));
    }
    let promise = v8::Local::<v8::Promise>::try_from(promise).unwrap();
    Self::resolve_promise_inner(scope, promise)
  }

  /// Waits for the given value to resolve while polling the event loop.
  ///
  /// This future resolves when either the value is resolved or the event loop runs to
  /// completion.
  #[deprecated = "Use resolve"]
  pub async fn resolve_value(
    &mut self,
    global: v8::Global<v8::Value>,
  ) -> Result<v8::Global<v8::Value>, Error> {
    let resolve = self.resolve(global);
    self
      .with_event_loop_promise(resolve, PollEventLoopOptions::default())
      .await
  }

  /// Given a promise, returns a future that resolves when it does.
  fn resolve_promise_inner<'s>(
    scope: &mut v8::HandleScope<'s>,
    promise: v8::Local<'s, v8::Promise>,
  ) -> RcPromiseFuture {
    let future = RcPromiseFuture::default();
    let f = future.clone();
    watch_promise(scope, promise, move |scope, _rv, res| {
      let res = match res {
        Ok(l) => Ok(v8::Global::new(scope, l)),
        Err(e) => exception_to_err_result(scope, e, true, true),
      };
      f.0.resolved.set(Some(res));
      if let Some(waker) = f.0.waker.take() {
        waker.wake();
      }
    });

    future
  }

  /// Runs event loop to completion
  ///
  /// This future resolves when:
  ///  - there are no more pending dynamic imports
  ///  - there are no more pending ops
  ///  - there are no more active inspector sessions (only if
  ///     `PollEventLoopOptions.wait_for_inspector` is set to true)
  pub async fn run_event_loop(
    &mut self,
    poll_options: PollEventLoopOptions,
  ) -> Result<(), Error> {
    poll_fn(|cx| self.poll_event_loop(cx, poll_options)).await
  }

  /// A utility function that run provided future concurrently with the event loop.
  ///
  /// If the event loop resolves while polling the future, it return an error with the text
  /// `Promise resolution is still pending but the event loop has already resolved.`
  pub async fn with_event_loop_promise<'fut, T, E>(
    &mut self,
    mut fut: impl Future<Output = Result<T, E>> + Unpin + 'fut,
    poll_options: PollEventLoopOptions,
  ) -> Result<T, AnyError>
  where
    AnyError: From<E>,
  {
    // Manually implement tokio::select
    poll_fn(|cx| {
      if let Poll::Ready(t) = fut.poll_unpin(cx) {
        return Poll::Ready(t.map_err(|e| e.into()));
      }
      if let Poll::Ready(t) = self.poll_event_loop(cx, poll_options) {
        t?;
        if let Poll::Ready(t) = fut.poll_unpin(cx) {
          return Poll::Ready(t.map_err(|e| e.into()));
        }
        return Poll::Ready(Err(anyhow!("Promise resolution is still pending but the event loop has already resolved.")));
      }
      Poll::Pending
    }).await
  }

  /// A utility function that run provided future concurrently with the event loop.
  ///
  /// If the event loop resolves while polling the future, it will continue to be polled,
  /// regardless of whether it returned an error or success.
  ///
  /// Useful for interacting with local inspector session.
  pub async fn with_event_loop_future<'fut, T, E>(
    &mut self,
    mut fut: impl Future<Output = Result<T, E>> + Unpin + 'fut,
    poll_options: PollEventLoopOptions,
  ) -> Result<T, AnyError>
  where
    AnyError: From<E>,
  {
    // Manually implement tokio::select
    poll_fn(|cx| {
      if let Poll::Ready(t) = fut.poll_unpin(cx) {
        return Poll::Ready(t.map_err(|e| e.into()));
      }
      if let Poll::Ready(t) = self.poll_event_loop(cx, poll_options) {
        // TODO(mmastrac): We need to ignore this error for things like the repl to behave as
        // they did before, but this is definitely not correct. It's just something we're
        // relying on. :(
        _ = t;
      }
      Poll::Pending
    })
    .await
  }

  /// Runs a single tick of event loop
  ///
  /// If `PollEventLoopOptions.wait_for_inspector` is set to true, the event
  /// loop will return `Poll::Pending` if there are active inspector sessions.
  pub fn poll_event_loop(
    &mut self,
    cx: &mut Context,
    poll_options: PollEventLoopOptions,
  ) -> Poll<Result<(), Error>> {
    let isolate = self.v8_isolate_ptr();
    Self::with_context_scope(
      isolate,
      self.inner.main_realm.context_ptr(),
      move |scope| self.poll_event_loop_inner(cx, scope, poll_options),
    )
  }

  fn poll_event_loop_inner(
    &mut self,
    cx: &mut Context,
    scope: &mut v8::HandleScope,
    poll_options: PollEventLoopOptions,
  ) -> Poll<Result<(), Error>> {
    let has_inspector = self.inner.state.has_inspector.get();
    self.inner.state.waker.register(cx.waker());

    if has_inspector {
      // We poll the inspector first.
      let _ = self.inspector().borrow().poll_sessions(Some(cx)).unwrap();
    }

    if poll_options.pump_v8_message_loop {
      self.pump_v8_message_loop(scope)?;
    }

    let realm = &self.inner.main_realm;
    let modules = &realm.0.module_map;
    let context_state = &realm.0.context_state;
    let exception_state = &context_state.exception_state;

    modules.poll_progress(cx, scope)?;

    // Resolve async ops, run all next tick callbacks and macrotasks callbacks
    // and only then check for any promise exceptions (`unhandledrejection`
    // handlers are run in macrotasks callbacks so we need to let them run
    // first).
    let dispatched_ops = Self::do_js_event_loop_tick_realm(
      cx,
      scope,
      context_state,
      exception_state,
    )?;
    exception_state.check_exception_condition(scope)?;

    // Get the pending state from the main realm, or all realms
    let pending_state =
      EventLoopPendingState::new(scope, context_state, modules);

    if !pending_state.is_pending() {
      if has_inspector {
        let inspector = self.inspector();
        let has_active_sessions = inspector.borrow().has_active_sessions();
        let has_blocking_sessions = inspector.borrow().has_blocking_sessions();

        if poll_options.wait_for_inspector && has_active_sessions {
          // If there are no blocking sessions (eg. REPL) we can now notify
          // debugger that the program has finished running and we're ready
          // to exit the process once debugger disconnects.
          if !has_blocking_sessions {
            let context = self.main_context();
            inspector.borrow_mut().context_destroyed(scope, context);
            self.wait_for_inspector_disconnect();
          }

          return Poll::Pending;
        }
      }

      return Poll::Ready(Ok(()));
    }

    // Check if more async ops have been dispatched
    // during this turn of event loop.
    // If there are any pending background tasks, we also wake the runtime to
    // make sure we don't miss them.
    // TODO(andreubotella) The event loop will spin as long as there are pending
    // background tasks. We should look into having V8 notify us when a
    // background task is done.
    #[allow(clippy::suspicious_else_formatting, clippy::if_same_then_else)]
    {
      if pending_state.has_pending_background_tasks
        || pending_state.has_tick_scheduled
        || pending_state.has_pending_promise_events
      {
        self.inner.state.waker.wake();
      } else
      // If ops were dispatched we may have progress on pending modules that we should re-check
      if (pending_state.has_pending_module_evaluation
        || pending_state.has_pending_dyn_module_evaluation)
        && dispatched_ops
      {
        self.inner.state.waker.wake();
      }
    }

    if pending_state.has_pending_module_evaluation {
      if pending_state.has_pending_refed_ops
        || pending_state.has_pending_dyn_imports
        || pending_state.has_pending_dyn_module_evaluation
        || pending_state.has_pending_background_tasks
        || pending_state.has_tick_scheduled
      {
        // pass, will be polled again
      } else {
        return Poll::Ready(Err(
          find_and_report_stalled_level_await_in_any_realm(scope, &realm.0),
        ));
      }
    }

    if pending_state.has_pending_dyn_module_evaluation {
      if pending_state.has_pending_refed_ops
        || pending_state.has_pending_dyn_imports
        || pending_state.has_pending_background_tasks
        || pending_state.has_tick_scheduled
      {
        // pass, will be polled again
      } else if realm.modules_idle() {
        return Poll::Ready(Err(
          find_and_report_stalled_level_await_in_any_realm(scope, &realm.0),
        ));
      } else {
        // Delay the above error by one spin of the event loop. A dynamic import
        // evaluation may complete during this, in which case the counter will
        // reset.
        realm.increment_modules_idle();
        self.inner.state.waker.wake();
      }
    }

    Poll::Pending
  }
}

fn find_and_report_stalled_level_await_in_any_realm(
  scope: &mut v8::HandleScope,
  inner_realm: &JsRealmInner,
) -> Error {
  let module_map = inner_realm.module_map();
  let messages = module_map.find_stalled_top_level_await(scope);

  if !messages.is_empty() {
    // We are gonna print only a single message to provide a nice formatting
    // with source line of offending promise shown. Once user fixed it, then
    // they will get another error message for the next promise (but this
    // situation is gonna be very rare, if ever happening).
    let msg = v8::Local::new(scope, &messages[0]);
    let js_error = JsError::from_v8_message(scope, msg);
    return js_error.into();
  }

  unreachable!("Expected at least one stalled top-level await");
}

fn create_context<'a>(
  scope: &mut v8::HandleScope<'a, ()>,
  global_template_middlewares: &[GlobalTemplateMiddlewareFn],
  global_object_middlewares: &[GlobalObjectMiddlewareFn],
) -> v8::Local<'a, v8::Context> {
  // Set up the global object template and create context from it.
  let mut global_object_template = v8::ObjectTemplate::new(scope);
  for middleware in global_template_middlewares {
    global_object_template = middleware(scope, global_object_template);
  }
  let context = v8::Context::new_from_template(scope, global_object_template);
  let scope = &mut v8::ContextScope::new(scope, context);

  // Get the global wrapper object from the context, get the real inner
  // global object from it, and and configure it using the middlewares.
  let global_wrapper = context.global(scope);
  let real_global = global_wrapper
    .get_prototype(scope)
    .unwrap()
    .to_object(scope)
    .unwrap();
  for middleware in global_object_middlewares {
    middleware(scope, real_global);
  }
  context
}

impl JsRuntimeForSnapshot {
  pub fn new(mut options: RuntimeOptions) -> JsRuntimeForSnapshot {
    setup::init_v8(
      options.v8_platform.take(),
      true,
      options.unsafe_expose_natives_and_gc(),
    );
    JsRuntimeForSnapshot(JsRuntime::new_inner(options, true))
  }

  /// Takes a snapshot and consumes the runtime.
  ///
  /// `Error` can usually be downcast to `JsError`.
  pub fn snapshot(mut self) -> v8::StartupData {
    // Ensure there are no live inspectors to prevent crashes.
    self.inner.prepare_for_cleanup();

    let realm = JsRealm::clone(&self.inner.main_realm);

    // Set the context to be snapshot's default context
    {
      let mut scope = realm.handle_scope(self.v8_isolate());
      let local_context = v8::Local::new(&mut scope, realm.context());
      scope.set_default_context(local_context);
    }

    // Serialize the module map and store its data in the snapshot.
    {
      let module_map_snapshotted_data = {
        let module_map = realm.0.module_map();
        module_map.serialize_for_snapshotting(
          &mut realm.handle_scope(self.v8_isolate()),
        )
      };
      let maybe_js_handled_promise_rejection_cb = {
        let context_state = &realm.0.context_state;
        let exception_state = &context_state.exception_state;
        exception_state
          .js_handled_promise_rejection_cb
          .borrow()
          .clone()
      };

      let snapshotted_data = SnapshottedData {
        module_map_data: module_map_snapshotted_data.module_map_data,
        module_handles: module_map_snapshotted_data.module_handles,
        js_handled_promise_rejection_cb: maybe_js_handled_promise_rejection_cb,
      };

      let mut scope = realm.handle_scope(self.v8_isolate());
      snapshot_util::set_snapshotted_data(
        &mut scope,
        realm.context().clone(),
        snapshotted_data,
      );
    }
    drop(realm);

    self
      .0
      .inner
      .prepare_for_snapshot()
      .create_blob(v8::FunctionCodeHandling::Keep)
      .unwrap()
  }
}

#[derive(Clone, Copy, PartialEq, Eq, Debug)]
pub(crate) struct EventLoopPendingState {
  has_pending_refed_ops: bool,
  has_pending_dyn_imports: bool,
  has_pending_dyn_module_evaluation: bool,
  has_pending_module_evaluation: bool,
  has_pending_background_tasks: bool,
  has_tick_scheduled: bool,
  has_pending_promise_events: bool,
}

impl EventLoopPendingState {
  /// Collect event loop state from all the sub-states.
  pub fn new(
    scope: &mut v8::HandleScope<()>,
    state: &ContextState,
    modules: &ModuleMap,
  ) -> Self {
    let num_unrefed_ops = state.unrefed_ops.borrow().len();
    let num_pending_ops = state.pending_ops.len();
    let has_pending_tasks = state.task_spawner_factory.has_pending_tasks();
    let has_pending_timers = state.timers.has_pending_timers();
    let has_pending_dyn_imports = modules.has_pending_dynamic_imports();
    let has_pending_dyn_module_evaluation =
      modules.has_pending_dyn_module_evaluation();
    let has_pending_module_evaluation = modules.has_pending_module_evaluation();
    let has_pending_promise_events = !state
      .exception_state
      .pending_promise_rejections
      .borrow()
      .is_empty()
      || !state
        .exception_state
        .pending_handled_promise_rejections
        .borrow()
        .is_empty();
    EventLoopPendingState {
      has_pending_refed_ops: has_pending_tasks
        || has_pending_timers
        || num_pending_ops > num_unrefed_ops,
      has_pending_dyn_imports,
      has_pending_dyn_module_evaluation,
      has_pending_module_evaluation,
      has_pending_background_tasks: scope.has_pending_background_tasks(),
      has_tick_scheduled: state.has_next_tick_scheduled.get(),
      has_pending_promise_events,
    }
  }

  /// Collect event loop state from all the states stored in the scope.
  pub fn new_from_scope(scope: &mut v8::HandleScope) -> Self {
    let module_map = JsRealm::module_map_from(scope);
    let context_state = JsRealm::state_from_scope(scope);
    Self::new(scope, &context_state, &module_map)
  }

  pub fn is_pending(&self) -> bool {
    self.has_pending_refed_ops
      || self.has_pending_dyn_imports
      || self.has_pending_dyn_module_evaluation
      || self.has_pending_module_evaluation
      || self.has_pending_background_tasks
      || self.has_tick_scheduled
      || self.has_pending_promise_events
  }
}

extern "C" fn near_heap_limit_callback<F>(
  data: *mut c_void,
  current_heap_limit: usize,
  initial_heap_limit: usize,
) -> usize
where
  F: FnMut(usize, usize) -> usize,
{
  // SAFETY: The data is a pointer to the Rust callback function. It is stored
  // in `JsRuntime::allocations` and thus is guaranteed to outlive the isolate.
  let callback = unsafe { &mut *(data as *mut F) };
  callback(current_heap_limit, initial_heap_limit)
}

impl JsRuntimeState {
  pub(crate) fn inspector(&self) -> Rc<RefCell<JsRuntimeInspector>> {
    self.inspector.borrow().as_ref().unwrap().clone()
  }

  /// Called by `bindings::host_import_module_dynamically_callback`
  /// after initiating new dynamic import load.
  pub fn notify_new_dynamic_import(&self) {
    // Notify event loop to poll again soon.
    self.waker.wake();
  }

  /// Performs an action with the inspector, if we have one
  pub(crate) fn with_inspector<T>(
    &self,
    mut f: impl FnMut(&JsRuntimeInspector) -> T,
  ) -> Option<T> {
    // Fast path
    if !self.has_inspector.get() {
      return None;
    }
    self
      .inspector
      .borrow()
      .as_ref()
      .map(|inspector| f(&inspector.borrow()))
  }
}

// Related to module loading
impl JsRuntime {
  #[cfg(test)]
  pub(crate) fn instantiate_module(
    &mut self,
    id: ModuleId,
  ) -> Result<(), v8::Global<v8::Value>> {
    let isolate = &mut self.inner.v8_isolate;
    let realm = JsRealm::clone(&self.inner.main_realm);
    let scope = &mut realm.handle_scope(isolate);
    realm.instantiate_module(scope, id)
  }

  /// Evaluates an already instantiated ES module.
  ///
  /// Returns a future that resolves when module promise resolves.
  /// Implementors must manually call [`JsRuntime::run_event_loop`] to drive
  /// module evaluation future.
  ///
  /// Modules with top-level await are treated like promises, so a `throw` in the top-level
  /// block of a module is treated as an unhandled rejection. These rejections are provided to
  /// the unhandled promise rejection handler, which has the opportunity to pass them off to
  /// error-handling code. If those rejections are not handled (indicated by a `false` return
  /// from that unhandled promise rejection handler), then the runtime will terminate.
  ///
  /// The future provided by `mod_evaluate` will only return errors in the case where
  /// the runtime is shutdown and no longer available to provide unhandled rejection
  /// information.
  ///
  /// This function panics if module has not been instantiated.
  pub fn mod_evaluate(
    &mut self,
    id: ModuleId,
  ) -> impl Future<Output = Result<(), Error>> {
    let isolate = &mut self.inner.v8_isolate;
    let realm = &self.inner.main_realm;
    let scope = &mut realm.handle_scope(isolate);
    self.inner.main_realm.0.module_map.mod_evaluate(scope, id)
  }

  /// Asynchronously load specified module and all of its dependencies.
  ///
  /// The module will be marked as "main", and because of that
  /// "import.meta.main" will return true when checked inside that module.
  ///
  /// User must call [`JsRuntime::mod_evaluate`] with returned `ModuleId`
  /// manually after load is finished.
  pub async fn load_main_module(
    &mut self,
    specifier: &ModuleSpecifier,
    code: Option<ModuleCodeString>,
  ) -> Result<ModuleId, Error> {
    let isolate = &mut self.inner.v8_isolate;
    self
      .inner
      .main_realm
      .load_main_module(isolate, specifier, code)
      .await
  }

  /// Asynchronously load specified ES module and all of its dependencies.
  ///
  /// This method is meant to be used when loading some utility code that
  /// might be later imported by the main module (ie. an entry point module).
  ///
  /// User must call [`JsRuntime::mod_evaluate`] with returned `ModuleId`
  /// manually after load is finished.
  pub async fn load_side_module(
    &mut self,
    specifier: &ModuleSpecifier,
    code: Option<ModuleCodeString>,
  ) -> Result<ModuleId, Error> {
    let isolate = &mut self.inner.v8_isolate;
    self
      .inner
      .main_realm
      .load_side_module(isolate, specifier, code)
      .await
  }

  /// Load and evaluate an ES module provided the specifier and source code.
  ///
  /// The module should not have Top-Level Await (that is, it should be
  /// possible to evaluate it synchronously).
  ///
  /// It is caller's responsibility to ensure that not duplicate specifiers are
  /// passed to this method.
  pub fn lazy_load_es_module_from_code(
    &mut self,
    specifier: &str,
    code: ModuleCodeString,
  ) -> Result<v8::Global<v8::Value>, Error> {
    let isolate = &mut self.inner.v8_isolate;
    self
      .inner
      .main_realm
      .lazy_load_es_module_from_code(isolate, specifier, code)
  }

  fn do_js_event_loop_tick_realm(
    cx: &mut Context,
    scope: &mut v8::HandleScope,
    context_state: &ContextState,
    exception_state: &ExceptionState,
  ) -> Result<bool, Error> {
    let mut dispatched_ops = false;

    // Poll any pending task spawner tasks. Note that we need to poll separately because otherwise
    // Rust will extend the lifetime of the borrow longer than we expect.
    let tasks = context_state.task_spawner_factory.poll_inner(cx);
    if let Poll::Ready(tasks) = tasks {
      // TODO(mmastrac): we are using this flag
      dispatched_ops = true;
      for task in tasks {
        task(scope);
      }
    }

    // We return async responses to JS in bounded batches. Note that because
    // we're passing these to JS as arguments, it is possible to overflow the
    // JS stack by just passing too many.
    const MAX_VEC_SIZE_FOR_OPS: usize = 1024;

    // each batch is a flat vector of tuples:
    // `[promise_id1, op_result1, promise_id2, op_result2, ...]`
    // promise_id is a simple integer, op_result is an ops::OpResult
    // which contains a value OR an error, encoded as a tuple.
    // This batch is received in JS via the special `arguments` variable
    // and then each tuple is used to resolve or reject promises
    let mut args: SmallVec<[v8::Local<v8::Value>; 32]> =
      SmallVec::with_capacity(32);

    loop {
      if args.len() >= MAX_VEC_SIZE_FOR_OPS {
        // We have too many, bail for now but re-wake the waker
        cx.waker().wake_by_ref();
        break;
      }

      let Poll::Ready((promise_id, op_id, res)) =
        context_state.pending_ops.poll_ready(cx)
      else {
        break;
      };

      let res = res.unwrap(scope, context_state.get_error_class_fn);

      {
        let op_ctx = &context_state.op_ctxs[op_id as usize];
        if op_ctx.metrics_enabled() {
          if res.is_ok() {
            dispatch_metrics_async(op_ctx, OpMetricsEvent::CompletedAsync);
          } else {
            dispatch_metrics_async(op_ctx, OpMetricsEvent::ErrorAsync);
          }
        }
      }

      context_state.unrefed_ops.borrow_mut().remove(&promise_id);
      dispatched_ops |= true;
      args.push(v8::Integer::new(scope, promise_id).into());
      args.push(res.unwrap_or_else(std::convert::identity));
    }

    let undefined: v8::Local<v8::Value> = v8::undefined(scope).into();
    let has_tick_scheduled = context_state.has_next_tick_scheduled.get();
    dispatched_ops |= has_tick_scheduled;

    while let Some((promise, result)) = exception_state
      .pending_handled_promise_rejections
      .borrow_mut()
      .pop_front()
    {
      if let Some(handler) = exception_state
        .js_handled_promise_rejection_cb
        .borrow()
        .as_ref()
      {
        let function = handler.open(scope);

        let args = [
          v8::Local::new(scope, promise).into(),
          v8::Local::new(scope, result),
        ];
        function.call(scope, undefined, &args);
      }
    }

    let rejections = if !exception_state
      .pending_promise_rejections
      .borrow_mut()
      .is_empty()
    {
      let mut rejections =
        exception_state.pending_promise_rejections.borrow_mut();
      let arr = v8::Array::new(scope, (rejections.len() * 2) as i32);
      let mut index = 0;
      for rejection in rejections.drain(..) {
        let value = v8::Local::new(scope, rejection.0);
        arr.set_index(scope, index, value.into());
        index += 1;
        let value = v8::Local::new(scope, rejection.1);
        arr.set_index(scope, index, value);
        index += 1;
      }
      drop(rejections);
      arr.into()
    } else {
      undefined
    };

    args.push(rejections);

    let timers =
      if let Poll::Ready(timers) = context_state.timers.poll_timers(cx) {
        let arr = v8::Array::new(scope, (timers.len() * 2) as _);
        #[allow(clippy::needless_range_loop)]
        for i in 0..timers.len() {
          let value = v8::Integer::new(scope, timers[i].1 .1 as _);
          arr.set_index(scope, (i * 2) as _, value.into());
          let value = v8::Local::new(scope, timers[i].1 .0.clone());
          arr.set_index(scope, (i * 2 + 1) as _, value.into());
        }
        arr.into()
      } else {
        undefined
      };
    args.push(timers);

    let has_tick_scheduled = v8::Boolean::new(scope, has_tick_scheduled);
    args.push(has_tick_scheduled.into());

    let tc_scope = &mut v8::TryCatch::new(scope);
    let js_event_loop_tick_cb = context_state.js_event_loop_tick_cb.borrow();
    let js_event_loop_tick_cb =
      js_event_loop_tick_cb.as_ref().unwrap().open(tc_scope);

    js_event_loop_tick_cb.call(tc_scope, undefined, args.as_slice());

    if let Some(exception) = tc_scope.exception() {
      return exception_to_err_result(tc_scope, exception, false, true);
    }

    if tc_scope.has_terminated() || tc_scope.is_execution_terminating() {
      return Ok(false);
    }

    Ok(dispatched_ops)
  }
}<|MERGE_RESOLUTION|>--- conflicted
+++ resolved
@@ -579,27 +579,6 @@
   fn new_inner(mut options: RuntimeOptions, will_snapshot: bool) -> JsRuntime {
     let init_mode = InitMode::from_options(&options);
     let mut op_state = OpState::new(options.feature_checker.take());
-<<<<<<< HEAD
-    let mut deno_core_ext = crate::ops_builtin::core::init_ops();
-    let op_decls =
-      extension_set::init_ops(&mut deno_core_ext, &mut options.extensions);
-    extension_set::setup_op_state(
-      &mut op_state,
-      &mut deno_core_ext,
-      &mut options.extensions,
-    );
-    let (global_template_middlewares, global_object_middlewares) =
-      extension_set::get_middlewares(&mut options.extensions);
-
-    // TODO(bartlomieju): this should be done in `extension_set` module, but
-    // the lifetimes are a bit problematic
-    let mut additional_references = Vec::with_capacity(16);
-    for extension in &mut options.extensions {
-      additional_references
-        .extend_from_slice(extension.get_external_references());
-    }
-
-=======
 
     let mut extensions = std::mem::take(&mut options.extensions);
     let mut deno_core_ext = crate::ops_builtin::core::init_ops();
@@ -615,7 +594,6 @@
       additional_references,
     ) = extension_set::get_middlewares_and_external_refs(&mut extensions);
 
->>>>>>> 9d630246
     let isolate_ptr = setup::create_isolate_ptr();
 
     let waker = op_state.waker.clone();
@@ -636,7 +614,6 @@
       has_inspector: false.into(),
     });
 
-<<<<<<< HEAD
     let op_driver = Rc::new(DefaultOpDriver::default());
     let op_metrics_factory_fn = options.op_metrics_factory_fn.take();
     let get_error_class_fn = options.get_error_class_fn.unwrap_or(&|_| "Error");
@@ -666,33 +643,11 @@
       op_ctx.isolate = isolate.as_mut() as *mut Isolate;
     }
 
-=======
-    // TODO(bartlomieju): clean this up, there must be a smarter way to generate these functions,
-    // maybe an explicit method on `ContextState` that gets list of `OpCtx`, assigns it and
-    // generates necessary functions?
-    let op_metrics_fns = extension_set::create_op_metrics_fns(
-      &op_decls,
-      options.op_metrics_factory_fn,
-    );
-    // TODO(bartlomieju): clean this up - ideally we could do it in `ContextState::set_op_ctxs`,
-    // but we don't have a mutable reference available to `ContextState` at that point.
-    let ops_with_metrics = op_metrics_fns
-      .iter()
-      .map(|o| o.is_some())
-      .collect::<Vec<_>>();
-
-    let get_error_class_fn = options.get_error_class_fn.unwrap_or(&|_| "Error");
->>>>>>> 9d630246
     let context_state = Rc::new(ContextState::new(
       op_driver.clone(),
       isolate_ptr,
-<<<<<<< HEAD
       options.get_error_class_fn.unwrap_or(&|_| "Error"),
       op_ctxs,
-=======
-      get_error_class_fn,
-      ops_with_metrics,
->>>>>>> 9d630246
     ));
 
     // TODO(bartlomieju): factor out
@@ -707,41 +662,6 @@
       .clone()
       .new_cross_thread_spawner();
     op_state.borrow_mut().put(spawner);
-
-<<<<<<< HEAD
-    // SAFETY: this is first use of `isolate_ptr` so we are sure we're
-    // not overwriting an existing pointer.
-    isolate = unsafe {
-      isolate_ptr.write(isolate);
-      isolate_ptr.read()
-    };
-    op_state.borrow_mut().put(isolate_ptr);
-=======
-    let op_ctxs = {
-      extension_set::create_op_ctxs(
-        op_decls,
-        op_metrics_fns,
-        context_state.clone(),
-        op_state.clone(),
-        state_rc.clone(),
-        get_error_class_fn,
-      )
-    };
-
-    let external_refs =
-      bindings::create_external_references(&op_ctxs, &additional_references);
-
-    let mut isolate = setup::create_isolate(
-      will_snapshot,
-      options.create_params.take(),
-      options.startup_snapshot.take(),
-      external_refs,
-    );
->>>>>>> 9d630246
-
-    let cpp_heap = setup::init_cppgc(&mut isolate);
-
-    context_state.set_op_ctxs(isolate.as_mut() as *mut Isolate, op_ctxs);
 
     // SAFETY: this is first use of `isolate_ptr` so we are sure we're
     // not overwriting an existing pointer.
@@ -956,10 +876,9 @@
     let scope = &mut self.handle_scope();
     let context_local = v8::Local::new(scope, context_global);
     let context_state = JsRealm::state_from_scope(scope);
-    let op_ctxs = context_state.op_ctxs.borrow();
     let global = context_local.global(scope);
     let synthetic_module_exports =
-      get_exports_for_ops_virtual_module(&op_ctxs, scope, global);
+      get_exports_for_ops_virtual_module(&context_state.op_ctxs, scope, global);
     let mod_id = module_map
       .new_synthetic_module(
         scope,
@@ -1009,35 +928,7 @@
       //   }
       // ) {
       if self.init_mode == InitMode::New {
-<<<<<<< HEAD
-        let scope = &mut self.handle_scope();
-        let context_local = v8::Local::new(scope, context_global);
-        let context_state = JsRealm::state_from_scope(scope);
-        let global = context_local.global(scope);
-        let synthetic_module_exports = get_exports_for_ops_virtual_module(
-          &context_state.op_ctxs,
-          scope,
-          global,
-        );
-        let mod_id = module_map
-          .new_synthetic_module(
-            scope,
-            FastString::StaticAscii("ext:core/ops"),
-            crate::ModuleType::JavaScript,
-            synthetic_module_exports,
-          )
-          .unwrap();
-        module_map.instantiate_module(scope, mod_id).unwrap();
-        let mut receiver = module_map.mod_evaluate(scope, mod_id);
-        let Poll::Ready(result) =
-          receiver.poll_unpin(&mut Context::from_waker(noop_waker_ref()))
-        else {
-          unreachable!();
-        };
-        result.unwrap();
-=======
         self.execute_virtual_ops_module(context_global, module_map.clone());
->>>>>>> 9d630246
       }
 
       if self.init_mode == InitMode::New {
@@ -1227,7 +1118,6 @@
     self.inner.state.op_state.clone()
   }
 
-<<<<<<< HEAD
   /// Returns the runtime's op names, ordered by OpId.
   pub fn op_names(&self) -> Vec<&'static str> {
     let main_realm = self.inner.main_realm.clone();
@@ -1235,8 +1125,6 @@
     state_rc.op_ctxs.iter().map(|o| o.decl.name).collect()
   }
 
-=======
->>>>>>> 9d630246
   /// Executes traditional JavaScript code (traditional = not ES modules).
   ///
   /// The execution takes place on the current main realm, so it is possible
