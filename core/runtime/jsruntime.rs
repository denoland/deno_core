--- conflicted
+++ resolved
@@ -506,11 +506,8 @@
   pub wait_for_inspector_disconnect_callback:
     Option<WaitForInspectorDisconnectCallback>,
 
-<<<<<<< HEAD
-=======
   /// A callback that allows to evaluate a custom type of a module - eg.
   /// embedders might implement loading WASM or test modules.
->>>>>>> 1672b95f
   pub custom_module_evaluation_cb: Option<CustomModuleEvaluationCb>,
 }
 
