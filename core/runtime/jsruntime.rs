--- conflicted
+++ resolved
@@ -1038,11 +1038,7 @@
 
     let inspector = if options.inspector {
       Some(JsRuntimeInspector::new(
-<<<<<<< HEAD
-        isolate_ptr.clone(),
-=======
         isolate_ptr,
->>>>>>> 72831e27
         scope,
         context,
         options.is_main,
