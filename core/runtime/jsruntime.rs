--- conflicted
+++ resolved
@@ -869,11 +869,7 @@
       op_driver.clone(),
       op_state.clone(),
       state_rc.clone(),
-<<<<<<< HEAD
-=======
-      get_error_class_fn,
       options.enable_stack_trace_arg_in_ops,
->>>>>>> 9dd5f805
     );
 
     // ...ops are now almost fully set up; let's create a V8 isolate...
