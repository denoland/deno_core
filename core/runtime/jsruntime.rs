--- conflicted
+++ resolved
@@ -1112,21 +1112,15 @@
     scope.escape(v).try_into().ok()
   }
 
-<<<<<<< HEAD
-  /// Grabs a reference to core.js' eventLoopTick & buildCustomError
-  fn init_cbs(&mut self, realm: &JsRealm) {
+  /// Grab and store JavaScript bindings to callbacks necessary for the
+  /// JsRuntime to operate properly.
+  fn store_js_callbacks(&mut self, realm: &JsRealm) {
     let (
       event_loop_tick_cb,
       build_custom_error_cb,
       web_assembly_module_imports_fn,
       web_assembly_module_exports_fn,
     ) = {
-=======
-  /// Grab and store JavaScript bindings to callbacks necessary for the
-  /// JsRuntime to operate properly.
-  fn store_js_callbacks(&mut self, realm: &JsRealm) {
-    let (event_loop_tick_cb, build_custom_error_cb) = {
->>>>>>> 17f80969
       let scope = &mut realm.handle_scope(self.v8_isolate());
       let context = realm.context();
       let context_local = v8::Local::new(scope, context);
