// Copyright 2018-2023 the Deno authors. All rights reserved. MIT license.
use super::bindings;
use super::bindings::create_exports_for_ops_virtual_module;
use super::bindings::v8_static_strings;
use super::bindings::watch_promise;
use super::exception_state::ExceptionState;
use super::jsrealm::JsRealmInner;
use super::op_driver::OpDriver;
use super::setup;
use super::snapshot_util;
use super::stats::RuntimeActivityStatsFactory;
use super::SnapshottedData;
use crate::error::exception_to_err_result;
use crate::error::AnyError;
use crate::error::GetErrorClassFn;
use crate::error::JsError;
use crate::extension_set;
use crate::extensions::GlobalObjectMiddlewareFn;
use crate::extensions::GlobalTemplateMiddlewareFn;
use crate::include_js_files;
use crate::inspector::JsRuntimeInspector;
use crate::module_specifier::ModuleSpecifier;
use crate::modules::default_import_meta_resolve_cb;
use crate::modules::CustomModuleEvaluationCb;
use crate::modules::ExtModuleLoader;
use crate::modules::ImportMetaResolveCallback;
use crate::modules::ModuleCodeString;
use crate::modules::ModuleId;
use crate::modules::ModuleLoader;
use crate::modules::ModuleMap;
use crate::modules::ModuleMapSnapshottedData;
use crate::modules::RequestedModuleType;
use crate::modules::ValidateImportAttributesCb;
use crate::ops_metrics::dispatch_metrics_async;
use crate::ops_metrics::OpMetricsFactoryFn;
use crate::runtime::ContextState;
use crate::runtime::JsRealm;
use crate::runtime::OpDriverImpl;
<<<<<<< HEAD
use crate::source_map::apply_source_map;
use crate::source_map::get_source_line;
use crate::source_map::SourceMapApplication;
use crate::source_map::SourceMapCache;
=======
>>>>>>> 5334290b
use crate::source_map::SourceMapGetter;
use crate::source_map::SourceMapper;
use crate::Extension;
use crate::ExtensionFileSource;
use crate::ExtensionFileSourceCode;
use crate::FastString;
use crate::FeatureChecker;
use crate::NoopModuleLoader;
use crate::OpMetricsEvent;
use crate::OpState;
use anyhow::anyhow;
use anyhow::bail;
use anyhow::Error;
use futures::future::poll_fn;
use futures::task::AtomicWaker;
use futures::Future;
use futures::FutureExt;
use smallvec::SmallVec;
use std::any::Any;
use std::cell::Cell;
use std::cell::RefCell;
use std::collections::HashMap;
use std::ffi::c_void;
use std::mem::ManuallyDrop;
use std::ops::Deref;
use std::ops::DerefMut;
use std::option::Option;
use std::pin::Pin;
use std::rc::Rc;
use std::sync::Arc;
use std::sync::Mutex;
use std::task::Context;
use std::task::Poll;
use std::task::Waker;
use v8::Isolate;

pub type WaitForInspectorDisconnectCallback = Box<dyn Fn()>;
const STATE_DATA_OFFSET: u32 = 0;

pub enum Snapshot {
  Static(&'static [u8]),
  JustCreated(v8::StartupData),
  Boxed(Box<[u8]>),
}

/// Objects that need to live as long as the isolate
#[derive(Default)]
pub(crate) struct IsolateAllocations {
  pub(crate) near_heap_limit_callback_data:
    Option<(Box<RefCell<dyn Any>>, v8::NearHeapLimitCallback)>,
}

/// ManuallyDrop<Rc<...>> is clone, but it returns a ManuallyDrop<Rc<...>> which is a massive
/// memory-leak footgun.
pub(crate) struct ManuallyDropRc<T>(ManuallyDrop<Rc<T>>);

impl<T> ManuallyDropRc<T> {
  #[allow(unused)]
  pub fn clone(&self) -> Rc<T> {
    self.0.deref().clone()
  }
}

impl<T> Deref for ManuallyDropRc<T> {
  type Target = Rc<T>;
  fn deref(&self) -> &Self::Target {
    self.0.deref()
  }
}

impl<T> DerefMut for ManuallyDropRc<T> {
  fn deref_mut(&mut self) -> &mut Self::Target {
    self.0.deref_mut()
  }
}

/// This struct contains the [`JsRuntimeState`] and [`v8::OwnedIsolate`] that are required
/// to do an orderly shutdown of V8. We keep these in a separate struct to allow us to control
/// the destruction more closely, as snapshots require the isolate to be destroyed by the
/// snapshot process, not the destructor.
///
/// The way rusty_v8 works w/snapshots is that the [`v8::OwnedIsolate`] gets consumed by a
/// [`v8::snapshot::SnapshotCreator`] that is stored in its annex. It's a bit awkward, because this
/// means we cannot let it drop (because we don't have it after a snapshot). On top of that, we have
/// to consume it in the snapshot creator because otherwise it panics.
///
/// This inner struct allows us to let the outer JsRuntime drop normally without a Drop impl, while we
/// control dropping more closely here using ManuallyDrop.
pub(crate) struct InnerIsolateState {
  will_snapshot: bool,
  main_realm: ManuallyDrop<JsRealm>,
  pub(crate) state: ManuallyDropRc<JsRuntimeState>,
  v8_isolate: ManuallyDrop<v8::OwnedIsolate>,
  cpp_heap: ManuallyDrop<v8::UniqueRef<v8::cppgc::Heap>>,
}

impl InnerIsolateState {
  /// Clean out the opstate and take the inspector to prevent the inspector from getting destroyed
  /// after we've torn down the contexts. If the inspector is not correctly torn down, random crashes
  /// happen in tests (and possibly for users using the inspector).
  pub fn prepare_for_cleanup(&mut self) {
    // Explicitly shut down the op driver here, just in case there are other references to it
    // that prevent it from dropping after we invalidate the state.
    self.main_realm.0.context_state.pending_ops.shutdown();
    let inspector = self.state.inspector.take();
    self.state.op_state.borrow_mut().clear();
    if let Some(inspector) = inspector {
      assert_eq!(
        Rc::strong_count(&inspector),
        1,
        "The inspector must be dropped before the runtime"
      );
    }
  }

  pub fn cleanup(&mut self) {
    self.prepare_for_cleanup();

    let state_ptr = self.v8_isolate.get_data(STATE_DATA_OFFSET);
    // SAFETY: We are sure that it's a valid pointer for whole lifetime of
    // the runtime.
    _ = unsafe { Rc::from_raw(state_ptr as *const JsRuntimeState) };

    unsafe {
      ManuallyDrop::take(&mut self.main_realm).0.destroy();
    }

    debug_assert_eq!(Rc::strong_count(&self.state), 1);
  }

  pub fn prepare_for_snapshot(mut self) -> v8::OwnedIsolate {
    self.cleanup();
    // SAFETY: We're copying out of self and then immediately forgetting self
    let (state, _cpp_heap, isolate) = unsafe {
      (
        ManuallyDrop::take(&mut self.state.0),
        ManuallyDrop::take(&mut self.cpp_heap),
        ManuallyDrop::take(&mut self.v8_isolate),
      )
    };
    std::mem::forget(self);
    drop(state);
    isolate
  }
}

impl Drop for InnerIsolateState {
  fn drop(&mut self) {
    self.cleanup();
    // SAFETY: We gotta drop these
    unsafe {
      ManuallyDrop::drop(&mut self.state.0);
      if self.will_snapshot {
        // Create the snapshot and just drop it.
        eprintln!("WARNING: v8::OwnedIsolate for snapshot was leaked");
      } else {
        ManuallyDrop::drop(&mut self.cpp_heap);
        ManuallyDrop::drop(&mut self.v8_isolate);
      }
    }
  }
}

#[derive(Copy, Clone, Debug, Eq, PartialEq)]
pub(crate) enum InitMode {
  /// We have no snapshot -- this is a pristine context.
  New,
  /// We are using a snapshot, thus certain initialization steps are skipped.
  FromSnapshot {
    // Can we skip the work of op registration?
    skip_op_registration: bool,
  },
}

impl InitMode {
  fn from_options(options: &RuntimeOptions) -> Self {
    match options.startup_snapshot {
      None => Self::New,
      Some(_) => Self::FromSnapshot {
        skip_op_registration: options.skip_op_registration,
      },
    }
  }

  #[inline]
  pub fn is_from_snapshot(&self) -> bool {
    matches!(self, Self::FromSnapshot { .. })
  }

  #[inline]
  pub fn needs_ops_bindings(&self) -> bool {
    !matches!(
      self,
      InitMode::FromSnapshot {
        skip_op_registration: true
      }
    )
  }
}

#[derive(Default)]
struct PromiseFuture {
  resolved: Cell<Option<Result<v8::Global<v8::Value>, Error>>>,
  waker: Cell<Option<Waker>>,
}

#[derive(Clone, Default)]
struct RcPromiseFuture(Rc<PromiseFuture>);

impl RcPromiseFuture {
  pub fn new(res: Result<v8::Global<v8::Value>, Error>) -> Self {
    Self(Rc::new(PromiseFuture {
      resolved: Some(res).into(),
      ..Default::default()
    }))
  }
}

impl Future for RcPromiseFuture {
  type Output = Result<v8::Global<v8::Value>, Error>;
  fn poll(self: Pin<&mut Self>, cx: &mut Context<'_>) -> Poll<Self::Output> {
    let this = self.get_mut();
    if let Some(resolved) = this.0.resolved.take() {
      Poll::Ready(resolved)
    } else {
      this.0.waker.set(Some(cx.waker().clone()));
      Poll::Pending
    }
  }
}

const VIRTUAL_OPS_MODULE_NAME: &str = "ext:core/ops";

/// These files are executed just after a new context is created. They provided
/// the necessary infrastructure to bind ops.
pub(crate) const CONTEXT_SETUP_SOURCES: [ExtensionFileSource; 2] = include_js_files!(
  core
  "00_primordials.js",
  "00_infra.js",
);

/// These files are executed when we start setting up extensions. They rely
/// on ops being already fully set up.
pub(crate) const BUILTIN_SOURCES: [ExtensionFileSource; 2] = include_js_files!(
  core
  "01_core.js",
  "02_error.js",
);
/// Executed after `BUILTIN_SOURCES` are executed. Provides a thin ES module
/// that exports `core`, `internals` and `primordials` objects.
pub(crate) const BUILTIN_ES_MODULES: [ExtensionFileSource; 1] =
  include_js_files!(core "mod.js",);

/// We have `ext:core/ops` and `ext:core/mod.js` that are always provided.
#[cfg(test)]
pub(crate) const NO_OF_BUILTIN_MODULES: usize = 2;

/// A single execution context of JavaScript. Corresponds roughly to the "Web
/// Worker" concept in the DOM.
///
/// The JsRuntime future completes when there is an error or when all
/// pending ops have completed.
///
/// Use [`JsRuntimeForSnapshot`] to be able to create a snapshot.
///
/// Note: since V8 11.6, all runtimes must have a common parent thread that
/// initalized the V8 platform. This can be done by calling
/// [`JsRuntime::init_platform`] explicitly, or it will be done automatically on
/// the calling thread when the first runtime is created.
pub struct JsRuntime {
  pub(crate) inner: InnerIsolateState,
  pub(crate) allocations: IsolateAllocations,
  // Contains paths of source files that were executed in
  // [`JsRuntime::init_extension_js`]. This field is populated only if a
  // snapshot is being created.
  files_loaded_from_fs_during_snapshot: Vec<&'static str>,
  // Marks if this is considered the top-level runtime. Used only by inspector.
  is_main_runtime: bool,
}

/// The runtime type used for snapshot creation.
pub struct JsRuntimeForSnapshot(JsRuntime);

impl Deref for JsRuntimeForSnapshot {
  type Target = JsRuntime;

  fn deref(&self) -> &Self::Target {
    &self.0
  }
}

impl DerefMut for JsRuntimeForSnapshot {
  fn deref_mut(&mut self) -> &mut Self::Target {
    &mut self.0
  }
}

pub struct CrossIsolateStore<T>(Arc<Mutex<CrossIsolateStoreInner<T>>>);

struct CrossIsolateStoreInner<T> {
  map: HashMap<u32, T>,
  last_id: u32,
}

impl<T> CrossIsolateStore<T> {
  pub(crate) fn insert(&self, value: T) -> u32 {
    let mut store = self.0.lock().unwrap();
    let last_id = store.last_id;
    store.map.insert(last_id, value);
    store.last_id += 1;
    last_id
  }

  pub(crate) fn take(&self, id: u32) -> Option<T> {
    let mut store = self.0.lock().unwrap();
    store.map.remove(&id)
  }
}

impl<T> Default for CrossIsolateStore<T> {
  fn default() -> Self {
    CrossIsolateStore(Arc::new(Mutex::new(CrossIsolateStoreInner {
      map: Default::default(),
      last_id: 0,
    })))
  }
}

impl<T> Clone for CrossIsolateStore<T> {
  fn clone(&self) -> Self {
    Self(self.0.clone())
  }
}

pub type SharedArrayBufferStore =
  CrossIsolateStore<v8::SharedRef<v8::BackingStore>>;

pub type CompiledWasmModuleStore = CrossIsolateStore<v8::CompiledWasmModule>;

/// Internal state for JsRuntime which is stored in one of v8::Isolate's
/// embedder slots.
pub struct JsRuntimeState {
<<<<<<< HEAD
  source_map_getter: Option<Box<dyn SourceMapGetter>>,
  source_map_cache: RefCell<SourceMapCache>,
  source_map_extensions: HashMap<String, Vec<u8>>,
  // This is not the right place for this, but it's the easiest way to make
  // op_apply_source_map a fast op. This stashing should happen in #[op2].
  pub(crate) stashed_file_name: Rc<RefCell<Option<String>>>,
=======
  pub(crate) source_mapper: RefCell<SourceMapper<Box<dyn SourceMapGetter>>>,
>>>>>>> 5334290b
  pub(crate) op_state: Rc<RefCell<OpState>>,
  pub(crate) shared_array_buffer_store: Option<SharedArrayBufferStore>,
  pub(crate) compiled_wasm_module_store: Option<CompiledWasmModuleStore>,
  wait_for_inspector_disconnect_callback:
    Option<WaitForInspectorDisconnectCallback>,
  pub(crate) validate_import_attributes_cb: Option<ValidateImportAttributesCb>,
  pub(crate) custom_module_evaluation_cb: Option<CustomModuleEvaluationCb>,
  waker: Arc<AtomicWaker>,
  /// Accessed through [`JsRuntimeState::with_inspector`].
  inspector: RefCell<Option<Rc<RefCell<JsRuntimeInspector>>>>,
  has_inspector: Cell<bool>,
}

#[derive(Default)]
pub struct RuntimeOptions {
  /// Source map reference for errors.
  pub source_map_getter: Option<Box<dyn SourceMapGetter>>,

  /// Allows to map error type to a string "class" used to represent
  /// error in JavaScript.
  pub get_error_class_fn: Option<GetErrorClassFn>,

  /// Implementation of `ModuleLoader` which will be
  /// called when V8 requests to load ES modules in the main realm.
  ///
  /// If not provided runtime will error if code being
  /// executed tries to load modules.
  pub module_loader: Option<Rc<dyn ModuleLoader>>,

  /// Provide a function that may optionally provide a metrics collector
  /// for a given op.
  pub op_metrics_factory_fn: Option<OpMetricsFactoryFn>,

  /// JsRuntime extensions, not to be confused with ES modules.
  /// Only ops registered by extensions will be initialized. If you need
  /// to execute JS code from extensions, pass source files in `js` or `esm`
  /// option on `ExtensionBuilder`.
  ///
  /// If you are creating a runtime from a snapshot take care not to include
  /// JavaScript sources in the extensions.
  pub extensions: Vec<Extension>,

  /// V8 snapshot that should be loaded on startup.
  pub startup_snapshot: Option<Snapshot>,

  /// Should op registration be skipped?
  pub skip_op_registration: bool,

  /// Isolate creation parameters.
  pub create_params: Option<v8::CreateParams>,

  /// V8 platform instance to use. Used when Deno initializes V8
  /// (which it only does once), otherwise it's silently dropped.
  pub v8_platform: Option<v8::SharedRef<v8::Platform>>,

  /// The store to use for transferring SharedArrayBuffers between isolates.
  /// If multiple isolates should have the possibility of sharing
  /// SharedArrayBuffers, they should use the same [SharedArrayBufferStore]. If
  /// no [SharedArrayBufferStore] is specified, SharedArrayBuffer can not be
  /// serialized.
  pub shared_array_buffer_store: Option<SharedArrayBufferStore>,

  /// The store to use for transferring `WebAssembly.Module` objects between
  /// isolates.
  /// If multiple isolates should have the possibility of sharing
  /// `WebAssembly.Module` objects, they should use the same
  /// [CompiledWasmModuleStore]. If no [CompiledWasmModuleStore] is specified,
  /// `WebAssembly.Module` objects cannot be serialized.
  pub compiled_wasm_module_store: Option<CompiledWasmModuleStore>,

  /// Start inspector instance to allow debuggers to connect.
  pub inspector: bool,

  /// Describe if this is the main runtime instance, used by debuggers in some
  /// situation - like disconnecting when program finishes running.
  pub is_main: bool,

  #[cfg(any(test, feature = "unsafe_runtime_options"))]
  /// Should this isolate expose the v8 natives (eg: %OptimizeFunctionOnNextCall) and
  /// GC control functions (`gc()`)? WARNING: This should not be used for production code as
  /// this may expose the runtime to security vulnerabilities.
  pub unsafe_expose_natives_and_gc: bool,

  /// An optional instance of `FeatureChecker`. If one is not provided, the
  /// default instance will be created that has no features enabled.
  pub feature_checker: Option<Arc<FeatureChecker>>,

  /// A callback that can be used to validate import attributes received at
  /// the import site. If no callback is provided, all attributes are allowed.
  ///
  /// Embedders might use this callback to eg. validate value of "type"
  /// attribute, not allowing other types than "JSON".
  ///
  /// To signal validation failure, users should throw an V8 exception inside
  /// the callback.
  pub validate_import_attributes_cb: Option<ValidateImportAttributesCb>,

  /// A callback that can be used to customize behavior of
  /// `import.meta.resolve()` API. If no callback is provided, a default one
  /// is used. The default callback returns value of
  /// `RuntimeOptions::module_loader::resolve()` call.
  pub import_meta_resolve_callback: Option<ImportMetaResolveCallback>,

  /// A callback that is called when the event loop has no more work to do,
  /// but there are active, non-blocking inspector session (eg. Chrome
  /// DevTools inspector is connected). The embedder can use this callback
  /// to eg. print a message notifying user about program finished running.
  /// This callback can be called multiple times, eg. after the program finishes
  /// more work can be scheduled from the DevTools.
  pub wait_for_inspector_disconnect_callback:
    Option<WaitForInspectorDisconnectCallback>,

  /// A callback that allows to evaluate a custom type of a module - eg.
  /// embedders might implement loading WASM or test modules.
  pub custom_module_evaluation_cb: Option<CustomModuleEvaluationCb>,
}

impl RuntimeOptions {
  #[cfg(any(test, feature = "unsafe_runtime_options"))]
  fn unsafe_expose_natives_and_gc(&self) -> bool {
    self.unsafe_expose_natives_and_gc
  }

  #[cfg(not(any(test, feature = "unsafe_runtime_options")))]
  fn unsafe_expose_natives_and_gc(&self) -> bool {
    false
  }
}

#[derive(Copy, Clone, Debug)]
pub struct PollEventLoopOptions {
  pub wait_for_inspector: bool,
  pub pump_v8_message_loop: bool,
}

impl Default for PollEventLoopOptions {
  fn default() -> Self {
    Self {
      wait_for_inspector: false,
      pump_v8_message_loop: true,
    }
  }
}

#[derive(Default)]
pub struct CreateRealmOptions {
  /// Implementation of `ModuleLoader` which will be
  /// called when V8 requests to load ES modules in the realm.
  ///
  /// If not provided, there will be an error if code being
  /// executed tries to load modules from the realm.
  pub module_loader: Option<Rc<dyn ModuleLoader>>,
}

impl JsRuntime {
  /// Explicitly initalizes the V8 platform using the passed platform. This
  /// should only be called once per process. Further calls will be silently
  /// ignored.
  #[cfg(not(any(test, feature = "unsafe_runtime_options")))]
  pub fn init_platform(v8_platform: Option<v8::SharedRef<v8::Platform>>) {
    setup::init_v8(v8_platform, cfg!(test), false);
  }

  /// Explicitly initalizes the V8 platform using the passed platform. This
  /// should only be called once per process. Further calls will be silently
  /// ignored.
  ///
  /// The `expose_natives` flag is used to expose the v8 natives
  /// (eg: %OptimizeFunctionOnNextCall) and GC control functions (`gc()`).
  /// WARNING: This should not be used for production code as
  /// this may expose the runtime to security vulnerabilities.
  #[cfg(any(test, feature = "unsafe_runtime_options"))]
  pub fn init_platform(
    v8_platform: Option<v8::SharedRef<v8::Platform>>,
    expose_natives: bool,
  ) {
    setup::init_v8(v8_platform, cfg!(test), expose_natives);
  }

  /// Only constructor, configuration is done through `options`.
  pub fn new(mut options: RuntimeOptions) -> JsRuntime {
    setup::init_v8(
      options.v8_platform.take(),
      cfg!(test),
      options.unsafe_expose_natives_and_gc(),
    );
    match JsRuntime::new_inner(options, false) {
      Ok(runtime) => runtime,
      Err(err) => {
        panic!("Failed to initialize a JsRuntime: {:?}", err);
      }
    }
  }

  pub(crate) fn state_from(isolate: &v8::Isolate) -> Rc<JsRuntimeState> {
    let state_ptr = isolate.get_data(STATE_DATA_OFFSET);
    let state_rc =
      // SAFETY: We are sure that it's a valid pointer for whole lifetime of
      // the runtime.
      unsafe { Rc::from_raw(state_ptr as *const JsRuntimeState) };
    let state = state_rc.clone();
    std::mem::forget(state_rc);
    state
  }

  /// Returns the `OpState` associated with the passed `Isolate`.
  pub fn op_state_from(isolate: &v8::Isolate) -> Rc<RefCell<OpState>> {
    let state = Self::state_from(isolate);
    state.op_state.clone()
  }

  pub(crate) fn has_more_work(scope: &mut v8::HandleScope) -> bool {
    EventLoopPendingState::new_from_scope(scope).is_pending()
  }

  fn new_inner(
    mut options: RuntimeOptions,
    will_snapshot: bool,
  ) -> Result<JsRuntime, Error> {
    let init_mode = InitMode::from_options(&options);
    let mut extensions = std::mem::take(&mut options.extensions);

    // First let's create an `OpState` and contribute to it from extensions...
    let mut op_state = OpState::new(options.feature_checker.take());
    extension_set::setup_op_state(&mut op_state, &mut extensions);

    // ...now let's set up ` JsRuntimeState`, we'll need to set some fields
    // later, after `JsRuntime` is all set up...
    let waker = op_state.waker.clone();
    let op_state = Rc::new(RefCell::new(op_state));
    let state_rc = Rc::new(JsRuntimeState {
<<<<<<< HEAD
      source_map_getter: options.source_map_getter,
      source_map_cache: Default::default(),
      source_map_extensions: {
        let mut map = HashMap::new();
        for extension in &mut extensions {
          for esm in extension.get_esm_sources() {
            if let Some(source_map) = &esm.source_map {
              map.insert(esm.specifier.to_owned(), source_map.to_owned());
            }
          }
          for lazy_esm in extension.get_lazy_loaded_esm_sources() {
            if let Some(source_map) = &lazy_esm.source_map {
              map.insert(lazy_esm.specifier.to_owned(), source_map.to_owned());
            }
          }
          for js in extension.get_js_sources() {
            if let Some(source_map) = &js.source_map {
              map.insert(js.specifier.to_owned(), source_map.to_owned());
            }
          }
        }
        map
      },
      stashed_file_name: Default::default(),
=======
      source_mapper: RefCell::new(SourceMapper::new(options.source_map_getter)),
>>>>>>> 5334290b
      shared_array_buffer_store: options.shared_array_buffer_store,
      compiled_wasm_module_store: options.compiled_wasm_module_store,
      wait_for_inspector_disconnect_callback: options
        .wait_for_inspector_disconnect_callback,
      op_state: op_state.clone(),
      validate_import_attributes_cb: options.validate_import_attributes_cb,
      custom_module_evaluation_cb: options.custom_module_evaluation_cb,
      waker,
      // Some fields are initialized later after isolate is created
      inspector: None.into(),
      has_inspector: false.into(),
    });

    // ...now we're moving on to ops; set them up, create `OpCtx` for each op
    // and get ready to actually create V8 isolate...
    let op_decls =
      extension_set::init_ops(crate::ops_builtin::BUILTIN_OPS, &mut extensions);

    let op_driver = Rc::new(OpDriverImpl::default());
    let op_metrics_factory_fn = options.op_metrics_factory_fn.take();
    let get_error_class_fn = options.get_error_class_fn.unwrap_or(&|_| "Error");

    let mut op_ctxs = extension_set::create_op_ctxs(
      op_decls,
      op_metrics_factory_fn,
      op_driver.clone(),
      op_state.clone(),
      state_rc.clone(),
      get_error_class_fn,
    );

    // ...ops are now almost fully set up; let's create a V8 isolate...
    let (
      global_template_middleware,
      global_object_middlewares,
      additional_references,
    ) = extension_set::get_middlewares_and_external_refs(&mut extensions);
    let external_refs =
      bindings::create_external_references(&op_ctxs, &additional_references);

    let mut isolate = setup::create_isolate(
      will_snapshot,
      options.create_params.take(),
      options.startup_snapshot.take(),
      external_refs,
    );

    let cpp_heap = setup::init_cppgc(&mut isolate);

    // ...isolate is fully set up, we can forward its pointer to the ops to finish
    // their' setup...
    for op_ctx in op_ctxs.iter_mut() {
      op_ctx.isolate = isolate.as_mut() as *mut Isolate;
    }

    // TODO(Bartlomieju): this can be simplified
    let isolate_ptr = setup::create_isolate_ptr();
    // SAFETY: this is first use of `isolate_ptr` so we are sure we're
    // not overwriting an existing pointer.
    isolate = unsafe {
      isolate_ptr.write(isolate);
      isolate_ptr.read()
    };
    op_state.borrow_mut().put(isolate_ptr);

    // ...once ops and isolate are set up, we can create a `ContextState`...
    let context_state = Rc::new(ContextState::new(
      op_driver.clone(),
      isolate_ptr,
      options.get_error_class_fn.unwrap_or(&|_| "Error"),
      op_ctxs,
    ));

    // TODO(bartlomieju): factor out
    // Add the task spawners to the OpState
    let spawner = context_state
      .task_spawner_factory
      .clone()
      .new_same_thread_spawner();
    op_state.borrow_mut().put(spawner);
    let spawner = context_state
      .task_spawner_factory
      .clone()
      .new_cross_thread_spawner();
    op_state.borrow_mut().put(spawner);

    // ...and with `ContextState` available we can set up V8 context...
    let mut snapshotted_data = None;
    let main_context = {
      let scope = &mut v8::HandleScope::new(&mut isolate);

      let context = create_context(
        scope,
        &global_template_middleware,
        &global_object_middlewares,
      );

      // Get module map data from the snapshot
      if init_mode.is_from_snapshot() {
        snapshotted_data =
          Some(snapshot_util::get_snapshotted_data(scope, context));
      }

      v8::Global::new(scope, context)
    };

    let mut context_scope: v8::HandleScope =
      v8::HandleScope::with_context(&mut isolate, &main_context);
    let scope = &mut context_scope;
    let context = v8::Local::new(scope, &main_context);

    // ...followed by creation of `Deno.core` namespace, as well as internal
    // infrastructure to provide JavaScript bindings for ops...
    if init_mode == InitMode::New {
      bindings::initialize_deno_core_namespace(scope, context, init_mode);
      bindings::initialize_primordials_and_infra(scope)?;
    }
    // If we're creating a new runtime or there are new ops to register
    // set up JavaScript bindings for them.
    if init_mode.needs_ops_bindings() {
      bindings::initialize_deno_core_ops_bindings(
        scope,
        context,
        &context_state.op_ctxs,
      );
    }

    context.set_slot(scope, context_state.clone());

    let inspector = if options.inspector {
      Some(JsRuntimeInspector::new(scope, context, options.is_main))
    } else {
      None
    };

    // ...now that JavaScript bindings to ops are available we can deserialize
    // modules stored in the snapshot (because they depend on the ops and external
    // references must match properly) and recreate a module map...
    let loader = options
      .module_loader
      .unwrap_or_else(|| Rc::new(NoopModuleLoader));
    let import_meta_resolve_cb = options
      .import_meta_resolve_callback
      .unwrap_or_else(|| Box::new(default_import_meta_resolve_cb));
    let exception_state = context_state.exception_state.clone();
    let module_map = Rc::new(ModuleMap::new(
      loader,
      exception_state.clone(),
      import_meta_resolve_cb,
    ));

    if let Some(snapshotted_data) = snapshotted_data {
      *exception_state.js_handled_promise_rejection_cb.borrow_mut() =
        snapshotted_data.js_handled_promise_rejection_cb;
      let module_map_snapshotted_data = ModuleMapSnapshottedData {
        module_map_data: snapshotted_data.module_map_data,
        module_handles: snapshotted_data.module_handles,
      };
      module_map
        .update_with_snapshotted_data(scope, module_map_snapshotted_data);
    }

    context.set_slot(scope, module_map.clone());

    // ...we are ready to create a "realm" for the context...
    let main_realm = {
      let main_realm =
        JsRealmInner::new(context_state, main_context, module_map.clone());
      // TODO(bartlomieju): why is this done in here? Maybe we can hoist it out?
      state_rc.has_inspector.set(inspector.is_some());
      *state_rc.inspector.borrow_mut() = inspector;
      main_realm
    };
    let main_realm = JsRealm::new(main_realm);
    scope.set_data(
      STATE_DATA_OFFSET,
      Rc::into_raw(state_rc.clone()) as *mut c_void,
    );

    drop(context_scope);

    // ...which allows us to create the `JsRuntime` instance...
    let mut js_runtime = JsRuntime {
      inner: InnerIsolateState {
        will_snapshot,
        main_realm: ManuallyDrop::new(main_realm),
        state: ManuallyDropRc(ManuallyDrop::new(state_rc)),
        v8_isolate: ManuallyDrop::new(isolate),
        cpp_heap: ManuallyDrop::new(cpp_heap),
      },
      allocations: IsolateAllocations::default(),
      files_loaded_from_fs_during_snapshot: vec![],
      is_main_runtime: options.is_main,
    };

    let mut files_loaded = Vec::with_capacity(128);

    // ...we're almost done with the setup, all that's left is to execute
    // internal JS and then execute code provided by extensions...
    {
      let realm = JsRealm::clone(&js_runtime.inner.main_realm);
      let context_global = realm.context();
      let module_map = realm.0.module_map();

      // TODO(bartlomieju): this is somewhat duplicated in `bindings::initialize_context`,
      // but for migration period we need to have ops available in both `Deno.core.ops`
      // as well as have them available in "virtual ops module"
      // if !matches!(
      //   self.init_mode,
      //   InitMode::FromSnapshot {
      //     skip_op_registration: true
      //   }
      // ) {
      if init_mode == InitMode::New {
        js_runtime
          .execute_virtual_ops_module(context_global, module_map.clone());
      }

      if init_mode == InitMode::New {
        js_runtime.execute_builtin_sources(
          &realm,
          &module_map,
          &mut files_loaded,
        )?;
      }

      js_runtime.store_js_callbacks(&realm);

      js_runtime.init_extension_js(
        &realm,
        &module_map,
        extensions,
        &mut files_loaded,
      )?;
    }

    if will_snapshot {
      js_runtime.files_loaded_from_fs_during_snapshot = files_loaded;
    }

    // ...and we've made it; `JsRuntime` is ready to execute user code.
    Ok(js_runtime)
  }

  #[cfg(test)]
  #[inline]
  pub(crate) fn module_map(&mut self) -> Rc<ModuleMap> {
    self.inner.main_realm.0.module_map()
  }

  #[inline]
  pub fn main_context(&self) -> v8::Global<v8::Context> {
    self.inner.main_realm.0.context().clone()
  }

  #[cfg(test)]
  pub(crate) fn main_realm(&self) -> JsRealm {
    JsRealm::clone(&self.inner.main_realm)
  }

  #[inline]
  pub fn v8_isolate(&mut self) -> &mut v8::OwnedIsolate {
    &mut self.inner.v8_isolate
  }

  #[inline]
  fn v8_isolate_ptr(&mut self) -> *mut v8::Isolate {
    &mut **self.inner.v8_isolate as _
  }

  #[inline]
  pub fn inspector(&mut self) -> Rc<RefCell<JsRuntimeInspector>> {
    self.inner.state.inspector()
  }

  #[inline]
  pub fn wait_for_inspector_disconnect(&mut self) {
    if let Some(callback) = self
      .inner
      .state
      .wait_for_inspector_disconnect_callback
      .as_ref()
    {
      callback();
    }
  }

  pub fn runtime_activity_stats_factory(&self) -> RuntimeActivityStatsFactory {
    RuntimeActivityStatsFactory {
      context_state: self.inner.main_realm.0.context_state.clone(),
      op_state: self.inner.state.op_state.clone(),
    }
  }

  // TODO(bartlomieju): remove, instead `JsRuntimeForSnapshot::new` should return
  // a struct that contains this data.
  pub(crate) fn files_loaded_from_fs_during_snapshot(&self) -> &[&'static str] {
    &self.files_loaded_from_fs_during_snapshot
  }

  #[inline]
  pub fn handle_scope(&mut self) -> v8::HandleScope {
    let isolate = &mut self.inner.v8_isolate;
    self.inner.main_realm.handle_scope(isolate)
  }

  #[inline(always)]
  /// Create a scope on the stack with the given context
  fn with_context_scope<'s, T>(
    isolate: *mut v8::Isolate,
    context: *mut v8::Context,
    f: impl FnOnce(&mut v8::HandleScope<'s>) -> T,
  ) -> T {
    // SAFETY: We know this isolate is valid and non-null at this time
    let mut isolate_scope =
      v8::HandleScope::new(unsafe { isolate.as_mut().unwrap_unchecked() });
    // SAFETY: We know the context is valid and non-null at this time, and that a Local and pointer share the
    // same representation
    let context = unsafe { std::mem::transmute(context) };
    let mut scope = v8::ContextScope::new(&mut isolate_scope, context);
    f(&mut scope)
  }

  /// Create a synthetic module - `ext:core/ops` - that exports all ops registered
  /// with the runtime.
  fn execute_virtual_ops_module(
    &mut self,
    context_global: &v8::Global<v8::Context>,
    module_map: Rc<ModuleMap>,
  ) {
    let scope = &mut self.handle_scope();
    let context_local = v8::Local::new(scope, context_global);
    let context_state = JsRealm::state_from_scope(scope);
    let global = context_local.global(scope);
    let synthetic_module_exports = create_exports_for_ops_virtual_module(
      &context_state.op_ctxs,
      scope,
      global,
    );
    let mod_id = module_map
      .new_synthetic_module(
        scope,
        FastString::StaticAscii(VIRTUAL_OPS_MODULE_NAME),
        crate::ModuleType::JavaScript,
        synthetic_module_exports,
      )
      .unwrap();
    module_map.mod_evaluate_sync(scope, mod_id).unwrap();
  }

  /// Executes built-in scripts and ES modules - this code is required for
  /// ops system to work properly, as well as providing necessary bindings
  /// on the `Deno.core` namespace.
  ///
  /// This is not done in [`bindings::initialize_primordials_and_infra`] because
  /// some of this code already relies on certain ops being available.
  fn execute_builtin_sources(
    &mut self,
    realm: &JsRealm,
    module_map: &Rc<ModuleMap>,
    files_loaded: &mut Vec<&'static str>,
  ) -> Result<(), Error> {
    for file_source in &BUILTIN_SOURCES {
      mark_as_loaded_from_fs_during_snapshot(files_loaded, &file_source.code);
      realm.execute_script(
        self.v8_isolate(),
        file_source.specifier,
        file_source.load()?,
      )?;
    }

    for file_source in &BUILTIN_ES_MODULES {
      mark_as_loaded_from_fs_during_snapshot(files_loaded, &file_source.code);
      let mut scope = realm.handle_scope(self.v8_isolate());
      module_map.lazy_load_es_module_from_code(
        &mut scope,
        file_source.specifier,
        file_source.load()?,
      )?;
    }

    Ok(())
  }

  /// Initializes JS of provided Extensions in the given realm.
  async fn init_extension_js_inner(
    &mut self,
    realm: &JsRealm,
    module_map: &Rc<ModuleMap>,
    extensions: Vec<Extension>,
    files_loaded: &mut Vec<&'static str>,
  ) -> Result<(), Error> {
    // Initialization of JS happens in phases:
    // 1. Iterate through all extensions:
    //  a. Execute all extension "script" JS files
    //  b. Load all extension "module" JS files (but do not execute them yet)
    //  c. If extension has an "entrypoint" collect it
    // 2. Execute all collected entrypoints.
    // 3. Verify that all extension files have been executed.

    let mut esm_entrypoints = vec![];

    for extension in extensions {
      // If the extension provides "lazy loaded ES modules" then store them
      // on the ModuleMap.
      module_map
        .add_lazy_loaded_esm_sources(extension.get_lazy_loaded_esm_sources());

      let maybe_esm_entry_point = extension.get_esm_entry_point();

      for file_source in extension.get_esm_sources() {
        mark_as_loaded_from_fs_during_snapshot(files_loaded, &file_source.code);
        realm
          .load_side_module(
            self.v8_isolate(),
            &ModuleSpecifier::parse(file_source.specifier)?,
            None,
          )
          .await?;
      }

      if let Some(entry_point) = maybe_esm_entry_point {
        esm_entrypoints.push(entry_point);
      }

      for file_source in extension.get_js_sources() {
        mark_as_loaded_from_fs_during_snapshot(files_loaded, &file_source.code);
        realm.execute_script(
          self.v8_isolate(),
          file_source.specifier,
          file_source.load()?,
        )?;
      }
    }

    // ...then execute all entry points
    for specifier in esm_entrypoints {
      let Some(mod_id) =
        module_map.get_id(specifier, RequestedModuleType::None)
      else {
        bail!("{} not present in the module map", specifier);
      };

      let isolate = self.v8_isolate();
      let scope = &mut realm.handle_scope(isolate);
      module_map.mod_evaluate_sync(scope, mod_id)?;
    }

    Ok(())
  }

  /// Initializes JS of provided Extensions in the given realm.
  fn init_extension_js(
    &mut self,
    realm: &JsRealm,
    module_map: &Rc<ModuleMap>,
    extensions: Vec<Extension>,
    files_loaded: &mut Vec<&'static str>,
  ) -> Result<(), Error> {
    // Temporarily override the loader of the `ModuleMap` so we can load
    // extension code.

    // TODO(bartlomieju): maybe this should be a method on the `ModuleMap`,
    // instead of explicitly changing the `.loader` field?
    let loader = module_map.loader.borrow().clone();
    let ext_loader = Rc::new(ExtModuleLoader::new(&extensions)?);
    *module_map.loader.borrow_mut() = ext_loader.clone();

    futures::executor::block_on(self.init_extension_js_inner(
      realm,
      module_map,
      extensions,
      files_loaded,
    ))?;

    #[cfg(debug_assertions)]
    {
      let mut scope = realm.handle_scope(self.v8_isolate());
      module_map.check_all_modules_evaluated(&mut scope)?;
    }

    let module_map = realm.0.module_map();
    *module_map.loader.borrow_mut() = loader;
    Rc::try_unwrap(ext_loader)
      .map_err(drop)
      .unwrap()
      .finalize()?;

    Ok(())
  }

  pub fn eval<'s, T>(
    scope: &mut v8::HandleScope<'s>,
    code: &str,
  ) -> Option<v8::Local<'s, T>>
  where
    v8::Local<'s, T>: TryFrom<v8::Local<'s, v8::Value>, Error = v8::DataError>,
  {
    let scope = &mut v8::EscapableHandleScope::new(scope);
    let source = v8::String::new(scope, code).unwrap();
    let script = v8::Script::compile(scope, source, None).unwrap();
    let v = script.run(scope)?;
    scope.escape(v).try_into().ok()
  }

  /// Grab and store JavaScript bindings to callbacks necessary for the
  /// JsRuntime to operate properly.
  fn store_js_callbacks(&mut self, realm: &JsRealm) {
    let (event_loop_tick_cb, build_custom_error_cb) = {
      let scope = &mut realm.handle_scope(self.v8_isolate());
      let context = realm.context();
      let context_local = v8::Local::new(scope, context);
      let global = context_local.global(scope);
      // TODO(bartlomieju): these probably could be captured from main realm so we don't have to
      // look up them again?
      let deno_obj: v8::Local<v8::Object> =
        bindings::get(scope, global, &v8_static_strings::DENO, "Deno");
      let core_obj: v8::Local<v8::Object> =
        bindings::get(scope, deno_obj, &v8_static_strings::CORE, "Deno.core");

      let event_loop_tick_cb: v8::Local<v8::Function> = bindings::get(
        scope,
        core_obj,
        &v8_static_strings::EVENT_LOOP_TICK,
        "Deno.core.eventLoopTick",
      );
      let build_custom_error_cb: v8::Local<v8::Function> = bindings::get(
        scope,
        core_obj,
        &v8_static_strings::BUILD_CUSTOM_ERROR,
        "Deno.core.buildCustomError",
      );

      (
        v8::Global::new(scope, event_loop_tick_cb),
        v8::Global::new(scope, build_custom_error_cb),
      )
    };

    // Put global handles in the realm's ContextState
    let state_rc = realm.0.state();
    state_rc
      .js_event_loop_tick_cb
      .borrow_mut()
      .replace(Rc::new(event_loop_tick_cb));
    state_rc
      .exception_state
      .js_build_custom_error_cb
      .borrow_mut()
      .replace(Rc::new(build_custom_error_cb));
  }

  /// Returns the runtime's op state, which can be used to maintain ops
  /// and access resources between op calls.
  pub fn op_state(&mut self) -> Rc<RefCell<OpState>> {
    self.inner.state.op_state.clone()
  }

  /// Returns the runtime's op names, ordered by OpId.
  pub fn op_names(&self) -> Vec<&'static str> {
    let state = &self.inner.main_realm.0.context_state;
    state.op_ctxs.iter().map(|o| o.decl.name).collect()
  }

  /// Executes traditional JavaScript code (traditional = not ES modules).
  ///
  /// The execution takes place on the current main realm, so it is possible
  /// to maintain local JS state and invoke this method multiple times.
  ///
  /// `name` can be a filepath or any other string, but it is required to be 7-bit ASCII, eg.
  ///
  ///   - "/some/file/path.js"
  ///   - "<anon>"
  ///   - "[native code]"
  ///
  /// The same `name` value can be used for multiple executions.
  ///
  /// `Error` can usually be downcast to `JsError`.
  pub fn execute_script(
    &mut self,
    name: &'static str,
    source_code: ModuleCodeString,
  ) -> Result<v8::Global<v8::Value>, Error> {
    let isolate = &mut self.inner.v8_isolate;
    self
      .inner
      .main_realm
      .execute_script(isolate, name, source_code)
  }

  /// Executes traditional JavaScript code (traditional = not ES modules).
  ///
  /// The execution takes place on the current main realm, so it is possible
  /// to maintain local JS state and invoke this method multiple times.
  ///
  /// `name` can be a filepath or any other string, but it is required to be 7-bit ASCII, eg.
  ///
  ///   - "/some/file/path.js"
  ///   - "<anon>"
  ///   - "[native code]"
  ///
  /// The same `name` value can be used for multiple executions.
  ///
  /// `Error` can usually be downcast to `JsError`.
  pub fn execute_script_static(
    &mut self,
    name: &'static str,
    source_code: &'static str,
  ) -> Result<v8::Global<v8::Value>, Error> {
    let isolate = &mut self.inner.v8_isolate;
    self.inner.main_realm.execute_script(
      isolate,
      name,
      ModuleCodeString::from_static(source_code),
    )
  }

  /// Call a function and return a future resolving with the return value of the
  /// function. If the function returns a promise, the future will resolve only once the
  /// event loop resolves the underlying promise. If the future rejects, the future will
  /// resolve with the underlying error.
  ///
  /// The event loop must be polled seperately for this future to resolve. If the event loop
  /// is not polled, the future will never make progress.
  pub fn call(
    &mut self,
    function: &v8::Global<v8::Function>,
  ) -> impl Future<Output = Result<v8::Global<v8::Value>, Error>> {
    self.call_with_args(function, &[])
  }

  /// Call a function and returns a future resolving with the return value of the
  /// function. If the function returns a promise, the future will resolve only once the
  /// event loop resolves the underlying promise. If the future rejects, the future will
  /// resolve with the underlying error.
  ///
  /// The event loop must be polled seperately for this future to resolve. If the event loop
  /// is not polled, the future will never make progress.
  pub fn scoped_call(
    scope: &mut v8::HandleScope,
    function: &v8::Global<v8::Function>,
  ) -> impl Future<Output = Result<v8::Global<v8::Value>, Error>> {
    Self::scoped_call_with_args(scope, function, &[])
  }

  /// Call a function and returns a future resolving with the return value of the
  /// function. If the function returns a promise, the future will resolve only once the
  /// event loop resolves the underlying promise. If the future rejects, the future will
  /// resolve with the underlying error.
  ///
  /// The event loop must be polled seperately for this future to resolve. If the event loop
  /// is not polled, the future will never make progress.
  pub fn call_with_args(
    &mut self,
    function: &v8::Global<v8::Function>,
    args: &[v8::Global<v8::Value>],
  ) -> impl Future<Output = Result<v8::Global<v8::Value>, Error>> {
    let scope = &mut self.handle_scope();
    Self::scoped_call_with_args(scope, function, args)
  }

  /// Call a function and returns a future resolving with the return value of the
  /// function. If the function returns a promise, the future will resolve only once the
  /// event loop resolves the underlying promise. If the future rejects, the future will
  /// resolve with the underlying error.
  ///
  /// The event loop must be polled seperately for this future to resolve. If the event loop
  /// is not polled, the future will never make progress.
  pub fn scoped_call_with_args(
    scope: &mut v8::HandleScope,
    function: &v8::Global<v8::Function>,
    args: &[v8::Global<v8::Value>],
  ) -> impl Future<Output = Result<v8::Global<v8::Value>, Error>> {
    let scope = &mut v8::TryCatch::new(scope);
    let cb = function.open(scope);
    let this = v8::undefined(scope).into();
    let promise = if args.is_empty() {
      cb.call(scope, this, &[])
    } else {
      let mut local_args: SmallVec<[v8::Local<v8::Value>; 8]> =
        SmallVec::with_capacity(args.len());
      for v in args {
        local_args.push(v8::Local::new(scope, v));
      }
      cb.call(scope, this, &local_args)
    };

    if promise.is_none() {
      if scope.is_execution_terminating() {
        let undefined = v8::undefined(scope).into();
        return RcPromiseFuture::new(exception_to_err_result(
          scope, undefined, false, true,
        ));
      }
      let exception = scope.exception().unwrap();
      return RcPromiseFuture::new(exception_to_err_result(
        scope, exception, false, true,
      ));
    }
    let promise = promise.unwrap();
    if !promise.is_promise() {
      return RcPromiseFuture::new(Ok(v8::Global::new(scope, promise)));
    }
    let promise = v8::Local::<v8::Promise>::try_from(promise).unwrap();
    Self::resolve_promise_inner(scope, promise)
  }

  /// Call a function. If it returns a promise, run the event loop until that
  /// promise is settled. If the promise rejects or there is an uncaught error
  /// in the event loop, return `Err(error)`. Or return `Ok(<await returned>)`.
  #[deprecated = "Use call"]
  pub async fn call_and_await(
    &mut self,
    function: &v8::Global<v8::Function>,
  ) -> Result<v8::Global<v8::Value>, Error> {
    let call = self.call(function);
    self
      .with_event_loop_promise(call, PollEventLoopOptions::default())
      .await
  }

  /// Call a function with args. If it returns a promise, run the event loop until that
  /// promise is settled. If the promise rejects or there is an uncaught error
  /// in the event loop, return `Err(error)`. Or return `Ok(<await returned>)`.
  #[deprecated = "Use call_with_args"]
  pub async fn call_with_args_and_await(
    &mut self,
    function: &v8::Global<v8::Function>,
    args: &[v8::Global<v8::Value>],
  ) -> Result<v8::Global<v8::Value>, Error> {
    let call = self.call_with_args(function, args);
    self
      .with_event_loop_promise(call, PollEventLoopOptions::default())
      .await
  }

  /// Returns the namespace object of a module.
  ///
  /// This is only available after module evaluation has completed.
  /// This function panics if module has not been instantiated.
  pub fn get_module_namespace(
    &mut self,
    module_id: ModuleId,
  ) -> Result<v8::Global<v8::Object>, Error> {
    let isolate = &mut self.inner.v8_isolate;
    self
      .inner
      .main_realm
      .get_module_namespace(isolate, module_id)
  }

  /// Registers a callback on the isolate when the memory limits are approached.
  /// Use this to prevent V8 from crashing the process when reaching the limit.
  ///
  /// Calls the closure with the current heap limit and the initial heap limit.
  /// The return value of the closure is set as the new limit.
  pub fn add_near_heap_limit_callback<C>(&mut self, cb: C)
  where
    C: FnMut(usize, usize) -> usize + 'static,
  {
    let boxed_cb = Box::new(RefCell::new(cb));
    let data = boxed_cb.as_ptr() as *mut c_void;

    let prev = self
      .allocations
      .near_heap_limit_callback_data
      .replace((boxed_cb, near_heap_limit_callback::<C>));
    if let Some((_, prev_cb)) = prev {
      self
        .v8_isolate()
        .remove_near_heap_limit_callback(prev_cb, 0);
    }

    self
      .v8_isolate()
      .add_near_heap_limit_callback(near_heap_limit_callback::<C>, data);
  }

  pub fn remove_near_heap_limit_callback(&mut self, heap_limit: usize) {
    if let Some((_, cb)) = self.allocations.near_heap_limit_callback_data.take()
    {
      self
        .v8_isolate()
        .remove_near_heap_limit_callback(cb, heap_limit);
    }
  }

  fn pump_v8_message_loop(
    &mut self,
    scope: &mut v8::HandleScope,
  ) -> Result<(), Error> {
    while v8::Platform::pump_message_loop(
      &v8::V8::get_current_platform(),
      scope,
      false, // don't block if there are no tasks
    ) {
      // do nothing
    }

    let tc_scope = &mut v8::TryCatch::new(scope);
    tc_scope.perform_microtask_checkpoint();
    match tc_scope.exception() {
      None => Ok(()),
      Some(exception) => {
        exception_to_err_result(tc_scope, exception, false, true)
      }
    }
  }

  pub fn maybe_init_inspector(&mut self) {
    let inspector = &mut self.inner.state.inspector.borrow_mut();
    if inspector.is_some() {
      return;
    }

    let context = self.main_context();
    let scope = &mut v8::HandleScope::with_context(
      self.inner.v8_isolate.as_mut(),
      context.clone(),
    );
    let context = v8::Local::new(scope, context);

    self.inner.state.has_inspector.set(true);
    **inspector = Some(JsRuntimeInspector::new(
      scope,
      context,
      self.is_main_runtime,
    ));
  }

  /// Waits for the given value to resolve while polling the event loop.
  ///
  /// This future resolves when either the value is resolved or the event loop runs to
  /// completion.
  pub fn resolve(
    &mut self,
    promise: v8::Global<v8::Value>,
  ) -> impl Future<Output = Result<v8::Global<v8::Value>, Error>> {
    let scope = &mut self.handle_scope();
    Self::scoped_resolve(scope, promise)
  }

  /// Waits for the given value to resolve while polling the event loop.
  ///
  /// This future resolves when either the value is resolved or the event loop runs to
  /// completion.
  pub fn scoped_resolve(
    scope: &mut v8::HandleScope,
    promise: v8::Global<v8::Value>,
  ) -> impl Future<Output = Result<v8::Global<v8::Value>, Error>> {
    let promise = v8::Local::new(scope, promise);
    if !promise.is_promise() {
      return RcPromiseFuture::new(Ok(v8::Global::new(scope, promise)));
    }
    let promise = v8::Local::<v8::Promise>::try_from(promise).unwrap();
    Self::resolve_promise_inner(scope, promise)
  }

  /// Waits for the given value to resolve while polling the event loop.
  ///
  /// This future resolves when either the value is resolved or the event loop runs to
  /// completion.
  #[deprecated = "Use resolve"]
  pub async fn resolve_value(
    &mut self,
    global: v8::Global<v8::Value>,
  ) -> Result<v8::Global<v8::Value>, Error> {
    let resolve = self.resolve(global);
    self
      .with_event_loop_promise(resolve, PollEventLoopOptions::default())
      .await
  }

  /// Given a promise, returns a future that resolves when it does.
  fn resolve_promise_inner<'s>(
    scope: &mut v8::HandleScope<'s>,
    promise: v8::Local<'s, v8::Promise>,
  ) -> RcPromiseFuture {
    let future = RcPromiseFuture::default();
    let f = future.clone();
    watch_promise(scope, promise, move |scope, _rv, res| {
      let res = match res {
        Ok(l) => Ok(v8::Global::new(scope, l)),
        Err(e) => exception_to_err_result(scope, e, true, true),
      };
      f.0.resolved.set(Some(res));
      if let Some(waker) = f.0.waker.take() {
        waker.wake();
      }
    });

    future
  }

  /// Runs event loop to completion
  ///
  /// This future resolves when:
  ///  - there are no more pending dynamic imports
  ///  - there are no more pending ops
  ///  - there are no more active inspector sessions (only if
  ///     `PollEventLoopOptions.wait_for_inspector` is set to true)
  pub async fn run_event_loop(
    &mut self,
    poll_options: PollEventLoopOptions,
  ) -> Result<(), Error> {
    poll_fn(|cx| self.poll_event_loop(cx, poll_options)).await
  }

  /// A utility function that run provided future concurrently with the event loop.
  ///
  /// If the event loop resolves while polling the future, it return an error with the text
  /// `Promise resolution is still pending but the event loop has already resolved.`
  pub async fn with_event_loop_promise<'fut, T, E>(
    &mut self,
    mut fut: impl Future<Output = Result<T, E>> + Unpin + 'fut,
    poll_options: PollEventLoopOptions,
  ) -> Result<T, AnyError>
  where
    AnyError: From<E>,
  {
    // Manually implement tokio::select
    poll_fn(|cx| {
      if let Poll::Ready(t) = fut.poll_unpin(cx) {
        return Poll::Ready(t.map_err(|e| e.into()));
      }
      if let Poll::Ready(t) = self.poll_event_loop(cx, poll_options) {
        t?;
        if let Poll::Ready(t) = fut.poll_unpin(cx) {
          return Poll::Ready(t.map_err(|e| e.into()));
        }
        return Poll::Ready(Err(anyhow!("Promise resolution is still pending but the event loop has already resolved.")));
      }
      Poll::Pending
    }).await
  }

  /// A utility function that run provided future concurrently with the event loop.
  ///
  /// If the event loop resolves while polling the future, it will continue to be polled,
  /// regardless of whether it returned an error or success.
  ///
  /// Useful for interacting with local inspector session.
  pub async fn with_event_loop_future<'fut, T, E>(
    &mut self,
    mut fut: impl Future<Output = Result<T, E>> + Unpin + 'fut,
    poll_options: PollEventLoopOptions,
  ) -> Result<T, AnyError>
  where
    AnyError: From<E>,
  {
    // Manually implement tokio::select
    poll_fn(|cx| {
      if let Poll::Ready(t) = fut.poll_unpin(cx) {
        return Poll::Ready(t.map_err(|e| e.into()));
      }
      if let Poll::Ready(t) = self.poll_event_loop(cx, poll_options) {
        // TODO(mmastrac): We need to ignore this error for things like the repl to behave as
        // they did before, but this is definitely not correct. It's just something we're
        // relying on. :(
        _ = t;
      }
      Poll::Pending
    })
    .await
  }

  /// Runs a single tick of event loop
  ///
  /// If `PollEventLoopOptions.wait_for_inspector` is set to true, the event
  /// loop will return `Poll::Pending` if there are active inspector sessions.
  pub fn poll_event_loop(
    &mut self,
    cx: &mut Context,
    poll_options: PollEventLoopOptions,
  ) -> Poll<Result<(), Error>> {
    let isolate = self.v8_isolate_ptr();
    Self::with_context_scope(
      isolate,
      self.inner.main_realm.context_ptr(),
      move |scope| self.poll_event_loop_inner(cx, scope, poll_options),
    )
  }

  fn poll_event_loop_inner(
    &mut self,
    cx: &mut Context,
    scope: &mut v8::HandleScope,
    poll_options: PollEventLoopOptions,
  ) -> Poll<Result<(), Error>> {
    let has_inspector = self.inner.state.has_inspector.get();
    self.inner.state.waker.register(cx.waker());

    if has_inspector {
      // We poll the inspector first.
      let _ = self.inspector().borrow().poll_sessions(Some(cx)).unwrap();
    }

    if poll_options.pump_v8_message_loop {
      self.pump_v8_message_loop(scope)?;
    }

    let realm = &self.inner.main_realm;
    let modules = &realm.0.module_map;
    let context_state = &realm.0.context_state;
    let exception_state = &context_state.exception_state;

    modules.poll_progress(cx, scope)?;

    // Resolve async ops, run all next tick callbacks and macrotasks callbacks
    // and only then check for any promise exceptions (`unhandledrejection`
    // handlers are run in macrotasks callbacks so we need to let them run
    // first).
    let dispatched_ops = Self::do_js_event_loop_tick_realm(
      cx,
      scope,
      context_state,
      exception_state,
    )?;
    exception_state.check_exception_condition(scope)?;

    // Get the pending state from the main realm, or all realms
    let pending_state =
      EventLoopPendingState::new(scope, context_state, modules);

    if !pending_state.is_pending() {
      if has_inspector {
        let inspector = self.inspector();
        let has_active_sessions = inspector.borrow().has_active_sessions();
        let has_blocking_sessions = inspector.borrow().has_blocking_sessions();

        if poll_options.wait_for_inspector && has_active_sessions {
          // If there are no blocking sessions (eg. REPL) we can now notify
          // debugger that the program has finished running and we're ready
          // to exit the process once debugger disconnects.
          if !has_blocking_sessions {
            let context = self.main_context();
            inspector.borrow_mut().context_destroyed(scope, context);
            self.wait_for_inspector_disconnect();
          }

          return Poll::Pending;
        }
      }

      return Poll::Ready(Ok(()));
    }

    // Check if more async ops have been dispatched
    // during this turn of event loop.
    // If there are any pending background tasks, we also wake the runtime to
    // make sure we don't miss them.
    // TODO(andreubotella) The event loop will spin as long as there are pending
    // background tasks. We should look into having V8 notify us when a
    // background task is done.
    #[allow(clippy::suspicious_else_formatting, clippy::if_same_then_else)]
    {
      if pending_state.has_pending_background_tasks
        || pending_state.has_tick_scheduled
        || pending_state.has_pending_promise_events
      {
        self.inner.state.waker.wake();
      } else
      // If ops were dispatched we may have progress on pending modules that we should re-check
      if (pending_state.has_pending_module_evaluation
        || pending_state.has_pending_dyn_module_evaluation)
        && dispatched_ops
      {
        self.inner.state.waker.wake();
      }
    }

    if pending_state.has_pending_module_evaluation {
      if pending_state.has_pending_refed_ops
        || pending_state.has_pending_dyn_imports
        || pending_state.has_pending_dyn_module_evaluation
        || pending_state.has_pending_background_tasks
        || pending_state.has_tick_scheduled
      {
        // pass, will be polled again
      } else {
        return Poll::Ready(Err(
          find_and_report_stalled_level_await_in_any_realm(scope, &realm.0),
        ));
      }
    }

    if pending_state.has_pending_dyn_module_evaluation {
      if pending_state.has_pending_refed_ops
        || pending_state.has_pending_dyn_imports
        || pending_state.has_pending_background_tasks
        || pending_state.has_tick_scheduled
      {
        // pass, will be polled again
      } else if realm.modules_idle() {
        return Poll::Ready(Err(
          find_and_report_stalled_level_await_in_any_realm(scope, &realm.0),
        ));
      } else {
        // Delay the above error by one spin of the event loop. A dynamic import
        // evaluation may complete during this, in which case the counter will
        // reset.
        realm.increment_modules_idle();
        self.inner.state.waker.wake();
      }
    }

    Poll::Pending
  }
}

fn find_and_report_stalled_level_await_in_any_realm(
  scope: &mut v8::HandleScope,
  inner_realm: &JsRealmInner,
) -> Error {
  let module_map = inner_realm.module_map();
  let messages = module_map.find_stalled_top_level_await(scope);

  if !messages.is_empty() {
    // We are gonna print only a single message to provide a nice formatting
    // with source line of offending promise shown. Once user fixed it, then
    // they will get another error message for the next promise (but this
    // situation is gonna be very rare, if ever happening).
    let msg = v8::Local::new(scope, &messages[0]);
    let js_error = JsError::from_v8_message(scope, msg);
    return js_error.into();
  }

  unreachable!("Expected at least one stalled top-level await");
}

fn create_context<'a>(
  scope: &mut v8::HandleScope<'a, ()>,
  global_template_middlewares: &[GlobalTemplateMiddlewareFn],
  global_object_middlewares: &[GlobalObjectMiddlewareFn],
) -> v8::Local<'a, v8::Context> {
  // Set up the global object template and create context from it.
  let mut global_object_template = v8::ObjectTemplate::new(scope);
  for middleware in global_template_middlewares {
    global_object_template = middleware(scope, global_object_template);
  }
  let context = v8::Context::new_from_template(scope, global_object_template);
  let scope = &mut v8::ContextScope::new(scope, context);

  // Get the global wrapper object from the context, get the real inner
  // global object from it, and and configure it using the middlewares.
  let global_wrapper = context.global(scope);
  let real_global = global_wrapper
    .get_prototype(scope)
    .unwrap()
    .to_object(scope)
    .unwrap();
  for middleware in global_object_middlewares {
    middleware(scope, real_global);
  }
  context
}

impl JsRuntimeForSnapshot {
  pub fn new(mut options: RuntimeOptions) -> JsRuntimeForSnapshot {
    setup::init_v8(
      options.v8_platform.take(),
      true,
      options.unsafe_expose_natives_and_gc(),
    );

    let runtime = match JsRuntime::new_inner(options, true) {
      Ok(r) => r,
      Err(err) => {
        panic!("Failed to initialize JsRuntime for snapshotting: {:?}", err);
      }
    };
    JsRuntimeForSnapshot(runtime)
  }

  /// Takes a snapshot and consumes the runtime.
  ///
  /// `Error` can usually be downcast to `JsError`.
  pub fn snapshot(mut self) -> v8::StartupData {
    // Ensure there are no live inspectors to prevent crashes.
    self.inner.prepare_for_cleanup();

    let realm = JsRealm::clone(&self.inner.main_realm);

    // Set the context to be snapshot's default context
    {
      let mut scope = realm.handle_scope(self.v8_isolate());
      let local_context = v8::Local::new(&mut scope, realm.context());
      scope.set_default_context(local_context);
    }

    // Serialize the module map and store its data in the snapshot.
    {
      let module_map_snapshotted_data = {
        let module_map = realm.0.module_map();
        module_map.serialize_for_snapshotting(
          &mut realm.handle_scope(self.v8_isolate()),
        )
      };
      let maybe_js_handled_promise_rejection_cb = {
        let context_state = &realm.0.context_state;
        let exception_state = &context_state.exception_state;
        exception_state
          .js_handled_promise_rejection_cb
          .borrow()
          .clone()
      };

      let snapshotted_data = SnapshottedData {
        module_map_data: module_map_snapshotted_data.module_map_data,
        module_handles: module_map_snapshotted_data.module_handles,
        js_handled_promise_rejection_cb: maybe_js_handled_promise_rejection_cb,
      };

      let mut scope = realm.handle_scope(self.v8_isolate());
      snapshot_util::set_snapshotted_data(
        &mut scope,
        realm.context().clone(),
        snapshotted_data,
      );
    }
    drop(realm);

    self
      .0
      .inner
      .prepare_for_snapshot()
      .create_blob(v8::FunctionCodeHandling::Keep)
      .unwrap()
  }
}

#[derive(Clone, Copy, PartialEq, Eq, Debug)]
pub(crate) struct EventLoopPendingState {
  has_pending_refed_ops: bool,
  has_pending_dyn_imports: bool,
  has_pending_dyn_module_evaluation: bool,
  has_pending_module_evaluation: bool,
  has_pending_background_tasks: bool,
  has_tick_scheduled: bool,
  has_pending_promise_events: bool,
}

impl EventLoopPendingState {
  /// Collect event loop state from all the sub-states.
  pub fn new(
    scope: &mut v8::HandleScope<()>,
    state: &ContextState,
    modules: &ModuleMap,
  ) -> Self {
    let num_unrefed_ops = state.unrefed_ops.borrow().len();
    let num_pending_ops = state.pending_ops.len();
    let has_pending_tasks = state.task_spawner_factory.has_pending_tasks();
    let has_pending_timers = state.timers.has_pending_timers();
    let has_pending_dyn_imports = modules.has_pending_dynamic_imports();
    let has_pending_dyn_module_evaluation =
      modules.has_pending_dyn_module_evaluation();
    let has_pending_module_evaluation = modules.has_pending_module_evaluation();
    let has_pending_promise_events = !state
      .exception_state
      .pending_promise_rejections
      .borrow()
      .is_empty()
      || !state
        .exception_state
        .pending_handled_promise_rejections
        .borrow()
        .is_empty();
    EventLoopPendingState {
      has_pending_refed_ops: has_pending_tasks
        || has_pending_timers
        || num_pending_ops > num_unrefed_ops,
      has_pending_dyn_imports,
      has_pending_dyn_module_evaluation,
      has_pending_module_evaluation,
      has_pending_background_tasks: scope.has_pending_background_tasks(),
      has_tick_scheduled: state.has_next_tick_scheduled.get(),
      has_pending_promise_events,
    }
  }

  /// Collect event loop state from all the states stored in the scope.
  pub fn new_from_scope(scope: &mut v8::HandleScope) -> Self {
    let module_map = JsRealm::module_map_from(scope);
    let context_state = JsRealm::state_from_scope(scope);
    Self::new(scope, &context_state, &module_map)
  }

  pub fn is_pending(&self) -> bool {
    self.has_pending_refed_ops
      || self.has_pending_dyn_imports
      || self.has_pending_dyn_module_evaluation
      || self.has_pending_module_evaluation
      || self.has_pending_background_tasks
      || self.has_tick_scheduled
      || self.has_pending_promise_events
  }
}

extern "C" fn near_heap_limit_callback<F>(
  data: *mut c_void,
  current_heap_limit: usize,
  initial_heap_limit: usize,
) -> usize
where
  F: FnMut(usize, usize) -> usize,
{
  // SAFETY: The data is a pointer to the Rust callback function. It is stored
  // in `JsRuntime::allocations` and thus is guaranteed to outlive the isolate.
  let callback = unsafe { &mut *(data as *mut F) };
  callback(current_heap_limit, initial_heap_limit)
}

impl JsRuntimeState {
  pub(crate) fn inspector(&self) -> Rc<RefCell<JsRuntimeInspector>> {
    self.inspector.borrow().as_ref().unwrap().clone()
  }

  /// Called by `bindings::host_import_module_dynamically_callback`
  /// after initiating new dynamic import load.
  pub fn notify_new_dynamic_import(&self) {
    // Notify event loop to poll again soon.
    self.waker.wake();
  }

  /// Performs an action with the inspector, if we have one
  pub(crate) fn with_inspector<T>(
    &self,
    mut f: impl FnMut(&JsRuntimeInspector) -> T,
  ) -> Option<T> {
    // Fast path
    if !self.has_inspector.get() {
      return None;
    }
    self
      .inspector
      .borrow()
      .as_ref()
      .map(|inspector| f(&inspector.borrow()))
  }

  pub(crate) fn has_source_map(&self) -> bool {
    self.source_map_getter.is_some()
  }

  pub(crate) fn apply_source_map(
    &self,
    file_name: &str,
    line_number: u32,
    column_number: u32,
  ) -> SourceMapApplication {
    eprintln!(
      "apply_source_map {} {} {}",
      file_name, line_number, column_number
    );
    apply_source_map(
      file_name,
      line_number,
      column_number,
      &self.source_map_extensions,
      &mut self.source_map_cache.borrow_mut(),
      self.source_map_getter.as_deref(),
    )
  }

  pub(crate) fn get_source_line(
    &self,
    file_name: &str,
    line_number: i64,
  ) -> Option<String> {
    if let Some(source_map_getter) = &self.source_map_getter {
      let mut cache = self.source_map_cache.borrow_mut();
      get_source_line(file_name, line_number, &mut cache, &**source_map_getter)
    } else {
      None
    }
  }
}

// Related to module loading
impl JsRuntime {
  #[cfg(test)]
  pub(crate) fn instantiate_module(
    &mut self,
    id: ModuleId,
  ) -> Result<(), v8::Global<v8::Value>> {
    let isolate = &mut self.inner.v8_isolate;
    let realm = JsRealm::clone(&self.inner.main_realm);
    let scope = &mut realm.handle_scope(isolate);
    realm.instantiate_module(scope, id)
  }

  /// Evaluates an already instantiated ES module.
  ///
  /// Returns a future that resolves when module promise resolves.
  /// Implementors must manually call [`JsRuntime::run_event_loop`] to drive
  /// module evaluation future.
  ///
  /// Modules with top-level await are treated like promises, so a `throw` in the top-level
  /// block of a module is treated as an unhandled rejection. These rejections are provided to
  /// the unhandled promise rejection handler, which has the opportunity to pass them off to
  /// error-handling code. If those rejections are not handled (indicated by a `false` return
  /// from that unhandled promise rejection handler), then the runtime will terminate.
  ///
  /// The future provided by `mod_evaluate` will only return errors in the case where
  /// the runtime is shutdown and no longer available to provide unhandled rejection
  /// information.
  ///
  /// This function panics if module has not been instantiated.
  pub fn mod_evaluate(
    &mut self,
    id: ModuleId,
  ) -> impl Future<Output = Result<(), Error>> {
    let isolate = &mut self.inner.v8_isolate;
    let realm = &self.inner.main_realm;
    let scope = &mut realm.handle_scope(isolate);
    self.inner.main_realm.0.module_map.mod_evaluate(scope, id)
  }

  /// Asynchronously load specified module and all of its dependencies.
  ///
  /// The module will be marked as "main", and because of that
  /// "import.meta.main" will return true when checked inside that module.
  ///
  /// User must call [`JsRuntime::mod_evaluate`] with returned `ModuleId`
  /// manually after load is finished.
  pub async fn load_main_module(
    &mut self,
    specifier: &ModuleSpecifier,
    code: Option<ModuleCodeString>,
  ) -> Result<ModuleId, Error> {
    let isolate = &mut self.inner.v8_isolate;
    self
      .inner
      .main_realm
      .load_main_module(isolate, specifier, code)
      .await
  }

  /// Asynchronously load specified ES module and all of its dependencies.
  ///
  /// This method is meant to be used when loading some utility code that
  /// might be later imported by the main module (ie. an entry point module).
  ///
  /// User must call [`JsRuntime::mod_evaluate`] with returned `ModuleId`
  /// manually after load is finished.
  pub async fn load_side_module(
    &mut self,
    specifier: &ModuleSpecifier,
    code: Option<ModuleCodeString>,
  ) -> Result<ModuleId, Error> {
    let isolate = &mut self.inner.v8_isolate;
    self
      .inner
      .main_realm
      .load_side_module(isolate, specifier, code)
      .await
  }

  /// Load and evaluate an ES module provided the specifier and source code.
  ///
  /// The module should not have Top-Level Await (that is, it should be
  /// possible to evaluate it synchronously).
  ///
  /// It is caller's responsibility to ensure that not duplicate specifiers are
  /// passed to this method.
  pub fn lazy_load_es_module_from_code(
    &mut self,
    specifier: &str,
    code: ModuleCodeString,
  ) -> Result<v8::Global<v8::Value>, Error> {
    let isolate = &mut self.inner.v8_isolate;
    self
      .inner
      .main_realm
      .lazy_load_es_module_from_code(isolate, specifier, code)
  }

  fn do_js_event_loop_tick_realm(
    cx: &mut Context,
    scope: &mut v8::HandleScope,
    context_state: &ContextState,
    exception_state: &ExceptionState,
  ) -> Result<bool, Error> {
    let mut dispatched_ops = false;

    // Poll any pending task spawner tasks. Note that we need to poll separately because otherwise
    // Rust will extend the lifetime of the borrow longer than we expect.
    let tasks = context_state.task_spawner_factory.poll_inner(cx);
    if let Poll::Ready(tasks) = tasks {
      // TODO(mmastrac): we are using this flag
      dispatched_ops = true;
      for task in tasks {
        task(scope);
      }
    }

    // We return async responses to JS in bounded batches. Note that because
    // we're passing these to JS as arguments, it is possible to overflow the
    // JS stack by just passing too many.
    const MAX_VEC_SIZE_FOR_OPS: usize = 1024;

    // each batch is a flat vector of tuples:
    // `[promise_id1, op_result1, promise_id2, op_result2, ...]`
    // promise_id is a simple integer, op_result is an ops::OpResult
    // which contains a value OR an error, encoded as a tuple.
    // This batch is received in JS via the special `arguments` variable
    // and then each tuple is used to resolve or reject promises
    let mut args: SmallVec<[v8::Local<v8::Value>; 32]> =
      SmallVec::with_capacity(32);

    loop {
      if args.len() >= MAX_VEC_SIZE_FOR_OPS {
        // We have too many, bail for now but re-wake the waker
        cx.waker().wake_by_ref();
        break;
      }

      let Poll::Ready((promise_id, op_id, res)) =
        context_state.pending_ops.poll_ready(cx)
      else {
        break;
      };

      let res = res.unwrap(scope, context_state.get_error_class_fn);

      {
        let op_ctx = &context_state.op_ctxs[op_id as usize];
        if op_ctx.metrics_enabled() {
          if res.is_ok() {
            dispatch_metrics_async(op_ctx, OpMetricsEvent::CompletedAsync);
          } else {
            dispatch_metrics_async(op_ctx, OpMetricsEvent::ErrorAsync);
          }
        }
      }

      context_state.unrefed_ops.borrow_mut().remove(&promise_id);
      dispatched_ops |= true;
      args.push(v8::Integer::new(scope, promise_id).into());
      args.push(res.unwrap_or_else(std::convert::identity));
    }

    let undefined: v8::Local<v8::Value> = v8::undefined(scope).into();
    let has_tick_scheduled = context_state.has_next_tick_scheduled.get();
    dispatched_ops |= has_tick_scheduled;

    while let Some((promise, result)) = exception_state
      .pending_handled_promise_rejections
      .borrow_mut()
      .pop_front()
    {
      if let Some(handler) = exception_state
        .js_handled_promise_rejection_cb
        .borrow()
        .as_ref()
      {
        let function = handler.open(scope);

        let args = [
          v8::Local::new(scope, promise).into(),
          v8::Local::new(scope, result),
        ];
        function.call(scope, undefined, &args);
      }
    }

    let rejections = if !exception_state
      .pending_promise_rejections
      .borrow_mut()
      .is_empty()
    {
      let mut rejections =
        exception_state.pending_promise_rejections.borrow_mut();
      let arr = v8::Array::new(scope, (rejections.len() * 2) as i32);
      let mut index = 0;
      for rejection in rejections.drain(..) {
        let value = v8::Local::new(scope, rejection.0);
        arr.set_index(scope, index, value.into());
        index += 1;
        let value = v8::Local::new(scope, rejection.1);
        arr.set_index(scope, index, value);
        index += 1;
      }
      drop(rejections);
      arr.into()
    } else {
      undefined
    };

    args.push(rejections);

    let timers =
      if let Poll::Ready(timers) = context_state.timers.poll_timers(cx) {
        let arr = v8::Array::new(scope, (timers.len() * 2) as _);
        #[allow(clippy::needless_range_loop)]
        for i in 0..timers.len() {
          let value = v8::Integer::new(scope, timers[i].1 .1 as _);
          arr.set_index(scope, (i * 2) as _, value.into());
          let value = v8::Local::new(scope, timers[i].1 .0.clone());
          arr.set_index(scope, (i * 2 + 1) as _, value.into());
        }
        arr.into()
      } else {
        undefined
      };
    args.push(timers);

    let has_tick_scheduled = v8::Boolean::new(scope, has_tick_scheduled);
    args.push(has_tick_scheduled.into());

    let tc_scope = &mut v8::TryCatch::new(scope);
    let js_event_loop_tick_cb = context_state.js_event_loop_tick_cb.borrow();
    let js_event_loop_tick_cb =
      js_event_loop_tick_cb.as_ref().unwrap().open(tc_scope);

    js_event_loop_tick_cb.call(tc_scope, undefined, args.as_slice());

    if let Some(exception) = tc_scope.exception() {
      return exception_to_err_result(tc_scope, exception, false, true);
    }

    if tc_scope.has_terminated() || tc_scope.is_execution_terminating() {
      return Ok(false);
    }

    Ok(dispatched_ops)
  }
}

fn mark_as_loaded_from_fs_during_snapshot(
  files_loaded: &mut Vec<&'static str>,
  source: &ExtensionFileSourceCode,
) {
  if let ExtensionFileSourceCode::LoadedFromFsDuringSnapshot(path) = source {
    files_loaded.push(path);
  }
}<|MERGE_RESOLUTION|>--- conflicted
+++ resolved
@@ -36,13 +36,6 @@
 use crate::runtime::ContextState;
 use crate::runtime::JsRealm;
 use crate::runtime::OpDriverImpl;
-<<<<<<< HEAD
-use crate::source_map::apply_source_map;
-use crate::source_map::get_source_line;
-use crate::source_map::SourceMapApplication;
-use crate::source_map::SourceMapCache;
-=======
->>>>>>> 5334290b
 use crate::source_map::SourceMapGetter;
 use crate::source_map::SourceMapper;
 use crate::Extension;
@@ -385,16 +378,7 @@
 /// Internal state for JsRuntime which is stored in one of v8::Isolate's
 /// embedder slots.
 pub struct JsRuntimeState {
-<<<<<<< HEAD
-  source_map_getter: Option<Box<dyn SourceMapGetter>>,
-  source_map_cache: RefCell<SourceMapCache>,
-  source_map_extensions: HashMap<String, Vec<u8>>,
-  // This is not the right place for this, but it's the easiest way to make
-  // op_apply_source_map a fast op. This stashing should happen in #[op2].
-  pub(crate) stashed_file_name: Rc<RefCell<Option<String>>>,
-=======
   pub(crate) source_mapper: RefCell<SourceMapper<Box<dyn SourceMapGetter>>>,
->>>>>>> 5334290b
   pub(crate) op_state: Rc<RefCell<OpState>>,
   pub(crate) shared_array_buffer_store: Option<SharedArrayBufferStore>,
   pub(crate) compiled_wasm_module_store: Option<CompiledWasmModuleStore>,
@@ -626,34 +610,7 @@
     let waker = op_state.waker.clone();
     let op_state = Rc::new(RefCell::new(op_state));
     let state_rc = Rc::new(JsRuntimeState {
-<<<<<<< HEAD
-      source_map_getter: options.source_map_getter,
-      source_map_cache: Default::default(),
-      source_map_extensions: {
-        let mut map = HashMap::new();
-        for extension in &mut extensions {
-          for esm in extension.get_esm_sources() {
-            if let Some(source_map) = &esm.source_map {
-              map.insert(esm.specifier.to_owned(), source_map.to_owned());
-            }
-          }
-          for lazy_esm in extension.get_lazy_loaded_esm_sources() {
-            if let Some(source_map) = &lazy_esm.source_map {
-              map.insert(lazy_esm.specifier.to_owned(), source_map.to_owned());
-            }
-          }
-          for js in extension.get_js_sources() {
-            if let Some(source_map) = &js.source_map {
-              map.insert(js.specifier.to_owned(), source_map.to_owned());
-            }
-          }
-        }
-        map
-      },
-      stashed_file_name: Default::default(),
-=======
       source_mapper: RefCell::new(SourceMapper::new(options.source_map_getter)),
->>>>>>> 5334290b
       shared_array_buffer_store: options.shared_array_buffer_store,
       compiled_wasm_module_store: options.compiled_wasm_module_store,
       wait_for_inspector_disconnect_callback: options
@@ -1993,43 +1950,6 @@
       .as_ref()
       .map(|inspector| f(&inspector.borrow()))
   }
-
-  pub(crate) fn has_source_map(&self) -> bool {
-    self.source_map_getter.is_some()
-  }
-
-  pub(crate) fn apply_source_map(
-    &self,
-    file_name: &str,
-    line_number: u32,
-    column_number: u32,
-  ) -> SourceMapApplication {
-    eprintln!(
-      "apply_source_map {} {} {}",
-      file_name, line_number, column_number
-    );
-    apply_source_map(
-      file_name,
-      line_number,
-      column_number,
-      &self.source_map_extensions,
-      &mut self.source_map_cache.borrow_mut(),
-      self.source_map_getter.as_deref(),
-    )
-  }
-
-  pub(crate) fn get_source_line(
-    &self,
-    file_name: &str,
-    line_number: i64,
-  ) -> Option<String> {
-    if let Some(source_map_getter) = &self.source_map_getter {
-      let mut cache = self.source_map_cache.borrow_mut();
-      get_source_line(file_name, line_number, &mut cache, &**source_map_getter)
-    } else {
-      None
-    }
-  }
 }
 
 // Related to module loading
