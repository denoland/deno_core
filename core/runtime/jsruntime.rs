// Copyright 2018-2023 the Deno authors. All rights reserved. MIT license.

use super::bindings;
use super::jsrealm::JsRealmInner;
use super::snapshot_util;
use crate::error::exception_to_err_result;
use crate::error::generic_error;
use crate::error::to_v8_type_error;
use crate::error::GetErrorClassFn;
use crate::error::JsError;
use crate::extensions::EventLoopMiddlewareFn;
use crate::extensions::GlobalObjectMiddlewareFn;
use crate::extensions::GlobalTemplateMiddlewareFn;
use crate::extensions::OpDecl;
use crate::include_js_files;
use crate::inspector::JsRuntimeInspector;
use crate::module_specifier::ModuleSpecifier;
use crate::modules::AssertedModuleType;
use crate::modules::ExtModuleLoader;
use crate::modules::ExtModuleLoaderCb;
use crate::modules::ModuleCode;
use crate::modules::ModuleError;
use crate::modules::ModuleId;
use crate::modules::ModuleLoadId;
use crate::modules::ModuleLoader;
use crate::modules::ModuleMap;
use crate::ops::*;
use crate::runtime::ContextState;
use crate::runtime::JsRealm;
use crate::source_map::SourceMapCache;
use crate::source_map::SourceMapGetter;
use crate::Extension;
use crate::ExtensionFileSource;
use crate::NoopModuleLoader;
use crate::OpMiddlewareFn;
use crate::OpResult;
use crate::OpState;
use crate::V8_WRAPPER_OBJECT_INDEX;
use crate::V8_WRAPPER_TYPE_INDEX;
use anyhow::Context as AnyhowContext;
use anyhow::Error;
use futures::channel::oneshot;
use futures::future::poll_fn;
use futures::stream::StreamExt;
use once_cell::sync::Lazy;
use smallvec::SmallVec;
use std::any::Any;
use std::cell::RefCell;
use std::collections::HashMap;
use std::ffi::c_void;
use std::mem::ManuallyDrop;
use std::ops::Deref;
use std::ops::DerefMut;
use std::option::Option;
use std::rc::Rc;
use std::sync::atomic::AtomicBool;
use std::sync::atomic::Ordering;
use std::sync::Arc;
use std::sync::Mutex;
use std::sync::Once;
use std::task::Context;
use std::task::Poll;

const STATE_DATA_OFFSET: u32 = 0;
const MODULE_MAP_DATA_OFFSET: u32 = 1;

pub enum Snapshot {
  Static(&'static [u8]),
  JustCreated(v8::StartupData),
  Boxed(Box<[u8]>),
}

/// Objects that need to live as long as the isolate
#[derive(Default)]
pub(crate) struct IsolateAllocations {
  pub(crate) near_heap_limit_callback_data:
    Option<(Box<RefCell<dyn Any>>, v8::NearHeapLimitCallback)>,
}

/// ManuallyDrop<Rc<...>> is clone, but it returns a ManuallyDrop<Rc<...>> which is a massive
/// memory-leak footgun.
pub(crate) struct ManuallyDropRc<T>(ManuallyDrop<Rc<T>>);

impl<T> ManuallyDropRc<T> {
  pub fn clone(&self) -> Rc<T> {
    self.0.deref().clone()
  }
}

impl<T> Deref for ManuallyDropRc<T> {
  type Target = Rc<T>;
  fn deref(&self) -> &Self::Target {
    self.0.deref()
  }
}

impl<T> DerefMut for ManuallyDropRc<T> {
  fn deref_mut(&mut self) -> &mut Self::Target {
    self.0.deref_mut()
  }
}

/// This struct contains the [`JsRuntimeState`] and [`v8::OwnedIsolate`] that are required
/// to do an orderly shutdown of V8. We keep these in a separate struct to allow us to control
/// the destruction more closely, as snapshots require the isolate to be destroyed by the
/// snapshot process, not the destructor.
///
/// The way rusty_v8 works w/snapshots is that the [`v8::OwnedIsolate`] gets consumed by a
/// [`v8::snapshot::SnapshotCreator`] that is stored in its annex. It's a bit awkward, because this
/// means we cannot let it drop (because we don't have it after a snapshot). On top of that, we have
/// to consume it in the snapshot creator because otherwise it panics.
///
/// This inner struct allows us to let the outer JsRuntime drop normally without a Drop impl, while we
/// control dropping more closely here using ManuallyDrop.
pub(crate) struct InnerIsolateState {
  will_snapshot: bool,
  pub(crate) state: ManuallyDropRc<RefCell<JsRuntimeState>>,
  v8_isolate: ManuallyDrop<v8::OwnedIsolate>,
}

impl InnerIsolateState {
  /// Clean out the opstate and take the inspector to prevent the inspector from getting destroyed
  /// after we've torn down the contexts. If the inspector is not correctly torn down, random crashes
  /// happen in tests (and possibly for users using the inspector).
  pub fn prepare_for_cleanup(&mut self) {
    let mut state = self.state.borrow_mut();
    let inspector = state.inspector.take();
    state.op_state.borrow_mut().clear();
    if let Some(inspector) = inspector {
      assert_eq!(
        Rc::strong_count(&inspector),
        1,
        "The inspector must be dropped before the runtime"
      );
    }
  }

  pub fn cleanup(&mut self) {
    self.prepare_for_cleanup();

    let state_ptr = self.v8_isolate.get_data(STATE_DATA_OFFSET);
    // SAFETY: We are sure that it's a valid pointer for whole lifetime of
    // the runtime.
    _ = unsafe { Rc::from_raw(state_ptr as *const RefCell<JsRuntimeState>) };

    let module_map_ptr = self.v8_isolate.get_data(MODULE_MAP_DATA_OFFSET);
    // SAFETY: We are sure that it's a valid pointer for whole lifetime of
    // the runtime.
    _ = unsafe { Rc::from_raw(module_map_ptr as *const RefCell<ModuleMap>) };

    self.state.borrow_mut().destroy_all_realms();

    debug_assert_eq!(Rc::strong_count(&self.state), 1);
  }

  pub fn prepare_for_snapshot(mut self) -> v8::OwnedIsolate {
    self.cleanup();
    // SAFETY: We're copying out of self and then immediately forgetting self
    let (state, isolate) = unsafe {
      (
        ManuallyDrop::take(&mut self.state.0),
        ManuallyDrop::take(&mut self.v8_isolate),
      )
    };
    std::mem::forget(self);
    drop(state);
    isolate
  }
}

impl Drop for InnerIsolateState {
  fn drop(&mut self) {
    self.cleanup();
    // SAFETY: We gotta drop these
    unsafe {
      ManuallyDrop::drop(&mut self.state.0);
      if self.will_snapshot {
        // Create the snapshot and just drop it.
        eprintln!("WARNING: v8::OwnedIsolate for snapshot was leaked");
      } else {
        ManuallyDrop::drop(&mut self.v8_isolate);
      }
    }
  }
}

#[derive(Copy, Clone, Debug, Eq, PartialEq)]
pub(crate) enum InitMode {
  /// We have no snapshot -- this is a pristine context.
  New,
  /// We are using a snapshot, thus certain initialization steps are skipped.
  FromSnapshot,
}

impl InitMode {
  fn from_options(options: &RuntimeOptions) -> Self {
    match options.startup_snapshot {
      None => Self::New,
      Some(_) => Self::FromSnapshot,
    }
  }
}

pub(crate) static BUILTIN_SOURCES: Lazy<Vec<ExtensionFileSource>> =
  Lazy::new(|| {
    include_js_files!(
      core
      "00_primordials.js",
      "01_core.js",
      "02_error.js",
    )
  });

/// A single execution context of JavaScript. Corresponds roughly to the "Web
/// Worker" concept in the DOM.
////
/// The JsRuntime future completes when there is an error or when all
/// pending ops have completed.
///
/// Use [`JsRuntimeForSnapshot`] to be able to create a snapshot.
pub struct JsRuntime {
  pub(crate) inner: InnerIsolateState,
  pub(crate) module_map: Rc<RefCell<ModuleMap>>,
  pub(crate) allocations: IsolateAllocations,
  extensions: Vec<Extension>,
  event_loop_middlewares: Vec<Box<EventLoopMiddlewareFn>>,
  global_template_middlewares: Vec<Box<GlobalTemplateMiddlewareFn>>,
  global_object_middlewares: Vec<Box<GlobalObjectMiddlewareFn>>,
  init_mode: InitMode,
<<<<<<< HEAD
  // Marks if this is considered the top-level runtime. Used only be inspector.
  is_main_runtime: bool,
=======
  // Marks if this is considered the top-level runtime. Used only by inspector.
  is_main: bool,
>>>>>>> e232f3ac
}

/// The runtime type used for snapshot creation.
pub struct JsRuntimeForSnapshot(JsRuntime);

impl Deref for JsRuntimeForSnapshot {
  type Target = JsRuntime;

  fn deref(&self) -> &Self::Target {
    &self.0
  }
}

impl DerefMut for JsRuntimeForSnapshot {
  fn deref_mut(&mut self) -> &mut Self::Target {
    &mut self.0
  }
}

pub(crate) struct DynImportModEvaluate {
  load_id: ModuleLoadId,
  module_id: ModuleId,
  promise: v8::Global<v8::Promise>,
  module: v8::Global<v8::Module>,
}

pub(crate) struct ModEvaluate {
  pub(crate) promise: Option<v8::Global<v8::Promise>>,
  pub(crate) has_evaluated: bool,
  pub(crate) handled_promise_rejections: Vec<v8::Global<v8::Promise>>,
  sender: oneshot::Sender<Result<(), Error>>,
}

pub struct CrossIsolateStore<T>(Arc<Mutex<CrossIsolateStoreInner<T>>>);

struct CrossIsolateStoreInner<T> {
  map: HashMap<u32, T>,
  last_id: u32,
}

impl<T> CrossIsolateStore<T> {
  pub(crate) fn insert(&self, value: T) -> u32 {
    let mut store = self.0.lock().unwrap();
    let last_id = store.last_id;
    store.map.insert(last_id, value);
    store.last_id += 1;
    last_id
  }

  pub(crate) fn take(&self, id: u32) -> Option<T> {
    let mut store = self.0.lock().unwrap();
    store.map.remove(&id)
  }
}

impl<T> Default for CrossIsolateStore<T> {
  fn default() -> Self {
    CrossIsolateStore(Arc::new(Mutex::new(CrossIsolateStoreInner {
      map: Default::default(),
      last_id: 0,
    })))
  }
}

impl<T> Clone for CrossIsolateStore<T> {
  fn clone(&self) -> Self {
    Self(self.0.clone())
  }
}

pub type SharedArrayBufferStore =
  CrossIsolateStore<v8::SharedRef<v8::BackingStore>>;

pub type CompiledWasmModuleStore = CrossIsolateStore<v8::CompiledWasmModule>;

/// Internal state for JsRuntime which is stored in one of v8::Isolate's
/// embedder slots.
pub struct JsRuntimeState {
  main_realm: Option<JsRealm>,
  known_realms: Vec<JsRealmInner>,
  pub(crate) has_tick_scheduled: bool,
  pub(crate) pending_dyn_mod_evaluate: Vec<DynImportModEvaluate>,
  pub(crate) pending_mod_evaluate: Option<ModEvaluate>,
  /// A counter used to delay our dynamic import deadlock detection by one spin
  /// of the event loop.
  dyn_module_evaluate_idle_counter: u32,
  pub(crate) source_map_getter: Option<Rc<Box<dyn SourceMapGetter>>>,
  pub(crate) source_map_cache: Rc<RefCell<SourceMapCache>>,
  pub(crate) op_state: Rc<RefCell<OpState>>,
  pub(crate) shared_array_buffer_store: Option<SharedArrayBufferStore>,
  pub(crate) compiled_wasm_module_store: Option<CompiledWasmModuleStore>,
  /// The error that was passed to an `op_dispatch_exception` call.
  /// It will be retrieved by `exception_to_err_result` and used as an error
  /// instead of any other exceptions.
  // TODO(nayeemrmn): This is polled in `exception_to_err_result()` which is
  // flimsy. Try to poll it similarly to `pending_promise_rejections`.
  pub(crate) dispatched_exception: Option<v8::Global<v8::Value>>,
  pub(crate) inspector: Option<Rc<RefCell<JsRuntimeInspector>>>,
}

impl JsRuntimeState {
  pub(crate) fn destroy_all_realms(&mut self) {
    self.main_realm.take();
    for realm in self.known_realms.drain(..) {
      realm.destroy()
    }
  }

  pub(crate) fn remove_realm(
    &mut self,
    realm_context: &Rc<v8::Global<v8::Context>>,
  ) {
    self
      .known_realms
      .retain(|realm| !realm.is_same(realm_context));
  }
}

fn v8_init(
  v8_platform: Option<v8::SharedRef<v8::Platform>>,
  predictable: bool,
) {
  // Include 10MB ICU data file.
  #[repr(C, align(16))]
  struct IcuData([u8; 10541264]);
  static ICU_DATA: IcuData = IcuData(*include_bytes!("icudtl.dat"));
  v8::icu::set_common_data_72(&ICU_DATA.0).unwrap();

  let flags = concat!(
    " --wasm-test-streaming",
    " --harmony-import-assertions",
    " --no-validate-asm",
    " --turbo_fast_api_calls",
    " --harmony-change-array-by-copy",
  );

  if predictable {
    v8::V8::set_flags_from_string(&format!(
      "{}{}",
      flags, " --predictable --random-seed=42"
    ));
  } else {
    v8::V8::set_flags_from_string(flags);
  }

  let v8_platform = v8_platform
    .unwrap_or_else(|| v8::new_default_platform(0, false).make_shared());
  v8::V8::initialize_platform(v8_platform);
  v8::V8::initialize();
}

#[derive(Default)]
pub struct RuntimeOptions {
  /// Source map reference for errors.
  pub source_map_getter: Option<Box<dyn SourceMapGetter>>,

  /// Allows to map error type to a string "class" used to represent
  /// error in JavaScript.
  pub get_error_class_fn: Option<GetErrorClassFn>,

  /// Implementation of `ModuleLoader` which will be
  /// called when V8 requests to load ES modules.
  ///
  /// If not provided runtime will error if code being
  /// executed tries to load modules.
  pub module_loader: Option<Rc<dyn ModuleLoader>>,

  /// JsRuntime extensions, not to be confused with ES modules.
  /// Only ops registered by extensions will be initialized. If you need
  /// to execute JS code from extensions, pass source files in `js` or `esm`
  /// option on `ExtensionBuilder`.
  ///
  /// If you are creating a runtime from a snapshot take care not to include
  /// JavaScript sources in the extensions.
  pub extensions: Vec<Extension>,

  /// If provided, the module map will be cleared and left only with the specifiers
  /// in this list, with the new names provided. If not provided, the module map is
  /// left intact.
  pub preserve_snapshotted_modules: Option<&'static [&'static str]>,

  /// V8 snapshot that should be loaded on startup.
  pub startup_snapshot: Option<Snapshot>,

  /// Isolate creation parameters.
  pub create_params: Option<v8::CreateParams>,

  /// V8 platform instance to use. Used when Deno initializes V8
  /// (which it only does once), otherwise it's silently dropped.
  pub v8_platform: Option<v8::SharedRef<v8::Platform>>,

  /// The store to use for transferring SharedArrayBuffers between isolates.
  /// If multiple isolates should have the possibility of sharing
  /// SharedArrayBuffers, they should use the same [SharedArrayBufferStore]. If
  /// no [SharedArrayBufferStore] is specified, SharedArrayBuffer can not be
  /// serialized.
  pub shared_array_buffer_store: Option<SharedArrayBufferStore>,

  /// The store to use for transferring `WebAssembly.Module` objects between
  /// isolates.
  /// If multiple isolates should have the possibility of sharing
  /// `WebAssembly.Module` objects, they should use the same
  /// [CompiledWasmModuleStore]. If no [CompiledWasmModuleStore] is specified,
  /// `WebAssembly.Module` objects cannot be serialized.
  pub compiled_wasm_module_store: Option<CompiledWasmModuleStore>,

  /// Start inspector instance to allow debuggers to connect.
  pub inspector: bool,

  /// Describe if this is the main runtime instance, used by debuggers in some
  /// situation - like disconnecting when program finishes running.
  pub is_main: bool,
}

#[derive(Default)]
pub struct RuntimeSnapshotOptions {
  /// An optional callback that will be called for each module that is loaded
  /// during snapshotting. This callback can be used to transpile source on the
  /// fly, during snapshotting, eg. to transpile TypeScript to JavaScript.
  pub snapshot_module_load_cb: Option<ExtModuleLoaderCb>,
}

impl JsRuntime {
  /// Only constructor, configuration is done through `options`.
  pub fn new(mut options: RuntimeOptions) -> JsRuntime {
    JsRuntime::init_v8(options.v8_platform.take(), cfg!(test));
    JsRuntime::new_inner(options, false, None)
  }

  pub(crate) fn state_from(
    isolate: &v8::Isolate,
  ) -> Rc<RefCell<JsRuntimeState>> {
    let state_ptr = isolate.get_data(STATE_DATA_OFFSET);
    let state_rc =
      // SAFETY: We are sure that it's a valid pointer for whole lifetime of
      // the runtime.
      unsafe { Rc::from_raw(state_ptr as *const RefCell<JsRuntimeState>) };
    let state = state_rc.clone();
    std::mem::forget(state_rc);
    state
  }

  /// Returns the `OpState` associated with the passed `Isolate`.
  pub fn op_state_from(isolate: &v8::Isolate) -> Rc<RefCell<OpState>> {
    let state = Self::state_from(isolate);
    let state = state.borrow();
    state.op_state.clone()
  }

  pub(crate) fn module_map_from(
    isolate: &v8::Isolate,
  ) -> Rc<RefCell<ModuleMap>> {
    let module_map_ptr = isolate.get_data(MODULE_MAP_DATA_OFFSET);
    let module_map_rc =
      // SAFETY: We are sure that it's a valid pointer for whole lifetime of
      // the runtime.
      unsafe { Rc::from_raw(module_map_ptr as *const RefCell<ModuleMap>) };
    let module_map = module_map_rc.clone();
    std::mem::forget(module_map_rc);
    module_map
  }

  pub(crate) fn event_loop_pending_state_from_scope(
    scope: &mut v8::HandleScope,
  ) -> EventLoopPendingState {
    let state = JsRuntime::state_from(scope);
    let module_map = JsRuntime::module_map_from(scope);
    let state = EventLoopPendingState::new(
      scope,
      &mut state.borrow_mut(),
      &module_map.borrow(),
    );
    state
  }

  fn init_v8(
    v8_platform: Option<v8::SharedRef<v8::Platform>>,
    predictable: bool,
  ) {
    static DENO_INIT: Once = Once::new();
    static DENO_PREDICTABLE: AtomicBool = AtomicBool::new(false);
    static DENO_PREDICTABLE_SET: AtomicBool = AtomicBool::new(false);

    if DENO_PREDICTABLE_SET.load(Ordering::SeqCst) {
      let current = DENO_PREDICTABLE.load(Ordering::SeqCst);
      assert_eq!(current, predictable, "V8 may only be initialized once in either snapshotting or non-snapshotting mode. Either snapshotting or non-snapshotting mode may be used in a single process, not both.");
      DENO_PREDICTABLE_SET.store(true, Ordering::SeqCst);
      DENO_PREDICTABLE.store(predictable, Ordering::SeqCst);
    }

    DENO_INIT.call_once(move || v8_init(v8_platform, predictable));
  }

  fn new_inner(
    mut options: RuntimeOptions,
    will_snapshot: bool,
    maybe_load_callback: Option<ExtModuleLoaderCb>,
  ) -> JsRuntime {
    let init_mode = InitMode::from_options(&options);
    let (op_state, ops) = Self::create_opstate(&mut options);
    let op_state = Rc::new(RefCell::new(op_state));

    // Collect event-loop middleware, global template middleware, global object
    // middleware, and additional ExternalReferences from extensions.
    let mut event_loop_middlewares =
      Vec::with_capacity(options.extensions.len());
    let mut global_template_middlewares =
      Vec::with_capacity(options.extensions.len());
    let mut global_object_middlewares =
      Vec::with_capacity(options.extensions.len());
    let mut additional_references =
      Vec::with_capacity(options.extensions.len());
    for extension in &mut options.extensions {
      if let Some(middleware) = extension.init_event_loop_middleware() {
        event_loop_middlewares.push(middleware);
      }
      if let Some(middleware) = extension.init_global_template_middleware() {
        global_template_middlewares.push(middleware);
      }
      if let Some(middleware) = extension.init_global_object_middleware() {
        global_object_middlewares.push(middleware);
      }
      if let Some(ext_refs) = extension.init_external_references() {
        additional_references.extend_from_slice(&ext_refs);
      }
    }

    let align = std::mem::align_of::<usize>();
    let layout = std::alloc::Layout::from_size_align(
      std::mem::size_of::<*mut v8::OwnedIsolate>(),
      align,
    )
    .unwrap();
    assert!(layout.size() > 0);
    let isolate_ptr: *mut v8::OwnedIsolate =
      // SAFETY: we just asserted that layout has non-0 size.
      unsafe { std::alloc::alloc(layout) as *mut _ };

    let state_rc = Rc::new(RefCell::new(JsRuntimeState {
      pending_dyn_mod_evaluate: vec![],
      pending_mod_evaluate: None,
      dyn_module_evaluate_idle_counter: 0,
      has_tick_scheduled: false,
      source_map_getter: options.source_map_getter.map(Rc::new),
      source_map_cache: Default::default(),
      shared_array_buffer_store: options.shared_array_buffer_store,
      compiled_wasm_module_store: options.compiled_wasm_module_store,
      op_state: op_state.clone(),
      dispatched_exception: None,
      // Some fields are initialized later after isolate is created
      inspector: None,
      main_realm: None,
      known_realms: Vec::with_capacity(1),
    }));

    let weak = Rc::downgrade(&state_rc);
    let context_state = Rc::new(RefCell::new(ContextState::default()));
    let op_ctxs = ops
      .into_iter()
      .enumerate()
      .map(|(id, decl)| {
        OpCtx::new(
          id as u16,
          context_state.clone(),
          Rc::new(decl),
          op_state.clone(),
          weak.clone(),
        )
      })
      .collect::<Vec<_>>()
      .into_boxed_slice();
    context_state.borrow_mut().op_ctxs = op_ctxs;
    context_state.borrow_mut().isolate = Some(isolate_ptr);

    let refs = bindings::external_references(
      &context_state.borrow().op_ctxs,
      &additional_references,
    );
    // V8 takes ownership of external_references.
    let refs: &'static v8::ExternalReferences = Box::leak(Box::new(refs));

    let mut isolate = if will_snapshot {
      snapshot_util::create_snapshot_creator(
        refs,
        options.startup_snapshot.take(),
      )
    } else {
      let mut params = options
        .create_params
        .take()
        .unwrap_or_default()
        .embedder_wrapper_type_info_offsets(
          V8_WRAPPER_TYPE_INDEX,
          V8_WRAPPER_OBJECT_INDEX,
        )
        .external_references(&**refs);
      if let Some(snapshot) = options.startup_snapshot.take() {
        params = match snapshot {
          Snapshot::Static(data) => params.snapshot_blob(data),
          Snapshot::JustCreated(data) => params.snapshot_blob(data),
          Snapshot::Boxed(data) => params.snapshot_blob(data),
        };
      }
      v8::Isolate::new(params)
    };
    isolate.set_capture_stack_trace_for_uncaught_exceptions(true, 10);
    isolate.set_promise_reject_callback(bindings::promise_reject_callback);
    isolate.set_host_initialize_import_meta_object_callback(
      bindings::host_initialize_import_meta_object_callback,
    );
    isolate.set_host_import_module_dynamically_callback(
      bindings::host_import_module_dynamically_callback,
    );
    isolate.set_wasm_async_resolve_promise_callback(
      bindings::wasm_async_resolve_promise_callback,
    );

    let (main_context, snapshotted_data) = {
      let scope = &mut v8::HandleScope::new(&mut isolate);

      let context = create_context(
        scope,
        &global_template_middlewares,
        &global_object_middlewares,
      );

      // Get module map data from the snapshot
      let snapshotted_data = if init_mode == InitMode::FromSnapshot {
        Some(snapshot_util::get_snapshotted_data(scope, context))
      } else {
        None
      };

      (v8::Global::new(scope, context), snapshotted_data)
    };

    // SAFETY: this is first use of `isolate_ptr` so we are sure we're
    // not overwriting an existing pointer.
    isolate = unsafe {
      isolate_ptr.write(isolate);
      isolate_ptr.read()
    };

    let mut context_scope: v8::HandleScope =
      v8::HandleScope::with_context(&mut isolate, main_context.clone());
    let scope = &mut context_scope;
    let context = v8::Local::new(scope, main_context.clone());

    bindings::initialize_context(
      scope,
      context,
      &context_state.borrow().op_ctxs,
      init_mode,
    );

    context.set_slot(scope, context_state.clone());

    op_state.borrow_mut().put(isolate_ptr);
    let inspector = if options.inspector {
      Some(JsRuntimeInspector::new(scope, context, options.is_main))
    } else {
      None
    };

    let loader = options
      .module_loader
      .unwrap_or_else(|| Rc::new(NoopModuleLoader));

    {
      let main_realm =
        JsRealmInner::new(context_state, main_context, state_rc.clone(), true);
      let mut state = state_rc.borrow_mut();
      state.main_realm = Some(JsRealm::new(main_realm.clone()));
      state.inspector = inspector;
      state.known_realms.push(main_realm);
    }
    scope.set_data(
      STATE_DATA_OFFSET,
      Rc::into_raw(state_rc.clone()) as *mut c_void,
    );
    let module_map_rc = Rc::new(RefCell::new(ModuleMap::new(loader)));
    if let Some(snapshotted_data) = snapshotted_data {
      let mut module_map = module_map_rc.borrow_mut();
      module_map.update_with_snapshotted_data(scope, snapshotted_data);
    }
    scope.set_data(
      MODULE_MAP_DATA_OFFSET,
      Rc::into_raw(module_map_rc.clone()) as *mut c_void,
    );

    drop(context_scope);

    let mut js_runtime = JsRuntime {
      inner: InnerIsolateState {
        will_snapshot,
        state: ManuallyDropRc(ManuallyDrop::new(state_rc)),
        v8_isolate: ManuallyDrop::new(isolate),
      },
      init_mode,
      allocations: IsolateAllocations::default(),
      event_loop_middlewares,
      global_template_middlewares,
      global_object_middlewares,
      extensions: options.extensions,
      module_map: module_map_rc,
      is_main_runtime: options.is_main,
    };

    let realm = js_runtime.main_realm();
    // TODO(mmastrac): We should thread errors back out of the runtime
    js_runtime
      .init_extension_js(&realm, maybe_load_callback)
      .unwrap();

    // If the user has requested that we rename modules
    if let Some(preserve_snapshotted_modules) =
      options.preserve_snapshotted_modules
    {
      js_runtime
        .module_map
        .borrow_mut()
        .clear_module_map(preserve_snapshotted_modules);
    }

    js_runtime
  }

  #[cfg(test)]
  #[inline]
  pub(crate) fn module_map(&self) -> &Rc<RefCell<ModuleMap>> {
    &self.module_map
  }

  #[inline]
  pub fn main_context(&self) -> v8::Global<v8::Context> {
    self
      .inner
      .state
      .borrow()
      .known_realms
      .get(0)
      .unwrap()
      .context()
      .clone()
  }

  #[inline]
  pub fn v8_isolate(&mut self) -> &mut v8::OwnedIsolate {
    &mut self.inner.v8_isolate
  }

  #[inline]
  pub fn inspector(&mut self) -> Rc<RefCell<JsRuntimeInspector>> {
    self.inner.state.borrow().inspector()
  }

  #[inline]
  pub fn main_realm(&mut self) -> JsRealm {
    let state = self.inner.state.borrow();
    state.main_realm.clone().unwrap()
  }

  /// Returns the extensions that this runtime is using (including internal ones).
  pub fn extensions(&self) -> &Vec<Extension> {
    &self.extensions
  }

  /// Creates a new realm (V8 context) in this JS execution context,
  /// pre-initialized with all of the extensions that were passed in
  /// [`RuntimeOptions::extensions`] when the [`JsRuntime`] was
  /// constructed.
  pub fn create_realm(&mut self) -> Result<JsRealm, Error> {
    let realm = {
      let context_state = Rc::new(RefCell::new(ContextState::default()));
      let op_ctxs: Box<[OpCtx]> = self
        .main_realm()
        .0
        .state()
        .borrow()
        .op_ctxs
        .iter()
        .map(|op_ctx| {
          OpCtx::new(
            op_ctx.id,
            context_state.clone(),
            op_ctx.decl.clone(),
            op_ctx.state.clone(),
            op_ctx.runtime_state.clone(),
          )
        })
        .collect();
      context_state.borrow_mut().op_ctxs = op_ctxs;
      context_state.borrow_mut().isolate = Some(self.v8_isolate() as _);

      let raw_ptr = self.v8_isolate() as *mut v8::OwnedIsolate;
      // SAFETY: Having the scope tied to self's lifetime makes it impossible to
      // reference JsRuntimeState::op_ctxs while the scope is alive. Here we
      // turn it into an unbound lifetime, which is sound because 1. it only
      // lives until the end of this block, and 2. the HandleScope only has
      // access to the isolate, and nothing else we're accessing from self does.
      let isolate = unsafe { raw_ptr.as_mut() }.unwrap();
      let scope = &mut v8::HandleScope::new(isolate);

      let context = create_context(
        scope,
        &self.global_template_middlewares,
        &self.global_object_middlewares,
      );

      let scope = &mut v8::ContextScope::new(scope, context);

      let context = bindings::initialize_context(
        scope,
        context,
        &context_state.borrow().op_ctxs,
        self.init_mode,
      );
      context.set_slot(scope, context_state.clone());
      let realm = JsRealmInner::new(
        context_state,
        v8::Global::new(scope, context),
        self.inner.state.clone(),
        false,
      );
      let mut state = self.inner.state.borrow_mut();
      state.known_realms.push(realm.clone());
      JsRealm::new(realm)
    };

    self.init_extension_js(&realm, None)?;
    Ok(realm)
  }

  #[inline]
  pub fn handle_scope(&mut self) -> v8::HandleScope {
    self.main_realm().handle_scope(self.v8_isolate())
  }

  /// Initializes JS of provided Extensions in the given realm.
  fn init_extension_js(
    &mut self,
    realm: &JsRealm,
    maybe_load_callback: Option<ExtModuleLoaderCb>,
  ) -> Result<(), Error> {
    // Initialization of JS happens in phases:
    // 1. Iterate through all extensions:
    //  a. Execute all extension "script" JS files
    //  b. Load all extension "module" JS files (but do not execute them yet)
    // 2. Iterate through all extensions:
    //  a. If an extension has a `esm_entry_point`, execute it.

    // Take extensions temporarily so we can avoid have a mutable reference to self
    let extensions = std::mem::take(&mut self.extensions);

    // TODO(nayeemrmn): Module maps should be per-realm.
    let loader = self.module_map.borrow().loader.clone();
    let ext_loader = Rc::new(ExtModuleLoader::new(
      &extensions,
      maybe_load_callback.map(Rc::new),
    ));
    self.module_map.borrow_mut().loader = ext_loader;

    let mut esm_entrypoints = vec![];

    futures::executor::block_on(async {
      if self.init_mode == InitMode::New {
        for file_source in &*BUILTIN_SOURCES {
          realm.execute_script(
            self.v8_isolate(),
            file_source.specifier,
            file_source.load()?,
          )?;
        }
      }
      self.init_cbs(realm);

      for extension in &extensions {
        let maybe_esm_entry_point = extension.get_esm_entry_point();

        for file_source in extension.get_esm_sources() {
          self
            .load_side_module(
              &ModuleSpecifier::parse(file_source.specifier)?,
              None,
            )
            .await?;
        }

        if let Some(entry_point) = maybe_esm_entry_point {
          esm_entrypoints.push(entry_point);
        }

        for file_source in extension.get_js_sources() {
          realm.execute_script(
            self.v8_isolate(),
            file_source.specifier,
            file_source.load()?,
          )?;
        }
      }

      for specifier in esm_entrypoints {
        let mod_id = {
          self
            .module_map
            .borrow()
            .get_id(specifier, AssertedModuleType::JavaScriptOrWasm)
            .unwrap_or_else(|| {
              panic!("{} not present in the module map", specifier)
            })
        };
        let receiver = self.mod_evaluate(mod_id);
        self.run_event_loop(false).await?;
        receiver
          .await?
          .with_context(|| format!("Couldn't execute '{specifier}'"))?;
      }

      #[cfg(debug_assertions)]
      {
        let module_map_rc = self.module_map.clone();
        let mut scope = realm.handle_scope(self.v8_isolate());
        let module_map = module_map_rc.borrow();
        module_map.assert_all_modules_evaluated(&mut scope);
      }

      Ok::<_, anyhow::Error>(())
    })?;

    self.extensions = extensions;
    self.module_map.borrow_mut().loader = loader;
    Ok(())
  }

  /// Collects ops from extensions & applies middleware
  fn collect_ops(exts: &mut [Extension]) -> Vec<OpDecl> {
    for (ext, previous_exts) in
      exts.iter().enumerate().map(|(i, ext)| (ext, &exts[..i]))
    {
      ext.check_dependencies(previous_exts);
    }

    // Middleware
    let middleware: Vec<Box<OpMiddlewareFn>> = exts
      .iter_mut()
      .filter_map(|e| e.init_middleware())
      .collect();

    // macroware wraps an opfn in all the middleware
    let macroware = move |d| middleware.iter().fold(d, |d, m| m(d));

    // Flatten ops, apply middleware & override disabled ops
    let ops: Vec<_> = exts
      .iter_mut()
      .filter_map(|e| e.init_ops())
      .flatten()
      .map(|d| OpDecl {
        name: d.name,
        ..macroware(d)
      })
      .collect();

    // In debug build verify there are no duplicate ops.
    #[cfg(debug_assertions)]
    {
      let mut count_by_name = HashMap::new();

      for op in ops.iter() {
        count_by_name
          .entry(&op.name)
          .or_insert(vec![])
          .push(op.name.to_string());
      }

      let mut duplicate_ops = vec![];
      for (op_name, _count) in
        count_by_name.iter().filter(|(_k, v)| v.len() > 1)
      {
        duplicate_ops.push(op_name.to_string());
      }
      if !duplicate_ops.is_empty() {
        let mut msg = "Found ops with duplicate names:\n".to_string();
        for op_name in duplicate_ops {
          msg.push_str(&format!("  - {}\n", op_name));
        }
        msg.push_str("Op names need to be unique.");
        panic!("{}", msg);
      }
    }

    ops
  }

  /// Initializes ops of provided Extensions
  fn create_opstate(options: &mut RuntimeOptions) -> (OpState, Vec<OpDecl>) {
    // Add built-in extension
    options
      .extensions
      .insert(0, crate::ops_builtin::core::init_ops());

    let ops = Self::collect_ops(&mut options.extensions);

    let mut op_state = OpState::new(ops.len());

    if let Some(get_error_class_fn) = options.get_error_class_fn {
      op_state.get_error_class_fn = get_error_class_fn;
    }

    // Setup state
    for e in &mut options.extensions {
      // ops are already registered during in bindings::initialize_context();
      e.init_state(&mut op_state);
    }

    (op_state, ops)
  }

  pub fn eval<'s, T>(
    scope: &mut v8::HandleScope<'s>,
    code: &str,
  ) -> Option<v8::Local<'s, T>>
  where
    v8::Local<'s, T>: TryFrom<v8::Local<'s, v8::Value>, Error = v8::DataError>,
  {
    let scope = &mut v8::EscapableHandleScope::new(scope);
    let source = v8::String::new(scope, code).unwrap();
    let script = v8::Script::compile(scope, source, None).unwrap();
    let v = script.run(scope)?;
    scope.escape(v).try_into().ok()
  }

  /// Grabs a reference to core.js' eventLoopTick & buildCustomError
  fn init_cbs(&mut self, realm: &JsRealm) {
    let (event_loop_tick_cb, build_custom_error_cb) = {
      let scope = &mut realm.handle_scope(self.v8_isolate());
      let context = realm.context();
      let context_local = v8::Local::new(scope, context);
      let global = context_local.global(scope);
      let deno_str =
        v8::String::new_external_onebyte_static(scope, b"Deno").unwrap();
      let core_str =
        v8::String::new_external_onebyte_static(scope, b"core").unwrap();
      let event_loop_tick_str =
        v8::String::new_external_onebyte_static(scope, b"eventLoopTick")
          .unwrap();
      let build_custom_error_str =
        v8::String::new_external_onebyte_static(scope, b"buildCustomError")
          .unwrap();

      let deno_obj: v8::Local<v8::Object> = global
        .get(scope, deno_str.into())
        .unwrap()
        .try_into()
        .unwrap();
      let core_obj: v8::Local<v8::Object> = deno_obj
        .get(scope, core_str.into())
        .unwrap()
        .try_into()
        .unwrap();

      let event_loop_tick_cb: v8::Local<v8::Function> = core_obj
        .get(scope, event_loop_tick_str.into())
        .unwrap()
        .try_into()
        .unwrap();
      let build_custom_error_cb: v8::Local<v8::Function> = core_obj
        .get(scope, build_custom_error_str.into())
        .unwrap()
        .try_into()
        .unwrap();
      (
        v8::Global::new(scope, event_loop_tick_cb),
        v8::Global::new(scope, build_custom_error_cb),
      )
    };

    // Put global handles in the realm's ContextState
    let state_rc = realm.0.state();
    let mut state = state_rc.borrow_mut();
    state
      .js_event_loop_tick_cb
      .replace(Rc::new(event_loop_tick_cb));
    state
      .js_build_custom_error_cb
      .replace(Rc::new(build_custom_error_cb));
  }

  /// Returns the runtime's op state, which can be used to maintain ops
  /// and access resources between op calls.
  pub fn op_state(&mut self) -> Rc<RefCell<OpState>> {
    let state = self.inner.state.borrow();
    state.op_state.clone()
  }

  /// Executes traditional JavaScript code (traditional = not ES modules).
  ///
  /// The execution takes place on the current main realm, so it is possible
  /// to maintain local JS state and invoke this method multiple times.
  ///
  /// `name` can be a filepath or any other string, but it is required to be 7-bit ASCII, eg.
  ///
  ///   - "/some/file/path.js"
  ///   - "<anon>"
  ///   - "[native code]"
  ///
  /// The same `name` value can be used for multiple executions.
  ///
  /// `Error` can usually be downcast to `JsError`.
  pub fn execute_script(
    &mut self,
    name: &'static str,
    source_code: ModuleCode,
  ) -> Result<v8::Global<v8::Value>, Error> {
    self
      .main_realm()
      .execute_script(self.v8_isolate(), name, source_code)
  }

  /// Executes traditional JavaScript code (traditional = not ES modules).
  ///
  /// The execution takes place on the current main realm, so it is possible
  /// to maintain local JS state and invoke this method multiple times.
  ///
  /// `name` can be a filepath or any other string, but it is required to be 7-bit ASCII, eg.
  ///
  ///   - "/some/file/path.js"
  ///   - "<anon>"
  ///   - "[native code]"
  ///
  /// The same `name` value can be used for multiple executions.
  ///
  /// `Error` can usually be downcast to `JsError`.
  pub fn execute_script_static(
    &mut self,
    name: &'static str,
    source_code: &'static str,
  ) -> Result<v8::Global<v8::Value>, Error> {
    self.main_realm().execute_script(
      self.v8_isolate(),
      name,
      ModuleCode::from_static(source_code),
    )
  }

  /// Call a function. If it returns a promise, run the event loop until that
  /// promise is settled. If the promise rejects or there is an uncaught error
  /// in the event loop, return `Err(error)`. Or return `Ok(<await returned>)`.
  pub async fn call_and_await(
    &mut self,
    function: &v8::Global<v8::Function>,
  ) -> Result<v8::Global<v8::Value>, Error> {
    let promise = {
      let scope = &mut self.handle_scope();
      let cb = function.open(scope);
      let this = v8::undefined(scope).into();
      let promise = cb.call(scope, this, &[]);
      if promise.is_none() || scope.is_execution_terminating() {
        let undefined = v8::undefined(scope).into();
        return exception_to_err_result(scope, undefined, false);
      }
      v8::Global::new(scope, promise.unwrap())
    };
    self.resolve_value(promise).await
  }

  /// Returns the namespace object of a module.
  ///
  /// This is only available after module evaluation has completed.
  /// This function panics if module has not been instantiated.
  pub fn get_module_namespace(
    &mut self,
    module_id: ModuleId,
  ) -> Result<v8::Global<v8::Object>, Error> {
    self
      .module_map
      .clone()
      .borrow()
      .get_module_namespace(&mut self.handle_scope(), module_id)
  }

  /// Registers a callback on the isolate when the memory limits are approached.
  /// Use this to prevent V8 from crashing the process when reaching the limit.
  ///
  /// Calls the closure with the current heap limit and the initial heap limit.
  /// The return value of the closure is set as the new limit.
  pub fn add_near_heap_limit_callback<C>(&mut self, cb: C)
  where
    C: FnMut(usize, usize) -> usize + 'static,
  {
    let boxed_cb = Box::new(RefCell::new(cb));
    let data = boxed_cb.as_ptr() as *mut c_void;

    let prev = self
      .allocations
      .near_heap_limit_callback_data
      .replace((boxed_cb, near_heap_limit_callback::<C>));
    if let Some((_, prev_cb)) = prev {
      self
        .v8_isolate()
        .remove_near_heap_limit_callback(prev_cb, 0);
    }

    self
      .v8_isolate()
      .add_near_heap_limit_callback(near_heap_limit_callback::<C>, data);
  }

  pub fn remove_near_heap_limit_callback(&mut self, heap_limit: usize) {
    if let Some((_, cb)) = self.allocations.near_heap_limit_callback_data.take()
    {
      self
        .v8_isolate()
        .remove_near_heap_limit_callback(cb, heap_limit);
    }
  }

  fn pump_v8_message_loop(&mut self) -> Result<(), Error> {
    let scope = &mut self.handle_scope();
    while v8::Platform::pump_message_loop(
      &v8::V8::get_current_platform(),
      scope,
      false, // don't block if there are no tasks
    ) {
      // do nothing
    }

    let tc_scope = &mut v8::TryCatch::new(scope);
    tc_scope.perform_microtask_checkpoint();
    match tc_scope.exception() {
      None => Ok(()),
      Some(exception) => exception_to_err_result(tc_scope, exception, false),
    }
  }

  pub fn maybe_init_inspector(&mut self) {
    if self.inner.state.borrow().inspector.is_some() {
      return;
    }

    let context = self.main_context();
    let scope = &mut v8::HandleScope::with_context(
      self.inner.v8_isolate.as_mut(),
      context.clone(),
    );
    let context = v8::Local::new(scope, context);

    let mut state = self.inner.state.borrow_mut();
    state.inspector = Some(JsRuntimeInspector::new(
      scope,
      context,
      self.is_main_runtime,
    ));
  }

  pub fn poll_value(
    &mut self,
    global: &v8::Global<v8::Value>,
    cx: &mut Context,
  ) -> Poll<Result<v8::Global<v8::Value>, Error>> {
    let state = self.poll_event_loop(cx, false);

    let mut scope = self.handle_scope();
    let local = v8::Local::<v8::Value>::new(&mut scope, global);

    if let Ok(promise) = v8::Local::<v8::Promise>::try_from(local) {
      match promise.state() {
        v8::PromiseState::Pending => match state {
          Poll::Ready(Ok(_)) => {
            let msg = "Promise resolution is still pending but the event loop has already resolved.";
            Poll::Ready(Err(generic_error(msg)))
          }
          Poll::Ready(Err(e)) => Poll::Ready(Err(e)),
          Poll::Pending => Poll::Pending,
        },
        v8::PromiseState::Fulfilled => {
          let value = promise.result(&mut scope);
          let value_handle = v8::Global::new(&mut scope, value);
          Poll::Ready(Ok(value_handle))
        }
        v8::PromiseState::Rejected => {
          let exception = promise.result(&mut scope);
          Poll::Ready(exception_to_err_result(&mut scope, exception, false))
        }
      }
    } else {
      let value_handle = v8::Global::new(&mut scope, local);
      Poll::Ready(Ok(value_handle))
    }
  }

  /// Waits for the given value to resolve while polling the event loop.
  ///
  /// This future resolves when either the value is resolved or the event loop runs to
  /// completion.
  pub async fn resolve_value(
    &mut self,
    global: v8::Global<v8::Value>,
  ) -> Result<v8::Global<v8::Value>, Error> {
    poll_fn(|cx| self.poll_value(&global, cx)).await
  }

  /// Runs event loop to completion
  ///
  /// This future resolves when:
  ///  - there are no more pending dynamic imports
  ///  - there are no more pending ops
  ///  - there are no more active inspector sessions (only if `wait_for_inspector` is set to true)
  pub async fn run_event_loop(
    &mut self,
    wait_for_inspector: bool,
  ) -> Result<(), Error> {
    poll_fn(|cx| self.poll_event_loop(cx, wait_for_inspector)).await
  }

  /// Runs a single tick of event loop
  ///
  /// If `wait_for_inspector` is set to true event loop
  /// will return `Poll::Pending` if there are active inspector sessions.
  pub fn poll_event_loop(
    &mut self,
    cx: &mut Context,
    wait_for_inspector: bool,
  ) -> Poll<Result<(), Error>> {
    let has_inspector: bool;

    {
      let state = self.inner.state.borrow();
      has_inspector = state.inspector.is_some();
      state.op_state.borrow().waker.register(cx.waker());
    }

    if has_inspector {
      // We poll the inspector first.
      let _ = self.inspector().borrow().poll_sessions(Some(cx)).unwrap();
    }

    let module_map = self.module_map.clone();
    self.pump_v8_message_loop()?;

    // Dynamic module loading - ie. modules loaded using "import()"
    {
      // Run in a loop so that dynamic imports that only depend on another
      // dynamic import can be resolved in this event loop iteration.
      //
      // For example, a dynamically imported module like the following can be
      // immediately resolved after `dependency.ts` is fully evaluated, but it
      // wouldn't if not for this loop.
      //
      //    await delay(1000);
      //    await import("./dependency.ts");
      //    console.log("test")
      //
      loop {
        let poll_imports = self.prepare_dyn_imports(cx)?;
        assert!(poll_imports.is_ready());

        let poll_imports = self.poll_dyn_imports(cx)?;
        assert!(poll_imports.is_ready());

        if !self.evaluate_dyn_imports() {
          break;
        }
      }
    }

    // Resolve async ops, run all next tick callbacks and macrotasks callbacks
    // and only then check for any promise exceptions (`unhandledrejection`
    // handlers are run in macrotasks callbacks so we need to let them run
    // first).
    self.do_js_event_loop_tick(cx)?;
    self.check_promise_rejections()?;

    // Event loop middlewares
    let mut maybe_scheduling = false;
    {
      let op_state = self.inner.state.borrow().op_state.clone();
      for f in &self.event_loop_middlewares {
        if f(op_state.clone(), cx) {
          maybe_scheduling = true;
        }
      }
    }

    // Top level module
    self.evaluate_pending_module();

    let pending_state = self.event_loop_pending_state();
    if !pending_state.is_pending() && !maybe_scheduling {
      if has_inspector {
        let inspector = self.inspector();
        let has_active_sessions = inspector.borrow().has_active_sessions();
        let has_blocking_sessions = inspector.borrow().has_blocking_sessions();

        if wait_for_inspector && has_active_sessions {
          // If there are no blocking sessions (eg. REPL) we can now notify
          // debugger that the program has finished running and we're ready
          // to exit the process once debugger disconnects.
          if !has_blocking_sessions {
            let context = self.main_context();
            let scope = &mut self.handle_scope();
            inspector.borrow_mut().context_destroyed(scope, context);
            println!("Program finished. Waiting for inspector to disconnect to exit the process...");
          }

          return Poll::Pending;
        }
      }

      return Poll::Ready(Ok(()));
    }

    let state = self.inner.state.borrow();

    // Check if more async ops have been dispatched
    // during this turn of event loop.
    // If there are any pending background tasks, we also wake the runtime to
    // make sure we don't miss them.
    // TODO(andreubotella) The event loop will spin as long as there are pending
    // background tasks. We should look into having V8 notify us when a
    // background task is done.
    if pending_state.has_pending_background_tasks
      || pending_state.has_tick_scheduled
      || maybe_scheduling
    {
      state.op_state.borrow().waker.wake();
    }

    drop(state);

    if pending_state.has_pending_module_evaluation {
      if pending_state.has_pending_refed_ops
        || pending_state.has_pending_dyn_imports
        || pending_state.has_pending_dyn_module_evaluation
        || pending_state.has_pending_background_tasks
        || pending_state.has_tick_scheduled
        || maybe_scheduling
      {
        // pass, will be polled again
      } else {
        let scope = &mut self.handle_scope();
        let messages = module_map.borrow().find_stalled_top_level_await(scope);
        // We are gonna print only a single message to provide a nice formatting
        // with source line of offending promise shown. Once user fixed it, then
        // they will get another error message for the next promise (but this
        // situation is gonna be very rare, if ever happening).
        assert!(!messages.is_empty());
        let msg = v8::Local::new(scope, messages[0].clone());
        let js_error = JsError::from_v8_message(scope, msg);
        return Poll::Ready(Err(js_error.into()));
      }
    }

    if pending_state.has_pending_dyn_module_evaluation {
      if pending_state.has_pending_refed_ops
        || pending_state.has_pending_dyn_imports
        || pending_state.has_pending_background_tasks
        || pending_state.has_tick_scheduled
      {
        // pass, will be polled again
      } else if self.inner.state.borrow().dyn_module_evaluate_idle_counter >= 1
      {
        let scope = &mut self.handle_scope();
        let messages = module_map.borrow().find_stalled_top_level_await(scope);
        // We are gonna print only a single message to provide a nice formatting
        // with source line of offending promise shown. Once user fixed it, then
        // they will get another error message for the next promise (but this
        // situation is gonna be very rare, if ever happening).
        assert!(!messages.is_empty());
        let msg = v8::Local::new(scope, messages[0].clone());
        let js_error = JsError::from_v8_message(scope, msg);
        return Poll::Ready(Err(js_error.into()));
      } else {
        let mut state = self.inner.state.borrow_mut();
        // Delay the above error by one spin of the event loop. A dynamic import
        // evaluation may complete during this, in which case the counter will
        // reset.
        state.dyn_module_evaluate_idle_counter += 1;
        state.op_state.borrow().waker.wake();
      }
    }

    Poll::Pending
  }

  fn event_loop_pending_state(&mut self) -> EventLoopPendingState {
    let mut scope = v8::HandleScope::new(self.inner.v8_isolate.as_mut());
    EventLoopPendingState::new(
      &mut scope,
      &mut self.inner.state.borrow_mut(),
      &self.module_map.borrow(),
    )
  }
}

fn create_context<'a>(
  scope: &mut v8::HandleScope<'a, ()>,
  global_template_middlewares: &[Box<GlobalTemplateMiddlewareFn>],
  global_object_middlewares: &[Box<GlobalObjectMiddlewareFn>],
) -> v8::Local<'a, v8::Context> {
  // Set up the global object template and create context from it.
  let mut global_object_template = v8::ObjectTemplate::new(scope);
  for middleware in global_template_middlewares {
    global_object_template = middleware(scope, global_object_template);
  }
  let context = v8::Context::new_from_template(scope, global_object_template);
  let scope = &mut v8::ContextScope::new(scope, context);

  // Get the global wrapper object from the context, get the real inner
  // global object from it, and and configure it using the middlewares.
  let global_wrapper = context.global(scope);
  let real_global = global_wrapper
    .get_prototype(scope)
    .unwrap()
    .to_object(scope)
    .unwrap();
  for middleware in global_object_middlewares {
    middleware(scope, real_global);
  }
  context
}

impl JsRuntimeForSnapshot {
  pub fn new(
    mut options: RuntimeOptions,
    runtime_snapshot_options: RuntimeSnapshotOptions,
  ) -> JsRuntimeForSnapshot {
    JsRuntime::init_v8(options.v8_platform.take(), true);
    JsRuntimeForSnapshot(JsRuntime::new_inner(
      options,
      true,
      runtime_snapshot_options.snapshot_module_load_cb,
    ))
  }

  /// Takes a snapshot and consumes the runtime.
  ///
  /// `Error` can usually be downcast to `JsError`.
  pub fn snapshot(mut self) -> v8::StartupData {
    // Ensure there are no live inspectors to prevent crashes.
    self.inner.prepare_for_cleanup();

    // Set the context to be snapshot's default context
    {
      let context = self.main_context();
      let mut scope = self.handle_scope();
      let local_context = v8::Local::new(&mut scope, context);
      scope.set_default_context(local_context);
    }

    // Serialize the module map and store its data in the snapshot.
    {
      let snapshotted_data = {
        // `self.module_map` points directly to the v8 isolate data slot, which
        // we must explicitly drop before destroying the isolate. We have to
        // take and drop this `Rc` before that.
        let module_map_rc = std::mem::take(&mut self.module_map);
        let module_map = module_map_rc.borrow();
        module_map.serialize_for_snapshotting(&mut self.handle_scope())
      };

      let context = self.main_context();
      let mut scope = self.handle_scope();
      snapshot_util::set_snapshotted_data(
        &mut scope,
        context,
        snapshotted_data,
      );
    }

    self
      .0
      .inner
      .prepare_for_snapshot()
      .create_blob(v8::FunctionCodeHandling::Keep)
      .unwrap()
  }
}

#[derive(Clone, Copy, PartialEq, Eq, Debug)]
pub(crate) struct EventLoopPendingState {
  has_pending_refed_ops: bool,
  has_pending_dyn_imports: bool,
  has_pending_dyn_module_evaluation: bool,
  has_pending_module_evaluation: bool,
  has_pending_background_tasks: bool,
  has_tick_scheduled: bool,
}
impl EventLoopPendingState {
  pub fn new(
    scope: &mut v8::HandleScope<()>,
    state: &mut JsRuntimeState,
    module_map: &ModuleMap,
  ) -> EventLoopPendingState {
    let mut num_unrefed_ops = 0;
    let mut num_pending_ops = 0;
    for realm in &state.known_realms {
      num_unrefed_ops += realm.num_unrefed_ops();
      num_pending_ops += realm.num_pending_ops();
    }

    EventLoopPendingState {
      has_pending_refed_ops: num_pending_ops > num_unrefed_ops,
      has_pending_dyn_imports: module_map.has_pending_dynamic_imports(),
      has_pending_dyn_module_evaluation: !state
        .pending_dyn_mod_evaluate
        .is_empty(),
      has_pending_module_evaluation: state.pending_mod_evaluate.is_some(),
      has_pending_background_tasks: scope.has_pending_background_tasks(),
      has_tick_scheduled: state.has_tick_scheduled,
    }
  }

  pub fn is_pending(&self) -> bool {
    self.has_pending_refed_ops
      || self.has_pending_dyn_imports
      || self.has_pending_dyn_module_evaluation
      || self.has_pending_module_evaluation
      || self.has_pending_background_tasks
      || self.has_tick_scheduled
  }
}

extern "C" fn near_heap_limit_callback<F>(
  data: *mut c_void,
  current_heap_limit: usize,
  initial_heap_limit: usize,
) -> usize
where
  F: FnMut(usize, usize) -> usize,
{
  // SAFETY: The data is a pointer to the Rust callback function. It is stored
  // in `JsRuntime::allocations` and thus is guaranteed to outlive the isolate.
  let callback = unsafe { &mut *(data as *mut F) };
  callback(current_heap_limit, initial_heap_limit)
}

impl JsRuntimeState {
  pub(crate) fn inspector(&self) -> Rc<RefCell<JsRuntimeInspector>> {
    self.inspector.as_ref().unwrap().clone()
  }

  /// Called by `bindings::host_import_module_dynamically_callback`
  /// after initiating new dynamic import load.
  pub fn notify_new_dynamic_import(&mut self) {
    // Notify event loop to poll again soon.
    self.op_state.borrow().waker.wake();
  }
}

// Related to module loading
impl JsRuntime {
  pub(crate) fn instantiate_module(
    &mut self,
    id: ModuleId,
  ) -> Result<(), v8::Global<v8::Value>> {
    self
      .module_map
      .clone()
      .borrow_mut()
      .instantiate_module(&mut self.handle_scope(), id)
  }

  fn dynamic_import_module_evaluate(
    &mut self,
    load_id: ModuleLoadId,
    id: ModuleId,
  ) -> Result<(), Error> {
    let module_handle = self
      .module_map
      .borrow()
      .get_handle(id)
      .expect("ModuleInfo not found");

    let status = {
      let scope = &mut self.handle_scope();
      let module = module_handle.open(scope);
      module.get_status()
    };

    match status {
      v8::ModuleStatus::Instantiated | v8::ModuleStatus::Evaluated => {}
      _ => return Ok(()),
    }

    // IMPORTANT: Top-level-await is enabled, which means that return value
    // of module evaluation is a promise.
    //
    // This promise is internal, and not the same one that gets returned to
    // the user. We add an empty `.catch()` handler so that it does not result
    // in an exception if it rejects. That will instead happen for the other
    // promise if not handled by the user.
    //
    // For more details see:
    // https://github.com/denoland/deno/issues/4908
    // https://v8.dev/features/top-level-await#module-execution-order
    let main_realm = self.inner.state.borrow_mut().main_realm.clone().unwrap();
    let scope = &mut main_realm.handle_scope(&mut self.inner.v8_isolate);
    let tc_scope = &mut v8::TryCatch::new(scope);
    let module = v8::Local::new(tc_scope, &module_handle);
    let maybe_value = module.evaluate(tc_scope);

    // Update status after evaluating.
    let status = module.get_status();

    if let Some(value) = maybe_value {
      assert!(
        status == v8::ModuleStatus::Evaluated
          || status == v8::ModuleStatus::Errored
      );
      let promise = v8::Local::<v8::Promise>::try_from(value)
        .expect("Expected to get promise as module evaluation result");
      let empty_fn = bindings::create_empty_fn(tc_scope).unwrap();
      promise.catch(tc_scope, empty_fn);
      let promise_global = v8::Global::new(tc_scope, promise);
      let module_global = v8::Global::new(tc_scope, module);

      let dyn_import_mod_evaluate = DynImportModEvaluate {
        load_id,
        module_id: id,
        promise: promise_global,
        module: module_global,
      };

      self
        .inner
        .state
        .borrow_mut()
        .pending_dyn_mod_evaluate
        .push(dyn_import_mod_evaluate);
    } else if tc_scope.has_terminated() || tc_scope.is_execution_terminating() {
      return Err(
        generic_error("Cannot evaluate dynamically imported module, because JavaScript execution has been terminated.")
      );
    } else {
      assert!(status == v8::ModuleStatus::Errored);
    }

    Ok(())
  }

  // TODO(bartlomieju): make it return `ModuleEvaluationFuture`?
  /// Evaluates an already instantiated ES module.
  ///
  /// Returns a receiver handle that resolves when module promise resolves.
  /// Implementors must manually call [`JsRuntime::run_event_loop`] to drive
  /// module evaluation future.
  ///
  /// `Error` can usually be downcast to `JsError` and should be awaited and
  /// checked after [`JsRuntime::run_event_loop`] completion.
  ///
  /// This function panics if module has not been instantiated.
  pub fn mod_evaluate(
    &mut self,
    id: ModuleId,
  ) -> oneshot::Receiver<Result<(), Error>> {
    let main_realm = self.main_realm();
    let state_rc = self.inner.state.clone();
    let module_map_rc = self.module_map.clone();
    let scope = &mut self.handle_scope();
    let tc_scope = &mut v8::TryCatch::new(scope);

    let module = module_map_rc
      .borrow()
      .get_handle(id)
      .map(|handle| v8::Local::new(tc_scope, handle))
      .expect("ModuleInfo not found");
    let mut status = module.get_status();
    assert_eq!(
      status,
      v8::ModuleStatus::Instantiated,
      "{} {} ({})",
      if status == v8::ModuleStatus::Evaluated {
        "Module already evaluated. Perhaps you've re-provided a module or extension that was already included in the snapshot?"
      } else {
        "Module not instantiated"
      },
      module_map_rc
        .borrow()
        .get_info_by_id(id)
        .unwrap()
        .name
        .as_str(),
      id,
    );

    let (sender, receiver) = oneshot::channel();

    // IMPORTANT: Top-level-await is enabled, which means that return value
    // of module evaluation is a promise.
    //
    // Because that promise is created internally by V8, when error occurs during
    // module evaluation the promise is rejected, and since the promise has no rejection
    // handler it will result in call to `bindings::promise_reject_callback` adding
    // the promise to pending promise rejection table - meaning JsRuntime will return
    // error on next poll().
    //
    // This situation is not desirable as we want to manually return error at the
    // end of this function to handle it further. It means we need to manually
    // remove this promise from pending promise rejection table.
    //
    // For more details see:
    // https://github.com/denoland/deno/issues/4908
    // https://v8.dev/features/top-level-await#module-execution-order
    {
      let mut state = state_rc.borrow_mut();
      assert!(
        state.pending_mod_evaluate.is_none(),
        "There is already pending top level module evaluation"
      );
      state.pending_mod_evaluate = Some(ModEvaluate {
        promise: None,
        has_evaluated: false,
        handled_promise_rejections: vec![],
        sender,
      });
    }

    let maybe_value = module.evaluate(tc_scope);
    {
      let mut state = state_rc.borrow_mut();
      let pending_mod_evaluate = state.pending_mod_evaluate.as_mut().unwrap();
      pending_mod_evaluate.has_evaluated = true;
    }

    // Update status after evaluating.
    status = module.get_status();

    let has_dispatched_exception =
      state_rc.borrow_mut().dispatched_exception.is_some();
    if has_dispatched_exception {
      // This will be overridden in `exception_to_err_result()`.
      let exception = v8::undefined(tc_scope).into();
      let pending_mod_evaluate = {
        let mut state = state_rc.borrow_mut();
        state.pending_mod_evaluate.take().unwrap()
      };
      pending_mod_evaluate
        .sender
        .send(exception_to_err_result(tc_scope, exception, false))
        .expect("Failed to send module evaluation error.");
    } else if let Some(value) = maybe_value {
      assert!(
        status == v8::ModuleStatus::Evaluated
          || status == v8::ModuleStatus::Errored
      );
      let promise = v8::Local::<v8::Promise>::try_from(value)
        .expect("Expected to get promise as module evaluation result");
      let promise_global = v8::Global::new(tc_scope, promise);
      let mut state = state_rc.borrow_mut();
      {
        let pending_mod_evaluate = state.pending_mod_evaluate.as_ref().unwrap();
        let pending_rejection_was_already_handled = pending_mod_evaluate
          .handled_promise_rejections
          .contains(&promise_global);
        if !pending_rejection_was_already_handled {
          main_realm
            .0
            .state()
            .borrow_mut()
            .pending_promise_rejections
            .retain(|(key, _)| key != &promise_global);
        }
      }
      let promise_global = v8::Global::new(tc_scope, promise);
      state.pending_mod_evaluate.as_mut().unwrap().promise =
        Some(promise_global);
      tc_scope.perform_microtask_checkpoint();
    } else if tc_scope.has_terminated() || tc_scope.is_execution_terminating() {
      let pending_mod_evaluate = {
        let mut state = state_rc.borrow_mut();
        state.pending_mod_evaluate.take().unwrap()
      };
      pending_mod_evaluate.sender.send(Err(
        generic_error("Cannot evaluate module, because JavaScript execution has been terminated.")
      )).expect("Failed to send module evaluation error.");
    } else {
      assert!(status == v8::ModuleStatus::Errored);
    }

    receiver
  }

  fn dynamic_import_reject(
    &mut self,
    id: ModuleLoadId,
    exception: v8::Global<v8::Value>,
  ) {
    let module_map_rc = self.module_map.clone();
    let scope = &mut self.handle_scope();

    let resolver_handle = module_map_rc
      .borrow_mut()
      .dynamic_import_map
      .remove(&id)
      .expect("Invalid dynamic import id");
    let resolver = resolver_handle.open(scope);

    // IMPORTANT: No borrows to `ModuleMap` can be held at this point because
    // rejecting the promise might initiate another `import()` which will
    // in turn call `bindings::host_import_module_dynamically_callback` which
    // will reach into `ModuleMap` from within the isolate.
    let exception = v8::Local::new(scope, exception);
    resolver.reject(scope, exception).unwrap();
    scope.perform_microtask_checkpoint();
  }

  fn dynamic_import_resolve(&mut self, id: ModuleLoadId, mod_id: ModuleId) {
    let state_rc = self.inner.state.clone();
    let module_map_rc = self.module_map.clone();
    let scope = &mut self.handle_scope();

    let resolver_handle = module_map_rc
      .borrow_mut()
      .dynamic_import_map
      .remove(&id)
      .expect("Invalid dynamic import id");
    let resolver = resolver_handle.open(scope);

    let module = {
      module_map_rc
        .borrow()
        .get_handle(mod_id)
        .map(|handle| v8::Local::new(scope, handle))
        .expect("Dyn import module info not found")
    };
    // Resolution success
    assert_eq!(module.get_status(), v8::ModuleStatus::Evaluated);

    // IMPORTANT: No borrows to `ModuleMap` can be held at this point because
    // resolving the promise might initiate another `import()` which will
    // in turn call `bindings::host_import_module_dynamically_callback` which
    // will reach into `ModuleMap` from within the isolate.
    let module_namespace = module.get_module_namespace();
    resolver.resolve(scope, module_namespace).unwrap();
    state_rc.borrow_mut().dyn_module_evaluate_idle_counter = 0;
    scope.perform_microtask_checkpoint();
  }

  fn prepare_dyn_imports(
    &mut self,
    cx: &mut Context,
  ) -> Poll<Result<(), Error>> {
    if self
      .module_map
      .borrow()
      .preparing_dynamic_imports
      .is_empty()
    {
      return Poll::Ready(Ok(()));
    }

    loop {
      let poll_result = self
        .module_map
        .borrow_mut()
        .preparing_dynamic_imports
        .poll_next_unpin(cx);

      if let Poll::Ready(Some(prepare_poll)) = poll_result {
        let dyn_import_id = prepare_poll.0;
        let prepare_result = prepare_poll.1;

        match prepare_result {
          Ok(load) => {
            self
              .module_map
              .borrow_mut()
              .pending_dynamic_imports
              .push(load.into_future());
          }
          Err(err) => {
            let exception = to_v8_type_error(&mut self.handle_scope(), err);
            self.dynamic_import_reject(dyn_import_id, exception);
          }
        }
        // Continue polling for more prepared dynamic imports.
        continue;
      }

      // There are no active dynamic import loads, or none are ready.
      return Poll::Ready(Ok(()));
    }
  }

  fn poll_dyn_imports(&mut self, cx: &mut Context) -> Poll<Result<(), Error>> {
    if self.module_map.borrow().pending_dynamic_imports.is_empty() {
      return Poll::Ready(Ok(()));
    }

    loop {
      let poll_result = self
        .module_map
        .borrow_mut()
        .pending_dynamic_imports
        .poll_next_unpin(cx);

      if let Poll::Ready(Some(load_stream_poll)) = poll_result {
        let maybe_result = load_stream_poll.0;
        let mut load = load_stream_poll.1;
        let dyn_import_id = load.id;

        if let Some(load_stream_result) = maybe_result {
          match load_stream_result {
            Ok((request, info)) => {
              // A module (not necessarily the one dynamically imported) has been
              // fetched. Create and register it, and if successful, poll for the
              // next recursive-load event related to this dynamic import.
              let register_result = load.register_and_recurse(
                &mut self.handle_scope(),
                &request,
                info,
              );

              match register_result {
                Ok(()) => {
                  // Keep importing until it's fully drained
                  self
                    .module_map
                    .borrow_mut()
                    .pending_dynamic_imports
                    .push(load.into_future());
                }
                Err(err) => {
                  let exception = match err {
                    ModuleError::Exception(e) => e,
                    ModuleError::Other(e) => {
                      to_v8_type_error(&mut self.handle_scope(), e)
                    }
                  };
                  self.dynamic_import_reject(dyn_import_id, exception)
                }
              }
            }
            Err(err) => {
              // A non-javascript error occurred; this could be due to a an invalid
              // module specifier, or a problem with the source map, or a failure
              // to fetch the module source code.
              let exception = to_v8_type_error(&mut self.handle_scope(), err);
              self.dynamic_import_reject(dyn_import_id, exception);
            }
          }
        } else {
          // The top-level module from a dynamic import has been instantiated.
          // Load is done.
          let module_id =
            load.root_module_id.expect("Root module should be loaded");
          let result = self.instantiate_module(module_id);
          if let Err(exception) = result {
            self.dynamic_import_reject(dyn_import_id, exception);
          }
          self.dynamic_import_module_evaluate(dyn_import_id, module_id)?;
        }

        // Continue polling for more ready dynamic imports.
        continue;
      }

      // There are no active dynamic import loads, or none are ready.
      return Poll::Ready(Ok(()));
    }
  }

  /// "deno_core" runs V8 with Top Level Await enabled. It means that each
  /// module evaluation returns a promise from V8.
  /// Feature docs: https://v8.dev/features/top-level-await
  ///
  /// This promise resolves after all dependent modules have also
  /// resolved. Each dependent module may perform calls to "import()" and APIs
  /// using async ops will add futures to the runtime's event loop.
  /// It means that the promise returned from module evaluation will
  /// resolve only after all futures in the event loop are done.
  ///
  /// Thus during turn of event loop we need to check if V8 has
  /// resolved or rejected the promise. If the promise is still pending
  /// then another turn of event loop must be performed.
  fn evaluate_pending_module(&mut self) {
    let maybe_module_evaluation =
      self.inner.state.borrow_mut().pending_mod_evaluate.take();

    if maybe_module_evaluation.is_none() {
      return;
    }

    let mut module_evaluation = maybe_module_evaluation.unwrap();
    let state_rc = self.inner.state.clone();
    let scope = &mut self.handle_scope();

    let promise_global = module_evaluation.promise.clone().unwrap();
    let promise = promise_global.open(scope);
    let promise_state = promise.state();

    match promise_state {
      v8::PromiseState::Pending => {
        // NOTE: `poll_event_loop` will decide if
        // runtime would be woken soon
        state_rc.borrow_mut().pending_mod_evaluate = Some(module_evaluation);
      }
      v8::PromiseState::Fulfilled => {
        scope.perform_microtask_checkpoint();
        // Receiver end might have been already dropped, ignore the result
        let _ = module_evaluation.sender.send(Ok(()));
        module_evaluation.handled_promise_rejections.clear();
      }
      v8::PromiseState::Rejected => {
        let exception = promise.result(scope);
        scope.perform_microtask_checkpoint();

        // Receiver end might have been already dropped, ignore the result
        if module_evaluation
          .handled_promise_rejections
          .contains(&promise_global)
        {
          let _ = module_evaluation.sender.send(Ok(()));
          module_evaluation.handled_promise_rejections.clear();
        } else {
          let _ = module_evaluation
            .sender
            .send(exception_to_err_result(scope, exception, false));
        }
      }
    }
  }

  // Returns true if some dynamic import was resolved.
  fn evaluate_dyn_imports(&mut self) -> bool {
    let pending = std::mem::take(
      &mut self.inner.state.borrow_mut().pending_dyn_mod_evaluate,
    );
    if pending.is_empty() {
      return false;
    }
    let mut resolved_any = false;
    let mut still_pending = vec![];
    for pending_dyn_evaluate in pending {
      let maybe_result = {
        let scope = &mut self.handle_scope();

        let module_id = pending_dyn_evaluate.module_id;
        let promise = pending_dyn_evaluate.promise.open(scope);
        let _module = pending_dyn_evaluate.module.open(scope);
        let promise_state = promise.state();

        match promise_state {
          v8::PromiseState::Pending => {
            still_pending.push(pending_dyn_evaluate);
            None
          }
          v8::PromiseState::Fulfilled => {
            Some(Ok((pending_dyn_evaluate.load_id, module_id)))
          }
          v8::PromiseState::Rejected => {
            let exception = promise.result(scope);
            let exception = v8::Global::new(scope, exception);
            Some(Err((pending_dyn_evaluate.load_id, exception)))
          }
        }
      };

      if let Some(result) = maybe_result {
        resolved_any = true;
        match result {
          Ok((dyn_import_id, module_id)) => {
            self.dynamic_import_resolve(dyn_import_id, module_id);
          }
          Err((dyn_import_id, exception)) => {
            self.dynamic_import_reject(dyn_import_id, exception);
          }
        }
      }
    }
    self.inner.state.borrow_mut().pending_dyn_mod_evaluate = still_pending;
    resolved_any
  }

  /// Asynchronously load specified module and all of its dependencies.
  ///
  /// The module will be marked as "main", and because of that
  /// "import.meta.main" will return true when checked inside that module.
  ///
  /// User must call [`JsRuntime::mod_evaluate`] with returned `ModuleId`
  /// manually after load is finished.
  pub async fn load_main_module(
    &mut self,
    specifier: &ModuleSpecifier,
    code: Option<ModuleCode>,
  ) -> Result<ModuleId, Error> {
    let module_map_rc = self.module_map.clone();
    if let Some(code) = code {
      let specifier = specifier.as_str().to_owned().into();
      let scope = &mut self.handle_scope();
      // true for main module
      module_map_rc
        .borrow_mut()
        .new_es_module(scope, true, specifier, code, false)
        .map_err(|e| match e {
          ModuleError::Exception(exception) => {
            let exception = v8::Local::new(scope, exception);
            exception_to_err_result::<()>(scope, exception, false).unwrap_err()
          }
          ModuleError::Other(error) => error,
        })?;
    }

    let mut load =
      ModuleMap::load_main(module_map_rc.clone(), &specifier).await?;

    while let Some(load_result) = load.next().await {
      let (request, info) = load_result?;
      let scope = &mut self.handle_scope();
      load.register_and_recurse(scope, &request, info).map_err(
        |e| match e {
          ModuleError::Exception(exception) => {
            let exception = v8::Local::new(scope, exception);
            exception_to_err_result::<()>(scope, exception, false).unwrap_err()
          }
          ModuleError::Other(error) => error,
        },
      )?;
    }

    let root_id = load.root_module_id.expect("Root module should be loaded");
    self.instantiate_module(root_id).map_err(|e| {
      let scope = &mut self.handle_scope();
      let exception = v8::Local::new(scope, e);
      exception_to_err_result::<()>(scope, exception, false).unwrap_err()
    })?;
    Ok(root_id)
  }

  /// Asynchronously load specified ES module and all of its dependencies.
  ///
  /// This method is meant to be used when loading some utility code that
  /// might be later imported by the main module (ie. an entry point module).
  ///
  /// User must call [`JsRuntime::mod_evaluate`] with returned `ModuleId`
  /// manually after load is finished.
  pub async fn load_side_module(
    &mut self,
    specifier: &ModuleSpecifier,
    code: Option<ModuleCode>,
  ) -> Result<ModuleId, Error> {
    let module_map_rc = self.module_map.clone();
    if let Some(code) = code {
      let specifier = specifier.as_str().to_owned().into();
      let scope = &mut self.handle_scope();
      // false for side module (not main module)
      module_map_rc
        .borrow_mut()
        .new_es_module(scope, false, specifier, code, false)
        .map_err(|e| match e {
          ModuleError::Exception(exception) => {
            let exception = v8::Local::new(scope, exception);
            exception_to_err_result::<()>(scope, exception, false).unwrap_err()
          }
          ModuleError::Other(error) => error,
        })?;
    }

    let mut load =
      ModuleMap::load_side(module_map_rc.clone(), &specifier).await?;

    while let Some(load_result) = load.next().await {
      let (request, info) = load_result?;
      let scope = &mut self.handle_scope();
      load.register_and_recurse(scope, &request, info).map_err(
        |e| match e {
          ModuleError::Exception(exception) => {
            let exception = v8::Local::new(scope, exception);
            exception_to_err_result::<()>(scope, exception, false).unwrap_err()
          }
          ModuleError::Other(error) => error,
        },
      )?;
    }

    let root_id = load.root_module_id.expect("Root module should be loaded");
    self.instantiate_module(root_id).map_err(|e| {
      let scope = &mut self.handle_scope();
      let exception = v8::Local::new(scope, e);
      exception_to_err_result::<()>(scope, exception, false).unwrap_err()
    })?;
    Ok(root_id)
  }

  fn check_promise_rejections(&mut self) -> Result<(), Error> {
    let state = self.inner.state.clone();
    let scope = &mut self.handle_scope();
    let state = state.borrow();
    for realm in &state.known_realms {
      realm.check_promise_rejections(scope)?;
    }
    Ok(())
  }

  // Polls pending ops and then runs `Deno.core.eventLoopTick` callback.
  fn do_js_event_loop_tick(&mut self, cx: &mut Context) -> Result<(), Error> {
    // Handle responses for each realm.
    let state = self.inner.state.clone();
    let isolate = &mut self.inner.v8_isolate;
    let realm_count = state.borrow().known_realms.len();
    for realm_idx in 0..realm_count {
      let realm = state.borrow().known_realms.get(realm_idx).unwrap().clone();
      let context_state = realm.state();
      let mut context_state = context_state.borrow_mut();
      let scope = &mut realm.handle_scope(isolate);

      // We return async responses to JS in unbounded batches (may change),
      // each batch is a flat vector of tuples:
      // `[promise_id1, op_result1, promise_id2, op_result2, ...]`
      // promise_id is a simple integer, op_result is an ops::OpResult
      // which contains a value OR an error, encoded as a tuple.
      // This batch is received in JS via the special `arguments` variable
      // and then each tuple is used to resolve or reject promises
      //
      // This can handle 15 promises futures in a single batch without heap
      // allocations.
      let mut args: SmallVec<[v8::Local<v8::Value>; 32]> =
        SmallVec::with_capacity(32);

      loop {
        let Poll::Ready(item) = context_state.pending_ops.poll_join_next(cx) else {
          break;
        };
        // TODO(mmastrac): If this task is really errored, things could be pretty bad
        let (promise_id, op_id, mut resp) = item.unwrap();
        state
          .borrow()
          .op_state
          .borrow()
          .tracker
          .track_async_completed(op_id);
        context_state.unrefed_ops.remove(&promise_id);
        args.push(v8::Integer::new(scope, promise_id).into());
        args.push(match resp.to_v8(scope) {
          Ok(v) => v,
          Err(e) => OpResult::Err(OpError::new(&|_| "TypeError", e.into()))
            .to_v8(scope)
            .unwrap(),
        });
      }

      let has_tick_scheduled =
        v8::Boolean::new(scope, self.inner.state.borrow().has_tick_scheduled);
      args.push(has_tick_scheduled.into());

      let js_event_loop_tick_cb_handle =
        context_state.js_event_loop_tick_cb.clone().unwrap();
      let tc_scope = &mut v8::TryCatch::new(scope);
      let js_event_loop_tick_cb = js_event_loop_tick_cb_handle.open(tc_scope);
      let this = v8::undefined(tc_scope).into();
      drop(context_state);
      js_event_loop_tick_cb.call(tc_scope, this, args.as_slice());

      if let Some(exception) = tc_scope.exception() {
        // TODO(@andreubotella): Returning here can cause async ops in other
        // realms to never resolve.
        return exception_to_err_result(tc_scope, exception, false);
      }

      if tc_scope.has_terminated() || tc_scope.is_execution_terminating() {
        return Ok(());
      }
    }

    Ok(())
  }
}<|MERGE_RESOLUTION|>--- conflicted
+++ resolved
@@ -227,13 +227,8 @@
   global_template_middlewares: Vec<Box<GlobalTemplateMiddlewareFn>>,
   global_object_middlewares: Vec<Box<GlobalObjectMiddlewareFn>>,
   init_mode: InitMode,
-<<<<<<< HEAD
-  // Marks if this is considered the top-level runtime. Used only be inspector.
+  // Marks if this is considered the top-level runtime. Used only by inspector.
   is_main_runtime: bool,
-=======
-  // Marks if this is considered the top-level runtime. Used only by inspector.
-  is_main: bool,
->>>>>>> e232f3ac
 }
 
 /// The runtime type used for snapshot creation.
