--- conflicted
+++ resolved
@@ -788,17 +788,9 @@
   /// pre-initialized with all of the extensions that were passed in
   /// [`RuntimeOptions::extensions`] when the [`JsRuntime`] was
   /// constructed.
-<<<<<<< HEAD
   pub fn create_realm(
     &mut self,
     options: CreateRealmOptions,
-=======
-  // TODO(bartlomieju): options is not used right now - will be used in a follow
-  // up PR.
-  pub fn create_realm(
-    &mut self,
-    _options: CreateRealmOptions,
->>>>>>> 5accc1ec
   ) -> Result<JsRealm, Error> {
     let realm = {
       let context_state = Rc::new(RefCell::new(ContextState::default()));
@@ -847,7 +839,6 @@
       );
       context.set_slot(scope, context_state.clone());
 
-<<<<<<< HEAD
       let loader = options
         .module_loader
         .unwrap_or_else(|| Rc::new(NoopModuleLoader));
@@ -855,8 +846,6 @@
       // TODO(andreubotella): Should the module map be initialized with snapshotted data?
       context.set_slot(scope, module_map_rc.clone());
 
-=======
->>>>>>> 5accc1ec
       let realm = JsRealmInner::new(
         context_state,
         v8::Global::new(scope, context),
