// Copyright 2018-2023 the Deno authors. All rights reserved. MIT license.
use crate::error::AnyError;
use crate::error::JsError;
use crate::modules::StaticModuleLoader;
use crate::runtime::tests::setup;
use crate::runtime::tests::Mode;
use crate::*;
use anyhow::Error;
use cooked_waker::IntoWaker;
use cooked_waker::Wake;
use cooked_waker::WakeRef;
use futures::future::poll_fn;
use rstest::rstest;
use std::rc::Rc;
use std::sync::atomic::AtomicBool;
use std::sync::atomic::AtomicI8;
use std::sync::atomic::AtomicUsize;
use std::sync::atomic::Ordering;
use std::sync::Arc;
use std::task::Context;
use std::task::Poll;
use std::time::Duration;
use std::time::Instant;
use url::Url;

#[test]
fn icu() {
  // If this test fails, update core/runtime/icudtl.dat from
  // rusty_v8/third_party/icu/common/icudtl.dat
  let mut runtime = JsRuntime::new(Default::default());
  runtime
    .execute_script_static("a.js", "(new Date()).toLocaleString('ja-JP')")
    .unwrap();
}

#[test]
fn test_execute_script_return_value() {
  let mut runtime = JsRuntime::new(Default::default());
  let value_global =
    runtime.execute_script_static("a.js", "a = 1 + 2").unwrap();
  {
    let scope = &mut runtime.handle_scope();
    let value = value_global.open(scope);
    assert_eq!(value.integer_value(scope).unwrap(), 3);
  }
  let value_global = runtime
    .execute_script_static("b.js", "b = 'foobar'")
    .unwrap();
  {
    let scope = &mut runtime.handle_scope();
    let value = value_global.open(scope);
    assert!(value.is_string());
    assert_eq!(
      value.to_string(scope).unwrap().to_rust_string_lossy(scope),
      "foobar"
    );
  }
}

#[derive(Default)]
struct LoggingWaker {
  woken: AtomicBool,
}

impl Wake for LoggingWaker {
  fn wake(self) {
    self.woken.store(true, Ordering::SeqCst);
  }
}

impl WakeRef for LoggingWaker {
  fn wake_by_ref(&self) {
    self.woken.store(true, Ordering::SeqCst);
  }
}

/// This is a reproduction for a very obscure bug where the Deno runtime locks up we end up polling
/// an empty JoinSet and attempt to resolve ops after-the-fact. There's a small footgun in the JoinSet
/// API where polling it while empty returns Ready(None), which means that it never holds on to the
/// waker. This means that if we aren't testing for this particular return value and don't stash the waker
/// ourselves for a future async op to eventually queue, we can end up losing the waker entirely and the
/// op wakes up, notifies tokio, which notifies the JoinSet, which then has nobody to notify )`:.
#[tokio::test]
async fn test_wakers_for_async_ops() {
  static STATE: AtomicI8 = AtomicI8::new(0);

  #[op2(async)]
  async fn op_async_sleep() -> Result<(), Error> {
    STATE.store(1, Ordering::SeqCst);
    tokio::time::sleep(std::time::Duration::from_millis(1)).await;
    STATE.store(2, Ordering::SeqCst);
    Ok(())
  }

  STATE.store(0, Ordering::SeqCst);

  let logging_waker = Arc::new(LoggingWaker::default());
  let waker = logging_waker.clone().into_waker();

  deno_core::extension!(test_ext, ops = [op_async_sleep]);
  let mut runtime = JsRuntime::new(RuntimeOptions {
    extensions: vec![test_ext::init_ops()],
    ..Default::default()
  });

  // Drain events until we get to Ready
  loop {
    logging_waker.woken.store(false, Ordering::SeqCst);
    let res = runtime
      .poll_event_loop(&mut Context::from_waker(&waker), Default::default());
    let ready = matches!(res, Poll::Ready(Ok(())));
    assert!(ready || logging_waker.woken.load(Ordering::SeqCst));
    if ready {
      break;
    }
  }

  // Start the AIIFE
  runtime
    .execute_script(
      "",
      FastString::from_static(
        "const { op_async_sleep } = Deno.core.ensureFastOps(); (async () => { await op_async_sleep(); })()",
      ),
    )
    .unwrap();

  // Wait for future to finish
  while STATE.load(Ordering::SeqCst) < 2 {
    tokio::time::sleep(Duration::from_millis(1)).await;
  }

  // This shouldn't take one minute, but if it does, things are definitely locked up
  for _ in 0..Duration::from_secs(60).as_millis() {
    if logging_waker.woken.load(Ordering::SeqCst) {
      // Success
      return;
    }
    tokio::time::sleep(Duration::from_millis(1)).await;
  }

  panic!("The waker was never woken after the future completed");
}

#[rstest]
#[case("Promise.resolve(1 + 2)", Ok(3))]
#[case("Promise.resolve(new Promise(resolve => resolve(2 + 2)))", Ok(4))]
#[case(
  "Promise.reject(new Error('fail'))",
  Err("Error: fail\n    at a.js:1:16")
)]
#[case("new Promise(resolve => {})", Err("Promise resolution is still pending but the event loop has already resolved."))]
#[tokio::test]
async fn test_resolve_promise(
  #[case] script: &'static str,
  #[case] result: Result<i32, &'static str>,
) {
  let mut runtime = JsRuntime::new(Default::default());
  let value_global = runtime.execute_script_static("a.js", script).unwrap();
  let resolve = runtime.resolve(value_global);
  let out = runtime
    .with_event_loop_promise(resolve, PollEventLoopOptions::default())
    .await;
  let scope = &mut runtime.handle_scope();
  match result {
    Ok(value) => {
      let out = v8::Local::new(scope, out.expect("expected success"));
      assert_eq!(out.int32_value(scope).unwrap(), value);
    }
    Err(err) => assert_eq!(
      out.expect_err("expected error").to_string(),
      err.to_string()
    ),
  }
}

#[rstest]
#[case("script", "Promise.resolve(1 + 2)", Ok(Some(3)))]
#[case(
  "script",
  "Promise.resolve(new Promise(resolve => resolve(2 + 2)))",
  Ok(Some(4))
)]
#[case(
  "script",
  "Promise.reject(new Error('fail'))",
  Err("Uncaught (in promise) Error: fail")
)]
#[case("script", "new Promise(resolve => {})", Ok(None))]
#[case("call", "async () => 1 + 2", Ok(Some(3)))]
#[case(
  "call",
  "async () => { throw new Error('fail'); }",
  Err("Uncaught (in promise) Error: fail")
)]
#[case("call", "async () => new Promise(resolve => {})", Ok(None))]
#[case("call", "() => Promise.resolve(1 + 2)", Ok(Some(3)))]
#[case(
  "call",
  "() => Promise.resolve(new Promise(resolve => resolve(2 + 2)))",
  Ok(Some(4))
)]
#[case(
  "call",
  "() => Promise.reject(new Error('fail'))",
  Err("Uncaught (in promise) Error: fail")
)]
#[case("call", "() => new Promise(resolve => {})", Ok(None))]
#[case(
  "call",
  "() => { throw new Error('fail'); }",
  Err("Uncaught Error: fail")
)]
#[case(
  "call",
  "() => { Promise.reject(new Error('fail')); return 1; }",
  Ok(Some(1))
)]
// V8 will not terminate the runtime properly before this call returns. This test may fail
// in the future, but is being left as a form of change detection so we can see when this
// happens.
#[case(
  "call",
  "() => { Deno.core.reportUnhandledException(new Error('fail')); return 1; }",
  Ok(Some(1))
)]
#[case("call", "() => { Deno.core.reportUnhandledException(new Error('fail')); willNotCall(); }", Err("Uncaught Error: fail"))]
#[tokio::test]
async fn test_resolve_value(
  #[case] runner: &'static str,
  #[case] code: &'static str,
  #[case] output: Result<Option<u32>, &'static str>,
) {
  test_resolve_value_generic(runner, code, output).await
}

async fn test_resolve_value_generic(
  runner: &'static str,
  code: &'static str,
  output: Result<Option<u32>, &'static str>,
) {
  let mut runtime = JsRuntime::new(Default::default());
  let result_global = if runner == "script" {
    let value_global: v8::Global<v8::Value> =
      runtime.execute_script_static("a.js", code).unwrap();
    #[allow(deprecated)]
    runtime.resolve_value(value_global).await
  } else if runner == "call" {
    let value_global = runtime.execute_script_static("a.js", code).unwrap();
    let function: v8::Global<v8::Function> =
      unsafe { std::mem::transmute(value_global) };
    #[allow(deprecated)]
    runtime.call_and_await(&function).await
  } else {
    unreachable!()
  };
  let scope = &mut runtime.handle_scope();

  match output {
    Ok(None) => {
      let error_string = result_global.unwrap_err().to_string();
      assert_eq!(
        "Promise resolution is still pending but the event loop has already resolved.",
        error_string,
      );
    }
    Ok(Some(v)) => {
      let value = result_global.unwrap();
      let value = value.open(scope);
      assert_eq!(value.integer_value(scope).unwrap(), v as i64);
    }
    Err(e) => {
      let Err(err) = result_global else {
        let value = result_global.unwrap();
        let value = value.open(scope);
        panic!(
          "Expected an error, got {}",
          value.to_rust_string_lossy(scope)
        );
      };
      assert_eq!(e, err.downcast::<JsError>().unwrap().exception_message);
    }
  }
}

#[test]
fn terminate_execution_webassembly() {
  let (mut runtime, _dispatch_count) = setup(Mode::Async);
  let v8_isolate_handle = runtime.v8_isolate().thread_safe_handle();

  // Run an infinite loop in WebAssembly code, which should be terminated.
  let promise = runtime.execute_script_static("infinite_wasm_loop.js",
                               r#"
                               (async () => {
                                const wasmCode = new Uint8Array([
                                    0,    97,   115,  109,  1,    0,    0,    0,    1,   4,    1,
                                    96,   0,    0,    3,    2,    1,    0,    7,    17,  1,    13,
                                    105,  110,  102,  105,  110,  105,  116,  101,  95,  108,  111,
                                    111,  112,  0,    0,    10,   9,    1,    7,    0,   3,    64,
                                    12,   0,    11,   11,
                                ]);
                                const wasmModule = await WebAssembly.compile(wasmCode);
                                globalThis.wasmInstance = new WebAssembly.Instance(wasmModule);
                                })()
                                    "#).unwrap();
  #[allow(deprecated)]
  futures::executor::block_on(runtime.resolve_value(promise)).unwrap();
  let terminator_thread = std::thread::spawn(move || {
    std::thread::sleep(std::time::Duration::from_millis(1000));

    // terminate execution
    let ok = v8_isolate_handle.terminate_execution();
    assert!(ok);
  });
  let err = runtime
    .execute_script_static(
      "infinite_wasm_loop2.js",
      "globalThis.wasmInstance.exports.infinite_loop();",
    )
    .unwrap_err();
  assert_eq!(err.to_string(), "Uncaught Error: execution terminated");
  // Cancel the execution-terminating exception in order to allow script
  // execution again.
  let ok = runtime.v8_isolate().cancel_terminate_execution();
  assert!(ok);

  // Verify that the isolate usable again.
  runtime
    .execute_script_static("simple.js", "1 + 1")
    .expect("execution should be possible again");

  terminator_thread.join().unwrap();
}

#[test]
fn terminate_execution() {
  let (mut isolate, _dispatch_count) = setup(Mode::Async);
  let v8_isolate_handle = isolate.v8_isolate().thread_safe_handle();

  let terminator_thread = std::thread::spawn(move || {
    // allow deno to boot and run
    std::thread::sleep(std::time::Duration::from_millis(100));

    // terminate execution
    let ok = v8_isolate_handle.terminate_execution();
    assert!(ok);
  });

  // Rn an infinite loop, which should be terminated.
  match isolate.execute_script_static("infinite_loop.js", "for(;;) {}") {
    Ok(_) => panic!("execution should be terminated"),
    Err(e) => {
      assert_eq!(e.to_string(), "Uncaught Error: execution terminated")
    }
  };

  // Cancel the execution-terminating exception in order to allow script
  // execution again.
  let ok = isolate.v8_isolate().cancel_terminate_execution();
  assert!(ok);

  // Verify that the isolate usable again.
  isolate
    .execute_script_static("simple.js", "1 + 1")
    .expect("execution should be possible again");

  terminator_thread.join().unwrap();
}

#[tokio::test]
async fn wasm_streaming_op_invocation_in_import() {
  let (mut runtime, _dispatch_count) = setup(Mode::Async);

  // Run an infinite loop in WebAssembly code, which should be terminated.
  runtime.execute_script_static("setup.js",
                               r#"
                                Deno.core.setWasmStreamingCallback((source, rid) => {
                                  Deno.core.ops.op_wasm_streaming_set_url(rid, "file:///foo.wasm");
                                  Deno.core.ops.op_wasm_streaming_feed(rid, source);
                                  Deno.core.close(rid);
                                });
                               "#).unwrap();

  let promise = runtime.execute_script_static("main.js",
                            r#"
                             // (module (import "env" "data" (global i64)))
                             const bytes = new Uint8Array([0,97,115,109,1,0,0,0,2,13,1,3,101,110,118,4,100,97,116,97,3,126,0,0,8,4,110,97,109,101,2,1,0]);
                             WebAssembly.instantiateStreaming(bytes, {
                               env: {
                                 get data() {
                                   return new WebAssembly.Global({ value: "i64", mutable: false }, 42n);
                                 }
                               }
                             });
                            "#).unwrap();
  #[allow(deprecated)]
  let value = runtime.resolve_value(promise).await.unwrap();
  let val = value.open(&mut runtime.handle_scope());
  assert!(val.is_object());
}

#[test]
fn dangling_shared_isolate() {
  let v8_isolate_handle = {
    // isolate is dropped at the end of this block
    let (mut runtime, _dispatch_count) = setup(Mode::Async);
    runtime.v8_isolate().thread_safe_handle()
  };

  // this should not SEGFAULT
  v8_isolate_handle.terminate_execution();
}

/// Ensure that putting the inspector into OpState doesn't cause crashes. The only valid place we currently allow
/// the inspector to be stashed without cleanup is the OpState, and this should not actually cause crashes.
#[test]
fn inspector() {
  let mut runtime = JsRuntime::new(RuntimeOptions {
    inspector: true,
    ..Default::default()
  });
  // This was causing a crash
  runtime.op_state().borrow_mut().put(runtime.inspector());
  runtime.execute_script_static("check.js", "null").unwrap();
}

#[test]
fn test_get_module_namespace() {
  let mut runtime = JsRuntime::new(RuntimeOptions {
    module_loader: Some(Rc::new(NoopModuleLoader)),
    ..Default::default()
  });

  let specifier = crate::resolve_url("file:///main.js").unwrap();
  let source_code = ascii_str!(
    r#"
    export const a = "b";
    export default 1 + 2;
    "#
  );

  let module_id = futures::executor::block_on(
    runtime.load_main_module(&specifier, Some(source_code)),
  )
  .unwrap();

  #[allow(clippy::let_underscore_future)]
  let _ = runtime.mod_evaluate(module_id);

  let module_namespace = runtime.get_module_namespace(module_id).unwrap();

  let scope = &mut runtime.handle_scope();

  let module_namespace = v8::Local::<v8::Object>::new(scope, module_namespace);

  assert!(module_namespace.is_module_namespace_object());

  let unknown_export_name = v8::String::new(scope, "none").unwrap();
  let binding = module_namespace.get(scope, unknown_export_name.into());

  assert!(binding.is_some());
  assert!(binding.unwrap().is_undefined());

  let empty_export_name = v8::String::new(scope, "").unwrap();
  let binding = module_namespace.get(scope, empty_export_name.into());

  assert!(binding.is_some());
  assert!(binding.unwrap().is_undefined());

  let a_export_name = v8::String::new(scope, "a").unwrap();
  let binding = module_namespace.get(scope, a_export_name.into());

  assert!(binding.unwrap().is_string());
  assert_eq!(binding.unwrap(), v8::String::new(scope, "b").unwrap());

  let default_export_name = v8::String::new(scope, "default").unwrap();
  let binding = module_namespace.get(scope, default_export_name.into());

  assert!(binding.unwrap().is_number());
  assert_eq!(binding.unwrap(), v8::Number::new(scope, 3_f64));
}

#[test]
fn test_heap_limits() {
  let create_params =
    v8::Isolate::create_params().heap_limits(0, 5 * 1024 * 1024);
  let mut runtime = JsRuntime::new(RuntimeOptions {
    create_params: Some(create_params),
    ..Default::default()
  });
  let cb_handle = runtime.v8_isolate().thread_safe_handle();

  let callback_invoke_count = Rc::new(AtomicUsize::new(0));
  let inner_invoke_count = Rc::clone(&callback_invoke_count);

  runtime.add_near_heap_limit_callback(move |current_limit, _initial_limit| {
    inner_invoke_count.fetch_add(1, Ordering::SeqCst);
    cb_handle.terminate_execution();
    current_limit * 2
  });
  let err = runtime
    .execute_script_static(
      "script name",
      r#"let s = ""; while(true) { s += "Hello"; }"#,
    )
    .expect_err("script should fail");
  assert_eq!(
    "Uncaught Error: execution terminated",
    err.downcast::<JsError>().unwrap().exception_message
  );
  assert!(callback_invoke_count.load(Ordering::SeqCst) > 0)
}

#[test]
fn test_heap_limit_cb_remove() {
  let mut runtime = JsRuntime::new(Default::default());

  runtime.add_near_heap_limit_callback(|current_limit, _initial_limit| {
    current_limit * 2
  });
  runtime.remove_near_heap_limit_callback(3 * 1024 * 1024);
  assert!(runtime.allocations.near_heap_limit_callback_data.is_none());
}

#[test]
fn test_heap_limit_cb_multiple() {
  let create_params =
    v8::Isolate::create_params().heap_limits(0, 5 * 1024 * 1024);
  let mut runtime = JsRuntime::new(RuntimeOptions {
    create_params: Some(create_params),
    ..Default::default()
  });
  let cb_handle = runtime.v8_isolate().thread_safe_handle();

  let callback_invoke_count_first = Rc::new(AtomicUsize::new(0));
  let inner_invoke_count_first = Rc::clone(&callback_invoke_count_first);
  runtime.add_near_heap_limit_callback(move |current_limit, _initial_limit| {
    inner_invoke_count_first.fetch_add(1, Ordering::SeqCst);
    current_limit * 2
  });

  let callback_invoke_count_second = Rc::new(AtomicUsize::new(0));
  let inner_invoke_count_second = Rc::clone(&callback_invoke_count_second);
  runtime.add_near_heap_limit_callback(move |current_limit, _initial_limit| {
    inner_invoke_count_second.fetch_add(1, Ordering::SeqCst);
    cb_handle.terminate_execution();
    current_limit * 2
  });

  let err = runtime
    .execute_script_static(
      "script name",
      r#"let s = ""; while(true) { s += "Hello"; }"#,
    )
    .expect_err("script should fail");
  assert_eq!(
    "Uncaught Error: execution terminated",
    err.downcast::<JsError>().unwrap().exception_message
  );
  assert_eq!(0, callback_invoke_count_first.load(Ordering::SeqCst));
  assert!(callback_invoke_count_second.load(Ordering::SeqCst) > 0);
}

#[tokio::test]
async fn test_pump_message_loop() {
  let mut runtime = JsRuntime::new(RuntimeOptions::default());
  poll_fn(move |cx| {
    runtime
      .execute_script_static(
        "pump_message_loop.js",
        r#"
function assertEquals(a, b) {
if (a === b) return;
throw a + " does not equal " + b;
}
const sab = new SharedArrayBuffer(16);
const i32a = new Int32Array(sab);
globalThis.resolved = false;
(function() {
const result = Atomics.waitAsync(i32a, 0, 0);
result.value.then(
  (value) => { assertEquals("ok", value); globalThis.resolved = true; },
  () => { assertUnreachable();
});
})();
const notify_return_value = Atomics.notify(i32a, 0, 1);
assertEquals(1, notify_return_value);
"#,
      )
      .unwrap();

    match runtime.poll_event_loop(cx, Default::default()) {
      Poll::Ready(Ok(())) => {}
      _ => panic!(),
    };

    // noop script, will resolve promise from first script
    runtime
      .execute_script_static("pump_message_loop2.js", r#"assertEquals(1, 1);"#)
      .unwrap();

    // check that promise from `Atomics.waitAsync` has been resolved
    runtime
      .execute_script_static(
        "pump_message_loop3.js",
        r#"assertEquals(globalThis.resolved, true);"#,
      )
      .unwrap();
    Poll::Ready(())
  })
  .await;
}

#[test]
fn test_v8_platform() {
  let options = RuntimeOptions {
    v8_platform: Some(v8::new_default_platform(0, false).make_shared()),
    ..Default::default()
  };
  let mut runtime = JsRuntime::new(options);
  runtime.execute_script_static("<none>", "").unwrap();
}

#[ignore] // TODO(@littledivy): Fast API ops when snapshot is not loaded.
#[test]
fn test_is_proxy() {
  let mut runtime = JsRuntime::new(RuntimeOptions::default());
  let all_true: v8::Global<v8::Value> = runtime
    .execute_script_static(
      "is_proxy.js",
      r#"
    (function () {
      const o = { a: 1, b: 2};
      const p = new Proxy(o, {});
      return Deno.core.ops.op_is_proxy(p) && !Deno.core.ops.op_is_proxy(o) && !Deno.core.ops.op_is_proxy(42);
    })()
  "#,
    )
    .unwrap();
  let mut scope = runtime.handle_scope();
  let all_true = v8::Local::<v8::Value>::new(&mut scope, &all_true);
  assert!(all_true.is_true());
}

#[tokio::test]
async fn test_set_macrotask_callback_set_next_tick_callback() {
  #[op2(async)]
  async fn op_async_sleep() -> Result<(), Error> {
    // Future must be Poll::Pending on first call
    tokio::time::sleep(std::time::Duration::from_millis(1)).await;
    Ok(())
  }

  deno_core::extension!(test_ext, ops = [op_async_sleep]);
  let mut runtime = JsRuntime::new(RuntimeOptions {
    extensions: vec![test_ext::init_ops()],
    ..Default::default()
  });

  runtime
    .execute_script_static(
      "macrotasks_and_nextticks.js",
      r#"
      const { op_async_sleep } = Deno.core.ensureFastOps();
      (async function () {
        const results = [];
        Deno.core.setMacrotaskCallback(() => {
          results.push("macrotask");
          return true;
        });
        Deno.core.setNextTickCallback(() => {
          results.push("nextTick");
          Deno.core.setHasTickScheduled(false);
        });
        Deno.core.setHasTickScheduled(true);
        await op_async_sleep();
        if (results[0] != "nextTick") {
          throw new Error(`expected nextTick, got: ${results[0]}`);
        }
        if (results[1] != "macrotask") {
          throw new Error(`expected macrotask, got: ${results[1]}`);
        }
      })();
      "#,
    )
    .unwrap();
  runtime.run_event_loop(Default::default()).await.unwrap();
}

#[test]
fn test_has_tick_scheduled() {
  use futures::task::ArcWake;

  static MACROTASK: AtomicUsize = AtomicUsize::new(0);
  static NEXT_TICK: AtomicUsize = AtomicUsize::new(0);

  #[op2(fast)]
  fn op_macrotask() -> Result<(), AnyError> {
    MACROTASK.fetch_add(1, Ordering::Relaxed);
    Ok(())
  }

  #[op2(fast)]
  fn op_next_tick() -> Result<(), AnyError> {
    NEXT_TICK.fetch_add(1, Ordering::Relaxed);
    Ok(())
  }

  deno_core::extension!(test_ext, ops = [op_macrotask, op_next_tick]);
  let mut runtime = JsRuntime::new(RuntimeOptions {
    extensions: vec![test_ext::init_ops()],
    ..Default::default()
  });

  runtime
    .execute_script_static(
      "has_tick_scheduled.js",
      r#"
        Deno.core.setMacrotaskCallback(() => {
          Deno.core.ops.op_macrotask();
          return true; // We're done.
        });
        Deno.core.setNextTickCallback(() => Deno.core.ops.op_next_tick());
        Deno.core.setHasTickScheduled(true);
        "#,
    )
    .unwrap();

  struct ArcWakeImpl(Arc<AtomicUsize>);
  impl ArcWake for ArcWakeImpl {
    fn wake_by_ref(arc_self: &Arc<Self>) {
      arc_self.0.fetch_add(1, Ordering::Relaxed);
    }
  }

  let awoken_times = Arc::new(AtomicUsize::new(0));
  let waker = futures::task::waker(Arc::new(ArcWakeImpl(awoken_times.clone())));
  let cx = &mut Context::from_waker(&waker);

  assert!(matches!(
    runtime.poll_event_loop(cx, Default::default()),
    Poll::Pending
  ));
  assert_eq!(1, MACROTASK.load(Ordering::Relaxed));
  assert_eq!(1, NEXT_TICK.load(Ordering::Relaxed));
  assert_eq!(awoken_times.swap(0, Ordering::Relaxed), 1);
  assert!(matches!(
    runtime.poll_event_loop(cx, Default::default()),
    Poll::Pending
  ));
  assert_eq!(awoken_times.swap(0, Ordering::Relaxed), 1);
  assert!(matches!(
    runtime.poll_event_loop(cx, Default::default()),
    Poll::Pending
  ));
  assert_eq!(awoken_times.swap(0, Ordering::Relaxed), 1);
  assert!(matches!(
    runtime.poll_event_loop(cx, Default::default()),
    Poll::Pending
  ));
  assert_eq!(awoken_times.swap(0, Ordering::Relaxed), 1);

  runtime
    .main_realm()
    .0
    .state()
    .has_next_tick_scheduled
    .take();
  assert!(matches!(
    runtime.poll_event_loop(cx, Default::default()),
    Poll::Ready(Ok(()))
  ));
  assert_eq!(awoken_times.load(Ordering::Relaxed), 0);
  assert!(matches!(
    runtime.poll_event_loop(cx, Default::default()),
    Poll::Ready(Ok(()))
  ));
  assert_eq!(awoken_times.load(Ordering::Relaxed), 0);
}

#[test]
fn terminate_during_module_eval() {
  let mut runtime = JsRuntime::new(RuntimeOptions {
    module_loader: Some(Rc::new(NoopModuleLoader)),
    ..Default::default()
  });

  let specifier = crate::resolve_url("file:///main.js").unwrap();
  let source_code = ascii_str!("Deno.core.print('hello\\n')");

  let module_id = futures::executor::block_on(
    runtime.load_main_module(&specifier, Some(source_code)),
  )
  .unwrap();

  runtime.v8_isolate().terminate_execution();

  let mod_result =
    futures::executor::block_on(runtime.mod_evaluate(module_id)).unwrap_err();
  assert!(mod_result.to_string().contains("terminated"));
}

async fn test_promise_rejection_handler_generic(
  module: bool,
  case: &'static str,
  error: Option<&'static str>,
) {
  #[op2(fast)]
  fn op_breakpoint() {}

  deno_core::extension!(test_ext, ops = [op_breakpoint]);

  // We don't test throw_ cases in non-module mode since those don't reject
  if !module && case.starts_with("throw_") {
    return;
  }

  let mut runtime = JsRuntime::new(RuntimeOptions {
    extensions: vec![test_ext::init_ops()],
    ..Default::default()
  });

  let script = r#"
    let test = "__CASE__";
    function throwError() {
      throw new Error("boom");
    }
    const { op_void_async, op_void_async_deferred } = Deno.core.ensureFastOps();
    if (test != "no_handler") {
      Deno.core.setUnhandledPromiseRejectionHandler((promise, rejection) => {
        if (test.startsWith("exception_")) {
          try {
            throwError();
          } catch (e) {
            Deno.core.reportUnhandledException(e);
          }
        }
        return test.endsWith("_true");
      });
    }
    if (test != "no_reject") {
      if (test.startsWith("async_op_eager_")) {
        op_void_async().then(() => { Deno.core.ops.op_breakpoint(); throw new Error("fail") });
      } else if (test.startsWith("async_op_deferred_")) {
        op_void_async_deferred().then(() => { Deno.core.ops.op_breakpoint(); throw new Error("fail") });
      } else if (test.startsWith("throw_")) {
        Deno.core.ops.op_breakpoint();
        throw new Error("fail");
      } else {
        Deno.core.ops.op_breakpoint();
        Promise.reject(new Error("fail"));
      }
    }
  "#
  .replace("__CASE__", case);

  let future = if module {
    let id = runtime
      .load_main_module(
        &Url::parse("file:///test.js").unwrap(),
        Some(script.into()),
      )
      .await
      .unwrap();
    Some(runtime.mod_evaluate(id))
  } else {
    runtime.execute_script("", script.into()).unwrap();
    None
  };

  let res = runtime.run_event_loop(Default::default()).await;
  if let Some(error) = error {
    let err = res.expect_err("Expected a failure");
    let Ok(js_error) = err.downcast::<JsError>() else {
      panic!("Expected a JsError");
    };
    assert_eq!(js_error.exception_message, error);
  } else {
    assert!(res.is_ok());
  }

  // Module evaluation will be successful in all cases except the one that throws at
  // the top level.
  if let Some(f) = future {
    f.await.expect("expected module resolution to succeed");
  }
}

#[rstest]
// Don't throw anything -- success
#[case::no_reject("no_reject", None)]
// Reject with no handler
#[case::no_handler("no_handler", Some("Uncaught (in promise) Error: fail"))]
// Exception thrown in unhandled rejection handler
#[case::exception_true("exception_true", Some("Uncaught Error: boom"))]
#[case::exception_false("exception_false", Some("Uncaught Error: boom"))]
// Standard promise rejection
#[case::return_true("return_true", None)]
#[case::return_false("return_false", Some("Uncaught (in promise) Error: fail"))]
// Top-level await throw
#[case::throw_true("throw_true", None)]
#[case::throw_false("throw_false", Some("Uncaught (in promise) Error: fail"))]
// Eager async op, throw from "then"
#[case::async_op_eager_true("async_op_eager_true", None)]
#[case::async_op_eager_false(
  "async_op_eager_false",
  Some("Uncaught (in promise) Error: fail")
)]
// Deferred async op, throw from "then"
#[case::async_op_deferred_true("async_op_deferred_true", None)]
#[case::async_op_deferred_false(
  "async_op_deferred_false",
  Some("Uncaught (in promise) Error: fail")
)]
#[tokio::test]
async fn test_promise_rejection_handler(
  #[case] case: &'static str,
  #[case] error: Option<&'static str>,
  #[values(true, false)] module: bool,
) {
  test_promise_rejection_handler_generic(module, case, error).await
}

// Make sure that stalled top-level awaits (that is, top-level awaits that
// aren't tied to the progress of some op) are correctly reported, even in a
// realm other than the main one.
#[tokio::test]
async fn test_stalled_tla() {
  let loader = StaticModuleLoader::with(
    Url::parse("file:///test.js").unwrap(),
    ascii_str!("await new Promise(() => {});"),
  );
  let mut runtime = JsRuntime::new(RuntimeOptions {
    module_loader: Some(Rc::new(loader)),
    ..Default::default()
  });
  let module_id = runtime
    .load_main_module(&crate::resolve_url("file:///test.js").unwrap(), None)
    .await
    .unwrap();
  #[allow(clippy::let_underscore_future)]
  let _ = runtime.mod_evaluate(module_id);

  let error = runtime
    .run_event_loop(Default::default())
    .await
    .unwrap_err();
  let js_error = error.downcast::<JsError>().unwrap();
  assert_eq!(
    &js_error.exception_message,
    "Top-level await promise never resolved"
  );
  assert_eq!(js_error.frames.len(), 1);
  assert_eq!(
    js_error.frames[0].file_name.as_deref(),
    Some("file:///test.js")
  );
  assert_eq!(js_error.frames[0].line_number, Some(1));
  assert_eq!(js_error.frames[0].column_number, Some(1));
}

// Regression test for https://github.com/denoland/deno/issues/20034.
#[tokio::test]
async fn test_dynamic_import_module_error_stack() {
  #[op2(async)]
  async fn op_async_error() -> Result<(), Error> {
    tokio::time::sleep(std::time::Duration::from_millis(1)).await;
    Err(crate::error::type_error("foo"))
  }
  deno_core::extension!(test_ext, ops = [op_async_error]);
  let loader = StaticModuleLoader::new([
    (
      Url::parse("file:///main.js").unwrap(),
      ascii_str!(
        "
        await import(\"file:///import.js\");
        "
      ),
    ),
    (
      Url::parse("file:///import.js").unwrap(),
      ascii_str!("const { op_async_error } = Deno.core.ensureFastOps(); await op_async_error();"),
    ),
  ]);
  let mut runtime = JsRuntime::new(RuntimeOptions {
    extensions: vec![test_ext::init_ops()],
    module_loader: Some(Rc::new(loader)),
    ..Default::default()
  });

  let module_id = runtime
    .load_main_module(&crate::resolve_url("file:///main.js").unwrap(), None)
    .await
    .unwrap();
  #[allow(clippy::let_underscore_future)]
  let _ = runtime.mod_evaluate(module_id);

  let error = runtime
    .run_event_loop(Default::default())
    .await
    .unwrap_err();
  let js_error = error.downcast::<JsError>().unwrap();
  assert_eq!(
    js_error.to_string(),
    "Error: foo
    at async file:///import.js:1:55"
  );
}

#[tokio::test]
#[should_panic(
  expected = r#"Failed to initialize a JsRuntime: Top-level await is not allowed in extensions

Caused by:
    Top-level await promise never resolved
        at mod:tla:3:11"#
)]
async fn tla_in_esm_extensions_panics() {
  #[op2(async)]
  async fn op_wait(#[number] ms: usize) {
    tokio::time::sleep(Duration::from_millis(ms as u64)).await
  }

<<<<<<< HEAD
  let extension = Extension {
    name: "test_ext",
    ops: Cow::Borrowed(&[op_wait::DECL]),
    esm_files: Cow::Borrowed(&[
      ExtensionFileSource {
        specifier: "mod:tla",
        code: ExtensionFileSourceCode::IncludedInBinary(
          r#"
            const { op_wait } = Deno.core.ensureFastOps();
            await op_wait(0);
            export const TEST = "foo";
        "#,
        ),
        source_map: None,
      },
      ExtensionFileSource {
        specifier: "mod:test",
        code: ExtensionFileSourceCode::IncludedInBinary("import 'mod:tla';"),
        source_map: None,
      },
    ]),
    esm_entry_point: Some("mod:test"),
    ..Default::default()
  };
=======
  deno_core::extension!(
    test_ext,
    ops = [op_wait],
    esm_entry_point = "mod:test",
    esm = [
      "mod:test" = { source = "import 'mod:tla';" },
      "mod:tla" = {
        source = r#"
          const { op_wait } = Deno.core.ensureFastOps();
          await op_wait(0);
          export const TEST = "foo";
      "#
      }
    ],
  );
>>>>>>> 33bed3f2

  // Panics
  let _runtime = JsRuntime::new(RuntimeOptions {
    module_loader: Some(Rc::new(StaticModuleLoader::new([]))),
    extensions: vec![test_ext::init_ops_and_esm()],
    ..Default::default()
  });
}

// TODO(mmastrac): This is only fired in debug mode
#[cfg(debug_assertions)]
#[tokio::test]
#[should_panic(
  expected = r#"Failed to initialize a JsRuntime: Error: This fails
    at a (mod:error:2:30)
    at mod:error:3:9"#
)]
async fn esm_extensions_throws() {
  #[op2(async)]
  async fn op_wait(#[number] ms: usize) {
    tokio::time::sleep(Duration::from_millis(ms as u64)).await
  }

<<<<<<< HEAD
  let extension = Extension {
    name: "test_ext",
    ops: Cow::Borrowed(&[op_wait::DECL]),
    esm_files: Cow::Borrowed(&[
      ExtensionFileSource {
        specifier: "mod:error",
        code: ExtensionFileSourceCode::IncludedInBinary(
          r#"
            function a() { throw new Error("This fails") };
            a();
          "#,
        ),
        source_map: None,
      },
      ExtensionFileSource {
        specifier: "mod:test",
        code: ExtensionFileSourceCode::IncludedInBinary("import 'mod:error';"),
        source_map: None,
      },
    ]),
    esm_entry_point: Some("mod:test"),
    ..Default::default()
  };
=======
  deno_core::extension!(
    test_ext,
    ops = [op_wait],
    esm_entry_point = "mod:test",
    esm = [
      "mod:test" = { source = "import 'mod:error';" },
      "mod:error" = {
        source = r#"
        function a() { throw new Error("This fails") };
        a();
      "#
      }
    ],
  );
>>>>>>> 33bed3f2

  // Panics
  let _runtime = JsRuntime::new(RuntimeOptions {
    module_loader: Some(Rc::new(StaticModuleLoader::new([]))),
    extensions: vec![test_ext::init_ops_and_esm()],
    ..Default::default()
  });
}

fn create_spawner_runtime() -> JsRuntime {
  let mut runtime = JsRuntime::new(RuntimeOptions {
    ..Default::default()
  });
  runtime
    .execute_script("main", ascii_str!("function f() { return 42; }"))
    .unwrap();
  runtime
}

fn call_i32_function(scope: &mut v8::HandleScope) -> i32 {
  let ctx = scope.get_current_context();
  let global = ctx.global(scope);
  let key = v8::String::new_external_onebyte_static(scope, b"f")
    .unwrap()
    .into();
  let f: v8::Local<'_, v8::Function> =
    global.get(scope, key).unwrap().try_into().unwrap();
  let recv = v8::undefined(scope).into();
  let res: v8::Local<v8::Integer> =
    f.call(scope, recv, &[]).unwrap().try_into().unwrap();
  res.int32_value(scope).unwrap()
}

#[tokio::test]
async fn task_spawner() {
  let mut runtime = create_spawner_runtime();
  let value = Arc::new(AtomicUsize::new(0));
  let value_clone = value.clone();
  runtime
    .op_state()
    .borrow()
    .borrow::<V8TaskSpawner>()
    .spawn(move |scope| {
      let res = call_i32_function(scope);
      value_clone.store(res as _, Ordering::SeqCst);
    });
  poll_fn(|cx| runtime.poll_event_loop(cx, Default::default()))
    .await
    .unwrap();
  assert_eq!(value.load(Ordering::SeqCst), 42);
}

#[tokio::test]
async fn task_spawner_cross_thread() {
  let mut runtime = create_spawner_runtime();
  let value = Arc::new(AtomicUsize::new(0));
  let value_clone = value.clone();
  let spawner = runtime
    .op_state()
    .borrow()
    .borrow::<V8CrossThreadTaskSpawner>()
    .clone();

  std::thread::spawn(move || {
    spawner.spawn(move |scope| {
      let res = call_i32_function(scope);
      value_clone.store(res as _, Ordering::SeqCst);
    });
  });

  // Async spin while we wait for this to complete
  let start = Instant::now();
  while value.load(Ordering::SeqCst) != 42 {
    poll_fn(|cx| runtime.poll_event_loop(cx, Default::default()))
      .await
      .unwrap();
    tokio::time::sleep(Duration::from_millis(10)).await;
    assert!(start.elapsed().as_secs() < 60);
  }
}

#[tokio::test]
async fn task_spawner_cross_thread_blocking() {
  let mut runtime = create_spawner_runtime();

  let value = Arc::new(AtomicUsize::new(0));
  let value_clone = value.clone();
  let spawner = runtime
    .op_state()
    .borrow()
    .borrow::<V8CrossThreadTaskSpawner>()
    .clone();

  std::thread::spawn(move || {
    let res = spawner.spawn_blocking(call_i32_function);
    value_clone.store(res as _, Ordering::SeqCst);
  });

  // Async spin while we wait for this to complete
  let start = Instant::now();
  while value.load(Ordering::SeqCst) != 42 {
    poll_fn(|cx| runtime.poll_event_loop(cx, Default::default()))
      .await
      .unwrap();
    tokio::time::sleep(Duration::from_millis(10)).await;
    assert!(start.elapsed().as_secs() < 60);
  }
}

#[tokio::test]
async fn terminate_execution_run_event_loop_js() {
  #[op2(async)]
  async fn op_async_sleep() -> Result<(), Error> {
    tokio::time::sleep(std::time::Duration::from_millis(2000)).await;
    Ok(())
  }
  deno_core::extension!(test_ext, ops = [op_async_sleep]);
  let mut runtime = JsRuntime::new(RuntimeOptions {
    extensions: vec![test_ext::init_ops()],
    ..Default::default()
  });

  // Create sleep function that waits for 2 seconds.
  runtime
    .execute_script_static(
      "sleep_code.js",
      r#"
              const { op_async_sleep } = Deno.core.ensureFastOps(); 
              async function sleep() {
                await op_async_sleep();
              }
      "#,
    )
    .unwrap();

  // Terminate execution after 1 second.
  let v8_isolate_handle = runtime.v8_isolate().thread_safe_handle();
  let terminator_thread = std::thread::spawn(move || {
    std::thread::sleep(std::time::Duration::from_millis(1000));
    let ok = v8_isolate_handle.terminate_execution();
    assert!(ok);
  });

  // Start waiting period of 2 seconds.
  runtime
    .execute_script_static("sleep.js", "sleep()")
    .unwrap();

  let err = runtime
    .run_event_loop(Default::default())
    .await
    .unwrap_err();
  assert_eq!(err.to_string(), "Uncaught Error: execution terminated");

  // Cancel the execution-terminating exception in order to allow script
  // execution again.
  let ok = runtime.v8_isolate().cancel_terminate_execution();
  assert!(ok);

  // Verify that the isolate usable again.
  runtime
    .execute_script_static("simple.js", "1 + 1")
    .expect("execution should be possible again");

  terminator_thread.join().unwrap();
}<|MERGE_RESOLUTION|>--- conflicted
+++ resolved
@@ -1021,32 +1021,6 @@
     tokio::time::sleep(Duration::from_millis(ms as u64)).await
   }
 
-<<<<<<< HEAD
-  let extension = Extension {
-    name: "test_ext",
-    ops: Cow::Borrowed(&[op_wait::DECL]),
-    esm_files: Cow::Borrowed(&[
-      ExtensionFileSource {
-        specifier: "mod:tla",
-        code: ExtensionFileSourceCode::IncludedInBinary(
-          r#"
-            const { op_wait } = Deno.core.ensureFastOps();
-            await op_wait(0);
-            export const TEST = "foo";
-        "#,
-        ),
-        source_map: None,
-      },
-      ExtensionFileSource {
-        specifier: "mod:test",
-        code: ExtensionFileSourceCode::IncludedInBinary("import 'mod:tla';"),
-        source_map: None,
-      },
-    ]),
-    esm_entry_point: Some("mod:test"),
-    ..Default::default()
-  };
-=======
   deno_core::extension!(
     test_ext,
     ops = [op_wait],
@@ -1062,7 +1036,6 @@
       }
     ],
   );
->>>>>>> 33bed3f2
 
   // Panics
   let _runtime = JsRuntime::new(RuntimeOptions {
@@ -1086,31 +1059,6 @@
     tokio::time::sleep(Duration::from_millis(ms as u64)).await
   }
 
-<<<<<<< HEAD
-  let extension = Extension {
-    name: "test_ext",
-    ops: Cow::Borrowed(&[op_wait::DECL]),
-    esm_files: Cow::Borrowed(&[
-      ExtensionFileSource {
-        specifier: "mod:error",
-        code: ExtensionFileSourceCode::IncludedInBinary(
-          r#"
-            function a() { throw new Error("This fails") };
-            a();
-          "#,
-        ),
-        source_map: None,
-      },
-      ExtensionFileSource {
-        specifier: "mod:test",
-        code: ExtensionFileSourceCode::IncludedInBinary("import 'mod:error';"),
-        source_map: None,
-      },
-    ]),
-    esm_entry_point: Some("mod:test"),
-    ..Default::default()
-  };
-=======
   deno_core::extension!(
     test_ext,
     ops = [op_wait],
@@ -1125,7 +1073,6 @@
       }
     ],
   );
->>>>>>> 33bed3f2
 
   // Panics
   let _runtime = JsRuntime::new(RuntimeOptions {
