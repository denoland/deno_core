// Copyright 2018-2025 the Deno authors. MIT license.

use crate::error::CoreErrorKind;
use crate::modules::StaticModuleLoader;
use crate::runtime::tests::Mode;
use crate::runtime::tests::setup;
use crate::*;
use cooked_waker::IntoWaker;
use cooked_waker::Wake;
use cooked_waker::WakeRef;
use deno_error::JsErrorBox;
use parking_lot::Mutex;
use rstest::rstest;
use serde_json::Value;
use serde_json::json;
use std::borrow::Cow;
use std::collections::HashMap;
use std::collections::HashSet;
use std::future::poll_fn;
use std::rc::Rc;
use std::sync::Arc;
use std::sync::atomic::AtomicBool;
use std::sync::atomic::AtomicI8;
use std::sync::atomic::AtomicUsize;
use std::sync::atomic::Ordering;
use std::task::Context;
use std::task::Poll;
use std::time::Duration;
use std::time::Instant;
use url::Url;

#[test]
fn icu() {
  // If this test fails, update core/runtime/icudtl.dat from
  // rusty_v8/third_party/icu/common/icudtl.dat
  let mut runtime = JsRuntime::new(Default::default());
  runtime
    .execute_script("a.js", "(new Date()).toLocaleString('ja-JP')")
    .unwrap();
}

#[test]
fn test_execute_script_return_value() {
  let mut runtime = JsRuntime::new(Default::default());
  let value_global = runtime.execute_script("a.js", "a = 1 + 2").unwrap();
  {
    let scope = &mut runtime.handle_scope();
    let value = value_global.open(scope);
    assert_eq!(value.integer_value(scope).unwrap(), 3);
  }
  let value_global = runtime.execute_script("b.js", "b = 'foobar'").unwrap();
  {
    let scope = &mut runtime.handle_scope();
    let value = value_global.open(scope);
    assert!(value.is_string());
    assert_eq!(
      value.to_string(scope).unwrap().to_rust_string_lossy(scope),
      "foobar"
    );
  }
}

#[derive(Default)]
struct LoggingWaker {
  woken: AtomicBool,
}

impl Wake for LoggingWaker {
  fn wake(self) {
    self.woken.store(true, Ordering::SeqCst);
  }
}

impl WakeRef for LoggingWaker {
  fn wake_by_ref(&self) {
    self.woken.store(true, Ordering::SeqCst);
  }
}

/// This is a reproduction for a very obscure bug where the Deno runtime locks up we end up polling
/// an empty JoinSet and attempt to resolve ops after-the-fact. There's a small footgun in the JoinSet
/// API where polling it while empty returns Ready(None), which means that it never holds on to the
/// waker. This means that if we aren't testing for this particular return value and don't stash the waker
/// ourselves for a future async op to eventually queue, we can end up losing the waker entirely and the
/// op wakes up, notifies tokio, which notifies the JoinSet, which then has nobody to notify )`:.
#[tokio::test]
async fn test_wakers_for_async_ops() {
  static STATE: AtomicI8 = AtomicI8::new(0);

  #[op2(async)]
  async fn op_async_sleep() -> Result<(), JsErrorBox> {
    STATE.store(1, Ordering::SeqCst);
    tokio::time::sleep(std::time::Duration::from_millis(1)).await;
    STATE.store(2, Ordering::SeqCst);
    Ok(())
  }

  STATE.store(0, Ordering::SeqCst);

  let logging_waker = Arc::new(LoggingWaker::default());
  let waker = logging_waker.clone().into_waker();

  deno_core::extension!(test_ext, ops = [op_async_sleep]);
  let mut runtime = JsRuntime::new(RuntimeOptions {
    extensions: vec![test_ext::init()],
    ..Default::default()
  });

  // Drain events until we get to Ready
  loop {
    logging_waker.woken.store(false, Ordering::SeqCst);
    let res = runtime
      .poll_event_loop(&mut Context::from_waker(&waker), Default::default());
    let ready = matches!(res, Poll::Ready(Ok(())));
    assert!(ready || logging_waker.woken.load(Ordering::SeqCst));
    if ready {
      break;
    }
  }

  // Start the AIIFE
  runtime
    .execute_script(
      "",
      ascii_str!(
        "const { op_async_sleep } = Deno.core.ops; (async () => { await op_async_sleep(); })()"
      ),
    )
    .unwrap();

  // Wait for future to finish
  while STATE.load(Ordering::SeqCst) < 2 {
    tokio::time::sleep(Duration::from_millis(1)).await;
  }

  // This shouldn't take one minute, but if it does, things are definitely locked up
  for _ in 0..Duration::from_secs(60).as_millis() {
    if logging_waker.woken.load(Ordering::SeqCst) {
      // Success
      return;
    }
    tokio::time::sleep(Duration::from_millis(1)).await;
  }

  panic!("The waker was never woken after the future completed");
}

#[rstest]
#[case("Promise.resolve(1 + 2)", Ok(3))]
#[case("Promise.resolve(new Promise(resolve => resolve(2 + 2)))", Ok(4))]
#[case(
  "Promise.reject(new Error('fail'))",
  Err("Error: fail\n    at a.js:1:16")
)]
#[case(
  "new Promise(resolve => {})",
  Err(
    "Promise resolution is still pending but the event loop has already resolved"
  )
)]
#[tokio::test]
async fn test_resolve_promise(
  #[case] script: &'static str,
  #[case] result: Result<i32, &'static str>,
) {
  let mut runtime = JsRuntime::new(Default::default());
  let value_global = runtime.execute_script("a.js", script).unwrap();
  let resolve = runtime.resolve(value_global);
  let out = runtime
    .with_event_loop_promise(resolve, PollEventLoopOptions::default())
    .await;
  let scope = &mut runtime.handle_scope();
  match result {
    Ok(value) => {
      let out = v8::Local::new(scope, out.expect("expected success"));
      assert_eq!(out.int32_value(scope).unwrap(), value);
    }
    Err(err) => assert_eq!(
      out.expect_err("expected error").to_string(),
      err.to_string()
    ),
  }
}

#[rstest]
#[case("script", "Promise.resolve(1 + 2)", Ok(Some(3)))]
#[case(
  "script",
  "Promise.resolve(new Promise(resolve => resolve(2 + 2)))",
  Ok(Some(4))
)]
#[case(
  "script",
  "Promise.reject(new Error('fail'))",
  Err("Uncaught (in promise) Error: fail")
)]
#[case("script", "new Promise(resolve => {})", Ok(None))]
#[case("call", "async () => 1 + 2", Ok(Some(3)))]
#[case(
  "call",
  "async () => { throw new Error('fail'); }",
  Err("Uncaught (in promise) Error: fail")
)]
#[case("call", "async () => new Promise(resolve => {})", Ok(None))]
#[case("call", "() => Promise.resolve(1 + 2)", Ok(Some(3)))]
#[case(
  "call",
  "() => Promise.resolve(new Promise(resolve => resolve(2 + 2)))",
  Ok(Some(4))
)]
#[case(
  "call",
  "() => Promise.reject(new Error('fail'))",
  Err("Uncaught (in promise) Error: fail")
)]
#[case("call", "() => new Promise(resolve => {})", Ok(None))]
#[case(
  "call",
  "() => { throw new Error('fail'); }",
  Err("Uncaught Error: fail")
)]
#[case(
  "call",
  "() => { Promise.reject(new Error('fail')); return 1; }",
  Ok(Some(1))
)]
// V8 will not terminate the runtime properly before this call returns. This test may fail
// in the future, but is being left as a form of change detection so we can see when this
// happens.
#[case(
  "call",
  "() => { Deno.core.reportUnhandledException(new Error('fail')); return 1; }",
  Ok(Some(1))
)]
#[case(
  "call",
  "() => { Deno.core.reportUnhandledException(new Error('fail')); willNotCall(); }",
  Err("Uncaught Error: fail")
)]
#[tokio::test]
async fn test_resolve_value(
  #[case] runner: &'static str,
  #[case] code: &'static str,
  #[case] output: Result<Option<u32>, &'static str>,
) {
  test_resolve_value_generic(runner, code, output).await
}

async fn test_resolve_value_generic(
  runner: &'static str,
  code: &'static str,
  output: Result<Option<u32>, &'static str>,
) {
  let mut runtime = JsRuntime::new(Default::default());
  let result_global = if runner == "script" {
    let value_global: v8::Global<v8::Value> =
      runtime.execute_script("a.js", code).unwrap();
    #[allow(deprecated)]
    runtime.resolve_value(value_global).await
  } else if runner == "call" {
    let value_global = runtime.execute_script("a.js", code).unwrap();
    let function: v8::Global<v8::Function> =
      unsafe { std::mem::transmute(value_global) };
    #[allow(deprecated)]
    runtime.call_and_await(&function).await
  } else {
    unreachable!()
  };
  let scope = &mut runtime.handle_scope();

  match output {
    Ok(None) => {
      let error_string = result_global.unwrap_err().to_string();
      assert_eq!(
        "Promise resolution is still pending but the event loop has already resolved",
        error_string,
      );
    }
    Ok(Some(v)) => {
      let value = result_global.unwrap();
      let value = value.open(scope);
      assert_eq!(value.integer_value(scope).unwrap(), v as i64);
    }
    Err(e) => {
      let Err(err) = result_global else {
        let value = result_global.unwrap();
        let value = value.open(scope);
        panic!(
          "Expected an error, got {}",
          value.to_rust_string_lossy(scope)
        );
      };
      let CoreErrorKind::Js(js_err) = err.into_kind() else {
        unreachable!()
      };
      assert_eq!(e, js_err.exception_message);
    }
  }
}

#[test]
fn terminate_execution_webassembly() {
  let (mut runtime, _dispatch_count) = setup(Mode::Async);
  let v8_isolate_handle = runtime.v8_isolate().thread_safe_handle();

  // Run an infinite loop in WebAssembly code, which should be terminated.
  let promise = runtime.execute_script("infinite_wasm_loop.js",
                                       r#"
                               (async () => {
                                const wasmCode = new Uint8Array([
                                    0,    97,   115,  109,  1,    0,    0,    0,    1,   4,    1,
                                    96,   0,    0,    3,    2,    1,    0,    7,    17,  1,    13,
                                    105,  110,  102,  105,  110,  105,  116,  101,  95,  108,  111,
                                    111,  112,  0,    0,    10,   9,    1,    7,    0,   3,    64,
                                    12,   0,    11,   11,
                                ]);
                                const wasmModule = await WebAssembly.compile(wasmCode);
                                globalThis.wasmInstance = new WebAssembly.Instance(wasmModule);
                                })()
                                    "#).unwrap();
  #[allow(deprecated)]
  futures::executor::block_on(runtime.resolve_value(promise)).unwrap();
  let terminator_thread = std::thread::spawn(move || {
    std::thread::sleep(std::time::Duration::from_millis(1000));

    // terminate execution
    let ok = v8_isolate_handle.terminate_execution();
    assert!(ok);
  });
  let err = runtime
    .execute_script(
      "infinite_wasm_loop2.js",
      "globalThis.wasmInstance.exports.infinite_loop();",
    )
    .unwrap_err();
  assert_eq!(err.to_string(), "Uncaught Error: execution terminated");
  // Cancel the execution-terminating exception in order to allow script
  // execution again.
  let ok = runtime.v8_isolate().cancel_terminate_execution();
  assert!(ok);

  // Verify that the isolate usable again.
  runtime
    .execute_script("simple.js", "1 + 1")
    .expect("execution should be possible again");

  terminator_thread.join().unwrap();
}

#[test]
fn terminate_execution() {
  let (mut isolate, _dispatch_count) = setup(Mode::Async);
  let v8_isolate_handle = isolate.v8_isolate().thread_safe_handle();

  let terminator_thread = std::thread::spawn(move || {
    // allow deno to boot and run
    std::thread::sleep(std::time::Duration::from_millis(100));

    // terminate execution
    let ok = v8_isolate_handle.terminate_execution();
    assert!(ok);
  });

  // Rn an infinite loop, which should be terminated.
  match isolate.execute_script("infinite_loop.js", "for(;;) {}") {
    Ok(_) => panic!("execution should be terminated"),
    Err(e) => {
      assert_eq!(e.to_string(), "Uncaught Error: execution terminated")
    }
  };

  // Cancel the execution-terminating exception in order to allow script
  // execution again.
  let ok = isolate.v8_isolate().cancel_terminate_execution();
  assert!(ok);

  // Verify that the isolate usable again.
  isolate
    .execute_script("simple.js", "1 + 1")
    .expect("execution should be possible again");

  terminator_thread.join().unwrap();
}

#[tokio::test]
async fn wasm_streaming_op_invocation_in_import() {
  let (mut runtime, _dispatch_count) = setup(Mode::Async);

  // Run an infinite loop in WebAssembly code, which should be terminated.
  runtime.execute_script("setup.js",
                         r#"
                                Deno.core.setWasmStreamingCallback((source, rid) => {
                                  Deno.core.ops.op_wasm_streaming_set_url(rid, "file:///foo.wasm");
                                  Deno.core.ops.op_wasm_streaming_feed(rid, source);
                                  Deno.core.close(rid);
                                });
                               "#).unwrap();

  let promise = runtime.execute_script("main.js",
                                       r#"
                             // (module (import "env" "data" (global i64)))
                             const bytes = new Uint8Array([0,97,115,109,1,0,0,0,2,13,1,3,101,110,118,4,100,97,116,97,3,126,0,0,8,4,110,97,109,101,2,1,0]);
                             WebAssembly.instantiateStreaming(bytes, {
                               env: {
                                 get data() {
                                   return new WebAssembly.Global({ value: "i64", mutable: false }, 42n);
                                 }
                               }
                             });
                            "#).unwrap();
  #[allow(deprecated)]
  let value = runtime.resolve_value(promise).await.unwrap();
  let val = value.open(&mut runtime.handle_scope());
  assert!(val.is_object());
}

#[test]
fn dangling_shared_isolate() {
  let v8_isolate_handle = {
    // isolate is dropped at the end of this block
    let (mut runtime, _dispatch_count) = setup(Mode::Async);
    runtime.v8_isolate().thread_safe_handle()
  };

  // this should not SEGFAULT
  v8_isolate_handle.terminate_execution();
}

/// Ensure that putting the inspector into OpState doesn't cause crashes. The only valid place we currently allow
/// the inspector to be stashed without cleanup is the OpState, and this should not actually cause crashes.
#[test]
fn inspector() {
  let mut runtime = JsRuntime::new(RuntimeOptions {
    inspector: true,
    ..Default::default()
  });
  // This was causing a crash
  runtime.op_state().borrow_mut().put(runtime.inspector());
  runtime.execute_script("check.js", "null").unwrap();
}

#[rstest]
// https://github.com/denoland/deno/issues/29059
#[case(0.9999999999999999)]
#[case(31.245270191439438)]
#[case(117.63331139400017)]
#[tokio::test]
async fn test_preserve_float_precision_from_local_inspector_evaluate(
  #[case] input: f64,
) {
  let mut runtime = JsRuntime::new(RuntimeOptions {
    inspector: true,
    ..Default::default()
  });

  let result = local_inspector_evaluate(&mut runtime, &format!("{}", input));

  assert_eq!(
    result["result"]["value"],
    Value::Number(serde_json::Number::from_f64(input).unwrap()),
  );
}

fn local_inspector_evaluate(
  runtime: &mut JsRuntime,
  expression: &str,
) -> Value {
  let session_options = inspector::InspectorSessionOptions {
    kind: inspector::InspectorSessionKind::NonBlocking {
      wait_for_disconnect: false,
    },
  };

  let inspector = runtime.inspector();
  let (tx, rx) = std::sync::mpsc::channel();
  let callback = Box::new(move |msg: InspectorMsg| {
    if matches!(msg.kind, InspectorMsgKind::Message(1)) {
      let value: serde_json::Value =
        serde_json::from_str(&msg.content).unwrap();
      let _ = tx.send(value["result"].clone());
    }
  });
<<<<<<< HEAD
  let mut local_inspector_session =
    JsRuntimeInspector::create_local_sync_session(
      inspector,
      callback,
      session_options,
    );
=======
  let mut local_inspector_session = JsRuntimeInspector::create_local_session(
    inspector,
    callback,
    session_options,
  );
>>>>>>> 63d156ca

  local_inspector_session.post_message(
    1,
    "Runtime.evaluate",
    Some(json!({
      "expression": expression,
    })),
  );

  rx.try_recv().unwrap()
}

#[test]
fn test_get_module_namespace() {
  let mut runtime = JsRuntime::new(RuntimeOptions {
    module_loader: Some(Rc::new(NoopModuleLoader)),
    ..Default::default()
  });

  let specifier = crate::resolve_url("file:///main.js").unwrap();
  let source_code = r#"
    export const a = "b";
    export default 1 + 2;
  "#;

  let module_id = futures::executor::block_on(
    runtime.load_main_es_module_from_code(&specifier, source_code),
  )
  .unwrap();

  #[allow(clippy::let_underscore_future)]
  let _ = runtime.mod_evaluate(module_id);

  let module_namespace = runtime.get_module_namespace(module_id).unwrap();

  let scope = &mut runtime.handle_scope();

  let module_namespace = v8::Local::<v8::Object>::new(scope, module_namespace);

  assert!(module_namespace.is_module_namespace_object());

  let unknown_export_name = v8::String::new(scope, "none").unwrap();
  let binding = module_namespace.get(scope, unknown_export_name.into());

  assert!(binding.is_some());
  assert!(binding.unwrap().is_undefined());

  let empty_export_name = v8::String::new(scope, "").unwrap();
  let binding = module_namespace.get(scope, empty_export_name.into());

  assert!(binding.is_some());
  assert!(binding.unwrap().is_undefined());

  let a_export_name = v8::String::new(scope, "a").unwrap();
  let binding = module_namespace.get(scope, a_export_name.into());

  assert!(binding.unwrap().is_string());
  assert_eq!(binding.unwrap(), v8::String::new(scope, "b").unwrap());

  let default_export_name = v8::String::new(scope, "default").unwrap();
  let binding = module_namespace.get(scope, default_export_name.into());

  assert!(binding.unwrap().is_number());
  assert_eq!(binding.unwrap(), v8::Number::new(scope, 3_f64));
}

#[test]
fn test_heap_limits() {
  let create_params =
    v8::Isolate::create_params().heap_limits(0, 5 * 1024 * 1024);
  let mut runtime = JsRuntime::new(RuntimeOptions {
    create_params: Some(create_params),
    ..Default::default()
  });
  let cb_handle = runtime.v8_isolate().thread_safe_handle();

  let callback_invoke_count = Rc::new(AtomicUsize::new(0));
  let inner_invoke_count = Rc::clone(&callback_invoke_count);

  runtime.add_near_heap_limit_callback(move |current_limit, _initial_limit| {
    inner_invoke_count.fetch_add(1, Ordering::SeqCst);
    cb_handle.terminate_execution();
    current_limit * 2
  });
  let js_err = runtime
    .execute_script(
      "script name",
      r#"let s = ""; while(true) { s += "Hello"; }"#,
    )
    .expect_err("script should fail");
  assert_eq!(
    "Uncaught Error: execution terminated",
    js_err.exception_message
  );
  assert!(callback_invoke_count.load(Ordering::SeqCst) > 0)
}

#[test]
fn test_heap_limit_cb_remove() {
  let mut runtime = JsRuntime::new(Default::default());

  runtime.add_near_heap_limit_callback(|current_limit, _initial_limit| {
    current_limit * 2
  });
  runtime.remove_near_heap_limit_callback(3 * 1024 * 1024);
  assert!(runtime.allocations.near_heap_limit_callback_data.is_none());
}

#[test]
fn test_heap_limit_cb_multiple() {
  let create_params =
    v8::Isolate::create_params().heap_limits(0, 5 * 1024 * 1024);
  let mut runtime = JsRuntime::new(RuntimeOptions {
    create_params: Some(create_params),
    ..Default::default()
  });
  let cb_handle = runtime.v8_isolate().thread_safe_handle();

  let callback_invoke_count_first = Rc::new(AtomicUsize::new(0));
  let inner_invoke_count_first = Rc::clone(&callback_invoke_count_first);
  runtime.add_near_heap_limit_callback(move |current_limit, _initial_limit| {
    inner_invoke_count_first.fetch_add(1, Ordering::SeqCst);
    current_limit * 2
  });

  let callback_invoke_count_second = Rc::new(AtomicUsize::new(0));
  let inner_invoke_count_second = Rc::clone(&callback_invoke_count_second);
  runtime.add_near_heap_limit_callback(move |current_limit, _initial_limit| {
    inner_invoke_count_second.fetch_add(1, Ordering::SeqCst);
    cb_handle.terminate_execution();
    current_limit * 2
  });

  let js_err = runtime
    .execute_script(
      "script name",
      r#"let s = ""; while(true) { s += "Hello"; }"#,
    )
    .expect_err("script should fail");
  assert_eq!(
    "Uncaught Error: execution terminated",
    js_err.exception_message
  );
  assert_eq!(0, callback_invoke_count_first.load(Ordering::SeqCst));
  assert!(callback_invoke_count_second.load(Ordering::SeqCst) > 0);
}

#[tokio::test]
async fn test_pump_message_loop() {
  let mut runtime = JsRuntime::new(RuntimeOptions::default());
  poll_fn(move |cx| {
    runtime
      .execute_script(
        "pump_message_loop.js",
        r#"
function assertEquals(a, b) {
if (a === b) return;
throw a + " does not equal " + b;
}
const sab = new SharedArrayBuffer(16);
const i32a = new Int32Array(sab);
globalThis.resolved = false;
(function() {
const result = Atomics.waitAsync(i32a, 0, 0);
result.value.then(
  (value) => { assertEquals("ok", value); globalThis.resolved = true; },
  () => { assertUnreachable();
});
})();
const notify_return_value = Atomics.notify(i32a, 0, 1);
assertEquals(1, notify_return_value);
"#,
      )
      .unwrap();

    match runtime.poll_event_loop(cx, Default::default()) {
      Poll::Ready(Ok(())) => {}
      _ => panic!(),
    };

    // noop script, will resolve promise from first script
    runtime
      .execute_script("pump_message_loop2.js", r#"assertEquals(1, 1);"#)
      .unwrap();

    // check that promise from `Atomics.waitAsync` has been resolved
    runtime
      .execute_script(
        "pump_message_loop3.js",
        r#"assertEquals(globalThis.resolved, true);"#,
      )
      .unwrap();
    Poll::Ready(())
  })
  .await;
}

#[test]
fn test_v8_platform() {
  let options = RuntimeOptions {
    v8_platform: Some(v8::new_default_platform(0, false).make_shared()),
    ..Default::default()
  };
  let mut runtime = JsRuntime::new(options);
  runtime.execute_script("<none>", "").unwrap();
}

#[ignore] // TODO(@littledivy): Fast API ops when snapshot is not loaded.
#[test]
fn test_is_proxy() {
  let mut runtime = JsRuntime::new(RuntimeOptions::default());
  let all_true: v8::Global<v8::Value> = runtime
    .execute_script(
      "is_proxy.js",
      r#"
    (function () {
      const o = { a: 1, b: 2};
      const p = new Proxy(o, {});
      return Deno.core.ops.op_is_proxy(p) && !Deno.core.ops.op_is_proxy(o) && !Deno.core.ops.op_is_proxy(42);
    })()
  "#,
    )
    .unwrap();
  let mut scope = runtime.handle_scope();
  let all_true = v8::Local::<v8::Value>::new(&mut scope, &all_true);
  assert!(all_true.is_true());
}

#[tokio::test]
async fn test_set_macrotask_callback_set_next_tick_callback() {
  #[op2(async)]
  async fn op_async_sleep() -> Result<(), JsErrorBox> {
    // Future must be Poll::Pending on first call
    tokio::time::sleep(std::time::Duration::from_millis(1)).await;
    Ok(())
  }

  deno_core::extension!(test_ext, ops = [op_async_sleep]);
  let mut runtime = JsRuntime::new(RuntimeOptions {
    extensions: vec![test_ext::init()],
    ..Default::default()
  });

  runtime
    .execute_script(
      "macrotasks_and_nextticks.js",
      r#"
      const { op_async_sleep } = Deno.core.ops;
      (async function () {
        const results = [];
        Deno.core.setMacrotaskCallback(() => {
          results.push("macrotask");
          return true;
        });
        Deno.core.setNextTickCallback(() => {
          results.push("nextTick");
          Deno.core.setHasTickScheduled(false);
        });
        Deno.core.setHasTickScheduled(true);
        await op_async_sleep();
        if (results[0] != "nextTick") {
          throw new Error(`expected nextTick, got: ${results[0]}`);
        }
        if (results[1] != "macrotask") {
          throw new Error(`expected macrotask, got: ${results[1]}`);
        }
      })();
      "#,
    )
    .unwrap();
  runtime.run_event_loop(Default::default()).await.unwrap();
}

#[test]
fn test_has_tick_scheduled() {
  use futures::task::ArcWake;

  static MACROTASK: AtomicUsize = AtomicUsize::new(0);
  static NEXT_TICK: AtomicUsize = AtomicUsize::new(0);

  #[allow(clippy::unnecessary_wraps)]
  #[op2(fast)]
  fn op_macrotask() -> Result<(), JsErrorBox> {
    MACROTASK.fetch_add(1, Ordering::Relaxed);
    Ok(())
  }

  #[allow(clippy::unnecessary_wraps)]
  #[op2(fast)]
  fn op_next_tick() -> Result<(), JsErrorBox> {
    NEXT_TICK.fetch_add(1, Ordering::Relaxed);
    Ok(())
  }

  deno_core::extension!(test_ext, ops = [op_macrotask, op_next_tick]);
  let mut runtime = JsRuntime::new(RuntimeOptions {
    extensions: vec![test_ext::init()],
    ..Default::default()
  });

  runtime
    .execute_script(
      "has_tick_scheduled.js",
      r#"
        Deno.core.setMacrotaskCallback(() => {
          Deno.core.ops.op_macrotask();
          return true; // We're done.
        });
        Deno.core.setNextTickCallback(() => Deno.core.ops.op_next_tick());
        Deno.core.setHasTickScheduled(true);
        "#,
    )
    .unwrap();

  struct ArcWakeImpl(Arc<AtomicUsize>);
  impl ArcWake for ArcWakeImpl {
    fn wake_by_ref(arc_self: &Arc<Self>) {
      arc_self.0.fetch_add(1, Ordering::Relaxed);
    }
  }

  let awoken_times = Arc::new(AtomicUsize::new(0));
  let waker = futures::task::waker(Arc::new(ArcWakeImpl(awoken_times.clone())));
  let cx = &mut Context::from_waker(&waker);

  assert!(matches!(
    runtime.poll_event_loop(cx, Default::default()),
    Poll::Pending
  ));
  assert_eq!(1, MACROTASK.load(Ordering::Relaxed));
  assert_eq!(1, NEXT_TICK.load(Ordering::Relaxed));
  assert_eq!(awoken_times.swap(0, Ordering::Relaxed), 1);
  assert!(matches!(
    runtime.poll_event_loop(cx, Default::default()),
    Poll::Pending
  ));
  assert_eq!(awoken_times.swap(0, Ordering::Relaxed), 1);
  assert!(matches!(
    runtime.poll_event_loop(cx, Default::default()),
    Poll::Pending
  ));
  assert_eq!(awoken_times.swap(0, Ordering::Relaxed), 1);
  assert!(matches!(
    runtime.poll_event_loop(cx, Default::default()),
    Poll::Pending
  ));
  assert_eq!(awoken_times.swap(0, Ordering::Relaxed), 1);

  runtime
    .main_realm()
    .0
    .state()
    .has_next_tick_scheduled
    .take();
  assert!(matches!(
    runtime.poll_event_loop(cx, Default::default()),
    Poll::Ready(Ok(()))
  ));
  assert_eq!(awoken_times.load(Ordering::Relaxed), 0);
  assert!(matches!(
    runtime.poll_event_loop(cx, Default::default()),
    Poll::Ready(Ok(()))
  ));
  assert_eq!(awoken_times.load(Ordering::Relaxed), 0);
}

#[test]
fn terminate_during_module_eval() {
  let mut runtime = JsRuntime::new(RuntimeOptions {
    module_loader: Some(Rc::new(NoopModuleLoader)),
    ..Default::default()
  });

  let specifier = crate::resolve_url("file:///main.js").unwrap();

  let module_id = futures::executor::block_on(
    runtime
      .load_main_es_module_from_code(&specifier, "Deno.core.print('hello\\n')"),
  )
  .unwrap();

  runtime.v8_isolate().terminate_execution();

  let mod_result =
    futures::executor::block_on(runtime.mod_evaluate(module_id)).unwrap_err();
  assert!(mod_result.to_string().contains("terminated"));
}

async fn test_promise_rejection_handler_generic(
  module: bool,
  case: &'static str,
  error: Option<&'static str>,
) {
  #[op2(fast)]
  fn op_breakpoint() {}

  deno_core::extension!(test_ext, ops = [op_breakpoint]);

  // We don't test throw_ cases in non-module mode since those don't reject
  if !module && case.starts_with("throw_") {
    return;
  }

  let mut runtime = JsRuntime::new(RuntimeOptions {
    extensions: vec![test_ext::init()],
    ..Default::default()
  });

  let script = r#"
    let test = "__CASE__";
    function throwError() {
      throw new Error("boom");
    }
    const { op_void_async, op_void_async_deferred } = Deno.core.ops;
    if (test != "no_handler") {
      Deno.core.setUnhandledPromiseRejectionHandler((promise, rejection) => {
        if (test.startsWith("exception_")) {
          try {
            throwError();
          } catch (e) {
            Deno.core.reportUnhandledException(e);
          }
        }
        return test.endsWith("_true");
      });
    }
    if (test != "no_reject") {
      if (test.startsWith("async_op_eager_")) {
        op_void_async().then(() => { Deno.core.ops.op_breakpoint(); throw new Error("fail") });
      } else if (test.startsWith("async_op_deferred_")) {
        op_void_async_deferred().then(() => { Deno.core.ops.op_breakpoint(); throw new Error("fail") });
      } else if (test.startsWith("throw_")) {
        Deno.core.ops.op_breakpoint();
        throw new Error("fail");
      } else {
        Deno.core.ops.op_breakpoint();
        Promise.reject(new Error("fail"));
      }
    }
  "#
    .replace("__CASE__", case);

  let future = if module {
    let id = runtime
      .load_main_es_module_from_code(
        &Url::parse("file:///test.js").unwrap(),
        script,
      )
      .await
      .unwrap();
    Some(runtime.mod_evaluate(id))
  } else {
    runtime.execute_script("", script).unwrap();
    None
  };

  let res = runtime.run_event_loop(Default::default()).await;
  if let Some(error) = error {
    let err = res.expect_err("Expected a failure");
    let CoreErrorKind::Js(js_error) = err.into_kind() else {
      panic!("Expected a JsError");
    };
    assert_eq!(js_error.exception_message, error);
  } else {
    assert!(res.is_ok());
  }

  // Module evaluation will be successful in all cases except the one that throws at
  // the top level.
  if let Some(f) = future {
    f.await.expect("expected module resolution to succeed");
  }
}

#[rstest]
// Don't throw anything -- success
#[case::no_reject("no_reject", None)]
// Reject with no handler
#[case::no_handler("no_handler", Some("Uncaught (in promise) Error: fail"))]
// Exception thrown in unhandled rejection handler
#[case::exception_true("exception_true", Some("Uncaught Error: boom"))]
#[case::exception_false("exception_false", Some("Uncaught Error: boom"))]
// Standard promise rejection
#[case::return_true("return_true", None)]
#[case::return_false("return_false", Some("Uncaught (in promise) Error: fail"))]
// Top-level await throw
#[case::throw_true("throw_true", None)]
#[case::throw_false("throw_false", Some("Uncaught (in promise) Error: fail"))]
// Eager async op, throw from "then"
#[case::async_op_eager_true("async_op_eager_true", None)]
#[case::async_op_eager_false(
  "async_op_eager_false",
  Some("Uncaught (in promise) Error: fail")
)]
// Deferred async op, throw from "then"
#[case::async_op_deferred_true("async_op_deferred_true", None)]
#[case::async_op_deferred_false(
  "async_op_deferred_false",
  Some("Uncaught (in promise) Error: fail")
)]
#[tokio::test]
async fn test_promise_rejection_handler(
  #[case] case: &'static str,
  #[case] error: Option<&'static str>,
  #[values(true, false)] module: bool,
) {
  test_promise_rejection_handler_generic(module, case, error).await
}

// Make sure that stalled top-level awaits (that is, top-level awaits that
// aren't tied to the progress of some op) are correctly reported, even in a
// realm other than the main one.
#[tokio::test]
async fn test_stalled_tla() {
  let loader = StaticModuleLoader::with(
    Url::parse("file:///test.js").unwrap(),
    "await new Promise(() => {});",
  );
  let mut runtime = JsRuntime::new(RuntimeOptions {
    module_loader: Some(Rc::new(loader)),
    ..Default::default()
  });
  let module_id = runtime
    .load_main_es_module(&crate::resolve_url("file:///test.js").unwrap())
    .await
    .unwrap();
  #[allow(clippy::let_underscore_future)]
  let _ = runtime.mod_evaluate(module_id);

  let error = runtime
    .run_event_loop(Default::default())
    .await
    .unwrap_err();
  let CoreErrorKind::Js(js_error) = error.into_kind() else {
    unreachable!()
  };
  assert_eq!(
    &js_error.exception_message,
    "Top-level await promise never resolved"
  );
  assert_eq!(js_error.frames.len(), 1);
  assert_eq!(
    js_error.frames[0].file_name.as_deref(),
    Some("file:///test.js")
  );
  assert_eq!(js_error.frames[0].line_number, Some(1));
  assert_eq!(js_error.frames[0].column_number, Some(1));
}

// Regression test for https://github.com/denoland/deno/issues/20034.
#[tokio::test]
async fn test_dynamic_import_module_error_stack() {
  #[op2(async)]
  async fn op_async_error() -> Result<(), JsErrorBox> {
    tokio::time::sleep(std::time::Duration::from_millis(1)).await;
    Err(deno_error::JsErrorBox::type_error("foo"))
  }
  deno_core::extension!(test_ext, ops = [op_async_error]);
  let loader = StaticModuleLoader::new([
    (
      Url::parse("file:///main.js").unwrap(),
      "await import(\"file:///import.js\");",
    ),
    (
      Url::parse("file:///import.js").unwrap(),
      "const { op_async_error } = Deno.core.ops; await op_async_error();",
    ),
  ]);
  let mut runtime = JsRuntime::new(RuntimeOptions {
    extensions: vec![test_ext::init()],
    module_loader: Some(Rc::new(loader)),
    ..Default::default()
  });

  let module_id = runtime
    .load_main_es_module(&crate::resolve_url("file:///main.js").unwrap())
    .await
    .unwrap();
  #[allow(clippy::let_underscore_future)]
  let _ = runtime.mod_evaluate(module_id);

  let error = runtime
    .run_event_loop(Default::default())
    .await
    .unwrap_err();
  let CoreErrorKind::Js(js_error) = error.into_kind() else {
    unreachable!()
  };
  assert_eq!(
    js_error.to_string(),
    "TypeError: foo
    at async file:///import.js:1:43"
  );
}

#[tokio::test]
#[should_panic(
  expected = "Failed to initialize a JsRuntime: Top-level await is not allowed in synchronous evaluation"
)]
async fn tla_in_esm_extensions_panics() {
  #[op2(async)]
  async fn op_wait(#[number] ms: usize) {
    tokio::time::sleep(Duration::from_millis(ms as u64)).await
  }

  deno_core::extension!(
    test_ext,
    ops = [op_wait],
    esm_entry_point = "mod:test",
    esm = [
      "mod:test" = { source = "import 'mod:tla';" },
      "mod:tla" = {
        source = r#"
          const { op_wait } = Deno.core.ops;
          await op_wait(0);
          export const TEST = "foo";
      "#
      }
    ],
  );

  // Panics
  let _runtime = JsRuntime::new(RuntimeOptions {
    module_loader: Some(Rc::new(StaticModuleLoader::default())),
    extensions: vec![test_ext::init()],
    ..Default::default()
  });
}

// TODO(mmastrac): This is only fired in debug mode
#[cfg(debug_assertions)]
#[tokio::test]
#[should_panic(
  expected = r#"Failed to initialize a JsRuntime: Error: This fails
    at a (mod:error:2:30)
    at mod:error:3:9"#
)]
async fn esm_extensions_throws() {
  #[op2(async)]
  async fn op_wait(#[number] ms: usize) {
    tokio::time::sleep(Duration::from_millis(ms as u64)).await
  }

  deno_core::extension!(
    test_ext,
    ops = [op_wait],
    esm_entry_point = "mod:test",
    esm = [
      "mod:test" = { source = "import 'mod:error';" },
      "mod:error" = {
        source = r#"
        function a() { throw new Error("This fails") };
        a();
      "#
      }
    ],
  );

  // Panics
  let _runtime = JsRuntime::new(RuntimeOptions {
    module_loader: Some(Rc::new(StaticModuleLoader::default())),
    extensions: vec![test_ext::init()],
    ..Default::default()
  });
}

fn create_spawner_runtime() -> JsRuntime {
  let mut runtime = JsRuntime::new(RuntimeOptions {
    ..Default::default()
  });
  runtime
    .execute_script("main", ascii_str!("function f() { return 42; }"))
    .unwrap();
  runtime
}

fn call_i32_function(scope: &mut v8::HandleScope) -> i32 {
  let ctx = scope.get_current_context();
  let global = ctx.global(scope);
  let key = v8::String::new_external_onebyte_static(scope, b"f")
    .unwrap()
    .into();
  let f: v8::Local<'_, v8::Function> =
    global.get(scope, key).unwrap().try_into().unwrap();
  let recv = v8::undefined(scope).into();
  let res: v8::Local<v8::Integer> =
    f.call(scope, recv, &[]).unwrap().try_into().unwrap();
  res.int32_value(scope).unwrap()
}

#[tokio::test]
async fn task_spawner() {
  let mut runtime = create_spawner_runtime();
  let value = Arc::new(AtomicUsize::new(0));
  let value_clone = value.clone();
  runtime
    .op_state()
    .borrow()
    .borrow::<V8TaskSpawner>()
    .spawn(move |scope| {
      let res = call_i32_function(scope);
      value_clone.store(res as _, Ordering::SeqCst);
    });
  poll_fn(|cx| runtime.poll_event_loop(cx, Default::default()))
    .await
    .unwrap();
  assert_eq!(value.load(Ordering::SeqCst), 42);
}

#[tokio::test]
async fn task_spawner_cross_thread() {
  let mut runtime = create_spawner_runtime();
  let value = Arc::new(AtomicUsize::new(0));
  let value_clone = value.clone();
  let spawner = runtime
    .op_state()
    .borrow()
    .borrow::<V8CrossThreadTaskSpawner>()
    .clone();

  let barrier = Arc::new(std::sync::Barrier::new(2));
  let barrier2 = barrier.clone();
  std::thread::spawn(move || {
    barrier2.wait();
    spawner.spawn(move |scope| {
      let res = call_i32_function(scope);
      value_clone.store(res as _, Ordering::SeqCst);
    });
  });
  barrier.wait();

  // Async spin while we wait for this to complete
  let start = Instant::now();
  while value.load(Ordering::SeqCst) != 42 {
    poll_fn(|cx| runtime.poll_event_loop(cx, Default::default()))
      .await
      .unwrap();
    tokio::time::sleep(Duration::from_millis(10)).await;
    assert!(start.elapsed().as_secs() < 180);
  }
}

#[tokio::test]
async fn task_spawner_cross_thread_blocking() {
  let mut runtime = create_spawner_runtime();

  let value = Arc::new(AtomicUsize::new(0));
  let value_clone = value.clone();
  let spawner = runtime
    .op_state()
    .borrow()
    .borrow::<V8CrossThreadTaskSpawner>()
    .clone();

  let barrier = Arc::new(std::sync::Barrier::new(2));
  let barrier2 = barrier.clone();
  std::thread::spawn(move || {
    barrier2.wait();
    let res = spawner.spawn_blocking(call_i32_function);
    value_clone.store(res as _, Ordering::SeqCst);
  });
  barrier.wait();

  // Async spin while we wait for this to complete
  let start = Instant::now();
  while value.load(Ordering::SeqCst) != 42 {
    poll_fn(|cx| runtime.poll_event_loop(cx, Default::default()))
      .await
      .unwrap();
    tokio::time::sleep(Duration::from_millis(10)).await;
    assert!(start.elapsed().as_secs() < 1800);
  }
}

#[tokio::test]
async fn terminate_execution_run_event_loop_js() {
  #[op2(async)]
  async fn op_async_sleep() -> Result<(), JsErrorBox> {
    tokio::time::sleep(std::time::Duration::from_millis(100)).await;
    Ok(())
  }
  deno_core::extension!(test_ext, ops = [op_async_sleep]);
  let mut runtime = JsRuntime::new(RuntimeOptions {
    extensions: vec![test_ext::init()],
    ..Default::default()
  });

  // Start async task
  runtime.execute_script("sleep.js", "(async () => { while (true) { await Deno.core.ops.op_async_sleep(); } })()").unwrap();

  // Terminate execution after 1 second.
  let v8_isolate_handle = runtime.v8_isolate().thread_safe_handle();
  let barrier = Arc::new(std::sync::Barrier::new(2));
  let barrier2 = barrier.clone();
  let terminator_thread = std::thread::spawn(move || {
    barrier2.wait();
    std::thread::sleep(std::time::Duration::from_millis(1000));
    let ok = v8_isolate_handle.terminate_execution();
    assert!(ok);
  });
  barrier.wait();

  let err = runtime
    .run_event_loop(Default::default())
    .await
    .unwrap_err();
  assert_eq!(err.to_string(), "Uncaught Error: execution terminated");

  // Cancel the execution-terminating exception in order to allow script
  // execution again.
  let ok = runtime.v8_isolate().cancel_terminate_execution();
  assert!(ok);

  // Verify that the isolate usable again.
  runtime
    .execute_script("simple.js", "1 + 1")
    .expect("execution should be possible again");

  terminator_thread.join().unwrap();
}

#[tokio::test]
async fn global_template_middleware() {
  use parking_lot::Mutex;
  use v8::MapFnTo;

  static CALLS: Mutex<Vec<String>> = Mutex::new(Vec::new());

  pub fn descriptor<'s>(
    _scope: &mut v8::HandleScope<'s>,
    _key: v8::Local<'s, v8::Name>,
    _args: v8::PropertyCallbackArguments<'s>,
    _rv: v8::ReturnValue,
  ) -> v8::Intercepted {
    CALLS.lock().push("descriptor".to_string());

    v8::Intercepted::No
  }

  pub fn setter<'s>(
    _scope: &mut v8::HandleScope<'s>,
    _key: v8::Local<'s, v8::Name>,
    _value: v8::Local<'s, v8::Value>,
    _args: v8::PropertyCallbackArguments<'s>,
    _rv: v8::ReturnValue<()>,
  ) -> v8::Intercepted {
    CALLS.lock().push("setter".to_string());
    v8::Intercepted::No
  }

  fn definer<'s>(
    _scope: &mut v8::HandleScope<'s>,
    _key: v8::Local<'s, v8::Name>,
    _descriptor: &v8::PropertyDescriptor,
    _args: v8::PropertyCallbackArguments<'s>,
    _rv: v8::ReturnValue<()>,
  ) -> v8::Intercepted {
    CALLS.lock().push("definer".to_string());
    v8::Intercepted::No
  }

  pub fn gt_middleware<'s>(
    _scope: &mut v8::HandleScope<'s, ()>,
    template: v8::Local<'s, v8::ObjectTemplate>,
  ) -> v8::Local<'s, v8::ObjectTemplate> {
    let mut config = v8::NamedPropertyHandlerConfiguration::new().flags(
      v8::PropertyHandlerFlags::NON_MASKING
        | v8::PropertyHandlerFlags::HAS_NO_SIDE_EFFECT,
    );

    config = config.descriptor_raw(descriptor.map_fn_to());
    config = config.setter_raw(setter.map_fn_to());
    config = config.definer_raw(definer.map_fn_to());

    template.set_named_property_handler(config);

    template
  }

  deno_core::extension!(test_ext, global_template_middleware = gt_middleware);
  let mut runtime = JsRuntime::new(RuntimeOptions {
    extensions: vec![test_ext::init()],
    ..Default::default()
  });

  // Create sleep function that waits for 2 seconds.
  runtime
    .execute_script(
      "check_global_template_middleware.js",
      r#"Object.defineProperty(globalThis, 'key', { value: 9, enumerable: true, configurable: true, writable: true })"#,
    )
    .unwrap();

  let calls_set = CALLS
    .lock()
    .clone()
    .into_iter()
    .collect::<HashSet<String>>();
  assert!(calls_set.contains("definer"));
  assert!(calls_set.contains("setter"));
  assert!(calls_set.contains("descriptor"));
}

#[test]
fn eval_context_with_code_cache() {
  let code_cache = {
    let updated_code_cache = Arc::new(Mutex::new(HashMap::new()));

    let get_code_cache_cb = Box::new(|_: &Url, source: &v8::String| {
      Ok(SourceCodeCacheInfo {
        data: None,
        hash: hash_source(source),
      })
    });

    let updated_code_cache_clone = updated_code_cache.clone();
    let set_code_cache_cb =
      Box::new(move |specifier: Url, _hash: u64, code_cache: &[u8]| {
        let mut c = updated_code_cache_clone.lock();
        c.insert(specifier, code_cache.to_vec());
      });

    let mut runtime = JsRuntime::new(RuntimeOptions {
      eval_context_code_cache_cbs: Some((get_code_cache_cb, set_code_cache_cb)),
      ..Default::default()
    });
    runtime
      .execute_script(
        "",
        ascii_str!("Deno.core.evalContext('const i = 10;', 'file:///foo.js');"),
      )
      .unwrap();

    let c = updated_code_cache.lock();
    let mut keys = c.keys().map(|s| s.as_str()).collect::<Vec<_>>();
    keys.sort();
    assert_eq!(keys, vec!["file:///foo.js",]);
    c.clone()
  };

  {
    // Create another runtime and try to use the code cache.
    let updated_code_cache = Arc::new(Mutex::new(HashMap::new()));

    let code_cache_clone = code_cache.clone();
    let get_code_cache_cb =
      Box::new(move |specifier: &Url, source: &v8::String| {
        Ok(SourceCodeCacheInfo {
          data: code_cache_clone
            .get(specifier)
            .map(|code_cache| Cow::Owned(code_cache.clone())),
          hash: hash_source(source),
        })
      });

    let updated_code_cache_clone = updated_code_cache.clone();
    let set_code_cache_cb =
      Box::new(move |specifier: Url, _hash: u64, code_cache: &[u8]| {
        let mut c = updated_code_cache_clone.lock();
        c.insert(specifier, code_cache.to_vec());
      });

    let mut runtime = JsRuntime::new(RuntimeOptions {
      eval_context_code_cache_cbs: Some((get_code_cache_cb, set_code_cache_cb)),
      ..Default::default()
    });
    runtime
      .execute_script(
        "",
        ascii_str!("Deno.core.evalContext('const i = 10;', 'file:///foo.js');"),
      )
      .unwrap();

    // Verify that code cache was not updated, which means that provided code cache was used.
    let c = updated_code_cache.lock();
    assert!(c.is_empty());
  }
}

fn hash_source(source: &v8::String) -> u64 {
  use std::hash::Hash;
  use std::hash::Hasher;
  let mut hasher = twox_hash::XxHash64::default();
  source.hash(&mut hasher);
  hasher.finish()
}<|MERGE_RESOLUTION|>--- conflicted
+++ resolved
@@ -480,20 +480,12 @@
       let _ = tx.send(value["result"].clone());
     }
   });
-<<<<<<< HEAD
-  let mut local_inspector_session =
-    JsRuntimeInspector::create_local_sync_session(
-      inspector,
-      callback,
-      session_options,
-    );
-=======
+
   let mut local_inspector_session = JsRuntimeInspector::create_local_session(
     inspector,
     callback,
     session_options,
   );
->>>>>>> 63d156ca
 
   local_inspector_session.post_message(
     1,
