--- conflicted
+++ resolved
@@ -386,7 +386,6 @@
 }
 
 #[test]
-<<<<<<< HEAD
 fn es_snapshot_without_runtime_module_loader() {
   generic_es_snapshot_without_runtime_module_loader(false)
 }
@@ -395,102 +394,9 @@
   test_snapshot: bool,
   test_realms: bool,
 ) {
-  let extension = Extension::builder("module_snapshot")
-    .esm(vec![
-=======
-fn preserve_snapshotted_modules() {
-  let startup_data = {
-    let extension = Extension {
-      name: "module_snapshot",
-      esm_files: Cow::Borrowed(&[
-        ExtensionFileSource {
-          specifier: "test:preserved",
-          code: ExtensionFileSourceCode::IncludedInBinary(
-            "export const TEST = 'foo';",
-          ),
-        },
-        ExtensionFileSource {
-          specifier: "test:not-preserved",
-          code: ExtensionFileSourceCode::IncludedInBinary(
-            "import 'test:preserved'; export const TEST = 'bar';",
-          ),
-        },
-      ]),
-      esm_entry_point: Some("test:not-preserved"),
-      ..Default::default()
-    };
-
-    let runtime = JsRuntimeForSnapshot::new(
-      RuntimeOptions {
-        extensions: vec![extension],
-        ..Default::default()
-      },
-      Default::default(),
-    );
-
-    runtime.snapshot()
-  };
-
-  let loader = Rc::new(LoggingModuleLoader::new(NoopModuleLoader));
-
-  let mut runtime = JsRuntime::new(RuntimeOptions {
-    module_loader: Some(loader.clone()),
-    startup_snapshot: Some(Snapshot::JustCreated(startup_data)),
-    preserve_snapshotted_modules: Some(&["test:preserved"]),
-    ..Default::default()
-  });
-
-  // We can't import "test:not-preserved"
-  {
-    assert_eq!(loader.log(), vec![]);
-    let dyn_import_promise = runtime
-      .execute_script_static("", "import('test:not-preserved')")
-      .unwrap();
-    let dyn_import_result =
-      futures::executor::block_on(runtime.resolve_value(dyn_import_promise));
-    assert!(dyn_import_result.is_err());
-    assert_eq!(
-      dyn_import_result.err().unwrap().to_string().as_str(),
-      "Uncaught TypeError: Module loading is not supported; attempted to load: \"test:not-preserved\" from \"(no referrer)\""
-    );
-    // Ensure that we tried to load `test:not-preserved`
-    assert_eq!(
-      loader.log(),
-      vec![Url::parse("test:not-preserved").unwrap()]
-    );
-  }
-
-  // But we can import "test:preserved"
-  {
-    let dyn_import_promise = runtime
-      .execute_script_static(
-        "",
-        "import('test:preserved').then(module => module.TEST)",
-      )
-      .unwrap();
-    let dyn_import_result =
-      futures::executor::block_on(runtime.resolve_value(dyn_import_promise))
-        .unwrap();
-    let scope = &mut runtime.handle_scope();
-    assert!(dyn_import_result.open(scope).is_string());
-    assert_eq!(
-      dyn_import_result
-        .open(scope)
-        .to_rust_string_lossy(scope)
-        .as_str(),
-      "foo"
-    );
-  }
-}
-
-/// Test that `RuntimeOptions::preserve_snapshotted_modules` also works without
-/// a snapshot.
-#[test]
-fn non_snapshot_preserve_snapshotted_modules() {
   let extension = Extension {
-    name: "esm_extension",
+    name: "module_snapshot",
     esm_files: Cow::Borrowed(&[
->>>>>>> bb8f2a13
       ExtensionFileSource {
         specifier: "test:preserved",
         code: ExtensionFileSourceCode::IncludedInBinary(
