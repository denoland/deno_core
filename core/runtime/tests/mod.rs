--- conflicted
+++ resolved
@@ -1,11 +1,6 @@
-<<<<<<< HEAD
-// Copyright 2018-2024 the Deno authors. All rights reserved. MIT license.
-use crate::error::OpError;
-=======
 // Copyright 2018-2025 the Deno authors. MIT license.
 
-use crate::error::AnyError;
->>>>>>> 8d7bfea4
+use crate::error::OpError;
 use crate::op2;
 use crate::CrossIsolateStore;
 use crate::JsRuntime;
