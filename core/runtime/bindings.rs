--- conflicted
+++ resolved
@@ -49,11 +49,8 @@
       + (ops.len() * 4)
       + additional_references.len()
       + sources.len()
-<<<<<<< HEAD
-      + op_method_ctxs.len(),
-=======
+      + op_method_ctxs.len()
       + 18, // for callsite_fns
->>>>>>> 0a28b7a2
   );
 
   references.push(v8::ExternalReference {
