--- conflicted
+++ resolved
@@ -64,22 +64,14 @@
   // allows V8 to take an optimized path when deserializing the snapshot.
   for source_file in &CONTEXT_SETUP_SOURCES {
     references.push(v8::ExternalReference {
-<<<<<<< HEAD
-      pointer: &source_file.source_onebyte_const as *const v8::OneByteConst
-=======
       pointer: source_file.source_onebyte_const as *const v8::OneByteConst
->>>>>>> 04408d9c
         as *mut c_void,
     });
   }
 
   for source_file in &BUILTIN_SOURCES {
     references.push(v8::ExternalReference {
-<<<<<<< HEAD
-      pointer: &source_file.source_onebyte_const as *const v8::OneByteConst
-=======
       pointer: source_file.source_onebyte_const as *const v8::OneByteConst
->>>>>>> 04408d9c
         as *mut c_void,
     });
   }
