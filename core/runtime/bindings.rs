--- conflicted
+++ resolved
@@ -1,10 +1,6 @@
 // Copyright 2018-2024 the Deno authors. All rights reserved. MIT license.
-<<<<<<< HEAD
-=======
-use anyhow::Context;
 use std::cell::RefCell;
 use std::collections::HashMap;
->>>>>>> 14c6c2ec
 use std::mem::MaybeUninit;
 use std::os::raw::c_void;
 use std::path::PathBuf;
