--- conflicted
+++ resolved
@@ -86,17 +86,9 @@
 
   references.extend_from_slice(additional_references);
 
-<<<<<<< HEAD
   let refs = v8::ExternalReferences::new(&references);
-  // Leak, V8 takes ownership of the references.
-  std::mem::forget(references);
-
-  // V8 takes ownership of external_references.
   let refs: &'static v8::ExternalReferences = Box::leak(Box::new(refs));
   refs
-=======
-  v8::ExternalReferences::new(&references)
->>>>>>> 5534917a
 }
 
 // TODO(nayeemrmn): Move to runtime and/or make `pub(crate)`.
