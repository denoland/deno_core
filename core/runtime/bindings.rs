// Copyright 2018-2023 the Deno authors. All rights reserved. MIT license.
use anyhow::Context;
use log::debug;
use std::option::Option;
use std::os::raw::c_void;
use std::path::PathBuf;
use url::Url;
use v8::MapFnTo;

use super::jsruntime::CONTEXT_SETUP_SOURCES;
use crate::error::has_call_site;
use crate::error::is_instance_of_error;
use crate::error::throw_type_error;
use crate::error::AnyError;
use crate::error::JsStackFrame;
use crate::modules::get_requested_module_type_from_attributes;
use crate::modules::parse_import_attributes;
use crate::modules::synthetic_module_evaluation_steps;
use crate::modules::ImportAttributesKind;
use crate::modules::ModuleMap;
use crate::ops::OpCtx;
use crate::runtime::InitMode;
use crate::runtime::JsRealm;
use crate::FastString;
use crate::JsRuntime;

pub(crate) fn create_external_references(
  ops: &[OpCtx],
  additional_references: &[v8::ExternalReference],
) -> &'static v8::ExternalReferences {
  // Overallocate a bit, it's better than having to resize the vector.
  let mut references =
    Vec::with_capacity(6 + (ops.len() * 4) + additional_references.len());

  references.push(v8::ExternalReference {
    function: call_console.map_fn_to(),
  });
  references.push(v8::ExternalReference {
    function: import_meta_resolve.map_fn_to(),
  });
  references.push(v8::ExternalReference {
    function: catch_dynamic_import_promise_error.map_fn_to(),
  });
  references.push(v8::ExternalReference {
    function: empty_fn.map_fn_to(),
  });
  references.push(v8::ExternalReference {
    function: op_disabled_fn.map_fn_to(),
  });

  let syn_module_eval_fn: v8::SyntheticModuleEvaluationSteps =
    synthetic_module_evaluation_steps.map_fn_to();
  references.push(v8::ExternalReference {
    pointer: syn_module_eval_fn as *mut c_void,
  });

  for ctx in ops {
    if ctx.metrics_enabled() {
      let ctx_ptr = ctx as *const OpCtx as _;
      references.push(v8::ExternalReference { pointer: ctx_ptr });
      references.push(v8::ExternalReference {
        function: ctx.decl.slow_fn_with_metrics,
      });
      if let Some(fast_fn) = &ctx.decl.fast_fn_with_metrics {
        references.push(v8::ExternalReference {
          pointer: fast_fn.function as _,
        });
        references.push(v8::ExternalReference {
          pointer: ctx.fast_fn_c_info.unwrap().as_ptr() as _,
        });
      }
    } else {
      let ctx_ptr = ctx as *const OpCtx as _;
      references.push(v8::ExternalReference { pointer: ctx_ptr });
      references.push(v8::ExternalReference {
        function: ctx.decl.slow_fn,
      });
      if let Some(fast_fn) = &ctx.decl.fast_fn {
        references.push(v8::ExternalReference {
          pointer: fast_fn.function as _,
        });
        references.push(v8::ExternalReference {
          pointer: ctx.fast_fn_c_info.unwrap().as_ptr() as _,
        });
      }
    }
  }

  references.extend_from_slice(additional_references);

  let refs = v8::ExternalReferences::new(&references);
  let refs: &'static v8::ExternalReferences = Box::leak(Box::new(refs));
  refs
}

// TODO(nayeemrmn): Move to runtime and/or make `pub(crate)`.
pub fn script_origin<'a>(
  s: &mut v8::HandleScope<'a>,
  resource_name: v8::Local<'a, v8::String>,
) -> v8::ScriptOrigin<'a> {
  let source_map_url = v8::String::empty(s);
  v8::ScriptOrigin::new(
    s,
    resource_name.into(),
    0,
    0,
    false,
    123,
    source_map_url.into(),
    true,
    false,
    false,
  )
}

pub(crate) fn get<'s, T>(
  scope: &mut v8::HandleScope<'s>,
  from: v8::Local<v8::Object>,
  key: &'static [u8],
  path: &'static str,
) -> T
where
  v8::Local<'s, v8::Value>: TryInto<T>,
{
  let key = v8_static_strings::new(scope, key);
  from
    .get(scope, key.into())
    .unwrap_or_else(|| panic!("{path} exists"))
    .try_into()
    .unwrap_or_else(|_| panic!("Unable to convert {path} to desired type"))
}

pub mod v8_static_strings {
  pub fn new<'s>(
    scope: &mut v8::HandleScope<'s>,
    str_: &'static [u8],
  ) -> v8::Local<'s, v8::String> {
    v8::String::new_external_onebyte_static(scope, str_).unwrap()
  }

  pub static DENO: &[u8] = b"Deno";
  pub static CORE: &[u8] = b"core";
  pub static CORE_OPS: &[u8] = b"coreOps";
  pub static OPS: &[u8] = b"ops";
  pub static URL: &[u8] = b"url";
  pub static MAIN: &[u8] = b"main";
  pub static RESOLVE: &[u8] = b"resolve";
  pub static MESSAGE: &[u8] = b"message";
  pub static CODE: &[u8] = b"code";
  pub static ERR_MODULE_NOT_FOUND: &[u8] = b"ERR_MODULE_NOT_FOUND";
  pub static EVENT_LOOP_TICK: &[u8] = b"eventLoopTick";
  pub static BUILD_CUSTOM_ERROR: &[u8] = b"buildCustomError";
  pub static CONSOLE: &[u8] = b"console";
  pub static CALL_CONSOLE: &[u8] = b"callConsole";
  pub static FILENAME: &[u8] = b"filename";
  pub static DIRNAME: &[u8] = b"dirname";
  pub static SET_UP_ASYNC_STUB: &[u8] = b"setUpAsyncStub";
}

/// Create an object on the `globalThis` that looks like this:
/// ```ignore
/// globalThis.Deno = {
///   core: {
///     ops: {},
///   },
///   // console from V8
///   console,
///   // wrapper fn to forward message to V8 console
///   callConsole,
/// };
/// ```
pub(crate) fn initialize_deno_core_namespace<'s>(
  scope: &mut v8::HandleScope<'s>,
  context: v8::Local<'s, v8::Context>,
  init_mode: InitMode,
) {
  let global = context.global(scope);
  let deno_str = v8_static_strings::new(scope, v8_static_strings::DENO);

  let maybe_deno_obj_val = global.get(scope, deno_str.into());

  // If `Deno.core` is already set up, let's exit early.
  if let Some(deno_obj_val) = maybe_deno_obj_val {
    if !deno_obj_val.is_undefined() {
      return;
    }
  }

  let deno_obj = v8::Object::new(scope);
  let deno_core_key = v8_static_strings::new(scope, v8_static_strings::CORE);
  // Set up `Deno.core.ops` object
  let deno_core_ops_obj = v8::Object::new(scope);
  let deno_core_ops_key = v8_static_strings::new(scope, v8_static_strings::OPS);

  let deno_core_obj = v8::Object::new(scope);
  deno_core_obj
    .set(scope, deno_core_ops_key.into(), deno_core_ops_obj.into())
    .unwrap();

  // Set up `Deno.core.coreOps` object
  let deno_core_core_ops_obj = v8::Object::new(scope);
  let deno_core_core_ops_key =
    v8::String::new_external_onebyte_static(scope, v8_static_strings::CORE_OPS)
      .unwrap();

  deno_core_obj
    .set(
      scope,
      deno_core_core_ops_key.into(),
      deno_core_core_ops_obj.into(),
    )
    .unwrap();

  // If we're initializing fresh context set up the console
  if init_mode == InitMode::New {
    // Bind `call_console` to Deno.core.callConsole
    let call_console_fn = v8::Function::new(scope, call_console).unwrap();
    let call_console_key =
      v8_static_strings::new(scope, v8_static_strings::CALL_CONSOLE);
    deno_core_obj.set(scope, call_console_key.into(), call_console_fn.into());

    // Bind v8 console object to Deno.core.console
    let extra_binding_obj = context.get_extras_binding_object(scope);
    let console_obj: v8::Local<v8::Object> = get(
      scope,
      extra_binding_obj,
      v8_static_strings::CONSOLE,
      "ExtrasBindingObject.console",
    );
    let console_key = v8_static_strings::new(scope, v8_static_strings::CONSOLE);
    deno_core_obj.set(scope, console_key.into(), console_obj.into());
  }

  deno_obj.set(scope, deno_core_key.into(), deno_core_obj.into());
  global.set(scope, deno_str.into(), deno_obj.into());
}

/// Execute `00_primordials.js` and `00_infra.js` that are required for ops
/// to function properly
pub(crate) fn initialize_primordials_and_infra(
  scope: &mut v8::HandleScope,
) -> Result<(), AnyError> {
  for file_source in CONTEXT_SETUP_SOURCES {
    let code = file_source.load().unwrap();
    let source_str = code.v8_string(scope).unwrap();
    let name = v8_static_strings::new(scope, file_source.specifier.as_bytes());
    let origin = script_origin(scope, name);
    // TODO(bartlomieju): these two calls will panic if there's any problem in the JS code
    let script = v8::Script::compile(scope, source_str, Some(&origin))
      .with_context(|| format!("Failed to parse {}", file_source.specifier))?;
    script.run(scope).with_context(|| {
      format!("Failed to execute {}", file_source.specifier)
    })?;
  }
  Ok(())
}

/// Set up JavaScript bindings for ops.
pub(crate) fn initialize_ops_bindings<'s>(
  scope: &mut v8::HandleScope<'s>,
  context: v8::Local<'s, v8::Context>,
  op_ctxs: &[OpCtx],
  // TODO(bartlomieju): this is really hacky solution
  last_deno_core_op_id: usize,
) {
  let global = context.global(scope);

  // Set up JavaScript bindings for the defined op - this will insert proper
  // `v8::Function` into `Deno.core.ops` object. For async ops, there a bit
  // more machinery involved, see comment below.
<<<<<<< HEAD
  let deno_obj = get(scope, global, b"Deno", "Deno");
  let deno_core_obj = get(scope, deno_obj, b"core", "Deno.core");
  let deno_core_ops_obj: v8::Local<v8::Object> =
    get(scope, deno_core_obj, b"ops", "Deno.core.ops");
  let deno_core_core_ops_obj: v8::Local<v8::Object> =
    get(scope, deno_core_obj, b"coreOps", "Deno.core.coreOps");

=======
  let deno_obj = get(scope, global, v8_static_strings::DENO, "Deno");
  let deno_core_obj =
    get(scope, deno_obj, v8_static_strings::CORE, "Deno.core");
  let deno_core_ops_obj: v8::Local<v8::Object> = get(
    scope,
    deno_core_obj,
    v8_static_strings::OPS,
    "Deno.core.ops",
  );
>>>>>>> a76aea6d
  let set_up_async_stub_fn: v8::Local<v8::Function> = get(
    scope,
    deno_core_obj,
    v8_static_strings::SET_UP_ASYNC_STUB,
    "Deno.core.setUpAsyncStub",
  );

  let undefined = v8::undefined(scope);

  let deno_core_op_ctxs = &op_ctxs[..last_deno_core_op_id];
  let ext_op_ctxs = &op_ctxs[last_deno_core_op_id..];
  // TODO(bartlomieju): `deno_core_op_ctxs` should be initialized only once
  // with `init_mode == InitMode::New`.
  for op_ctx in deno_core_op_ctxs {
    let mut op_fn = op_ctx_function(scope, op_ctx);
    let key = v8::String::new_external_onebyte_static(
      scope,
      op_ctx.decl.name.as_bytes(),
    )
    .unwrap();

    // For async ops we need to set them up, by calling `Deno.core.setUpAsyncStub` -
    // this call will generate an optimized function that binds to the provided
    // op, while keeping track of promises and error remapping.
    if op_ctx.decl.is_async {
      let result = set_up_async_stub_fn
        .call(scope, undefined.into(), &[key.into(), op_fn.into()])
        .unwrap();
      op_fn = result.try_into().unwrap()
    }

    deno_core_core_ops_obj.set(scope, key.into(), op_fn.into());
  }

  for op_ctx in ext_op_ctxs {
    let mut op_fn = op_ctx_function(scope, op_ctx);
    let key = v8_static_strings::new(scope, op_ctx.decl.name.as_bytes());

    // For async ops we need to set them up, by calling `Deno.core.setUpAsyncStub` -
    // this call will generate an optimized function that binds to the provided
    // op, while keeping track of promises and error remapping.
    if op_ctx.decl.is_async {
      let result = set_up_async_stub_fn
        .call(scope, undefined.into(), &[key.into(), op_fn.into()])
        .unwrap();
      op_fn = result.try_into().unwrap()
    }

    deno_core_ops_obj.set(scope, key.into(), op_fn.into());
  }
}

fn op_ctx_function<'s>(
  scope: &mut v8::HandleScope<'s>,
  op_ctx: &OpCtx,
) -> v8::Local<'s, v8::Function> {
  let op_ctx_ptr = op_ctx as *const OpCtx as *const c_void;
  let external = v8::External::new(scope, op_ctx_ptr as *mut c_void);
  let v8name = v8_static_strings::new(scope, op_ctx.decl.name.as_bytes());

  let (slow_fn, fast_fn) = if op_ctx.metrics_enabled() {
    (
      op_ctx.decl.slow_fn_with_metrics,
      op_ctx.decl.fast_fn_with_metrics,
    )
  } else {
    (op_ctx.decl.slow_fn, op_ctx.decl.fast_fn)
  };

  let builder: v8::FunctionBuilder<v8::FunctionTemplate> =
    v8::FunctionTemplate::builder_raw(slow_fn)
      .data(external.into())
      .length(op_ctx.decl.arg_count as i32);

  let template = if let Some(fast_function) = &fast_fn {
    builder.build_fast(
      scope,
      fast_function,
      Some(op_ctx.fast_fn_c_info.unwrap().as_ptr()),
      None,
      None,
    )
  } else {
    builder.build(scope)
  };

  let v8fn = template.get_function(scope).unwrap();
  v8fn.set_name(v8name);
  v8fn
}

pub extern "C" fn wasm_async_resolve_promise_callback(
  _isolate: *mut v8::Isolate,
  context: v8::Local<v8::Context>,
  resolver: v8::Local<v8::PromiseResolver>,
  compilation_result: v8::Local<v8::Value>,
  success: v8::WasmAsyncSuccess,
) {
  // SAFETY: `CallbackScope` can be safely constructed from `Local<Context>`
  let scope = &mut unsafe { v8::CallbackScope::new(context) };
  if success == v8::WasmAsyncSuccess::Success {
    resolver.resolve(scope, compilation_result).unwrap();
  } else {
    resolver.reject(scope, compilation_result).unwrap();
  }
}

pub fn host_import_module_dynamically_callback<'s>(
  scope: &mut v8::HandleScope<'s>,
  _host_defined_options: v8::Local<'s, v8::Data>,
  resource_name: v8::Local<'s, v8::Value>,
  specifier: v8::Local<'s, v8::String>,
  import_attributes: v8::Local<'s, v8::FixedArray>,
) -> Option<v8::Local<'s, v8::Promise>> {
  // NOTE(bartlomieju): will crash for non-UTF-8 specifier
  let specifier_str = specifier
    .to_string(scope)
    .unwrap()
    .to_rust_string_lossy(scope);
  let referrer_name_str = resource_name
    .to_string(scope)
    .unwrap()
    .to_rust_string_lossy(scope);

  let resolver = v8::PromiseResolver::new(scope).unwrap();
  let promise = resolver.get_promise(scope);

  let assertions = parse_import_attributes(
    scope,
    import_attributes,
    ImportAttributesKind::DynamicImport,
  );

  {
    let tc_scope = &mut v8::TryCatch::new(scope);
    {
      let state = JsRuntime::state_from(tc_scope);
      if let Some(validate_import_attributes_cb) =
        &state.validate_import_attributes_cb
      {
        (validate_import_attributes_cb)(tc_scope, &assertions);
      }
    }

    if tc_scope.has_caught() {
      let e = tc_scope.exception().unwrap();
      resolver.reject(tc_scope, e);
    }
  }
  let requested_module_type =
    get_requested_module_type_from_attributes(&assertions);

  let resolver_handle = v8::Global::new(scope, resolver);
  {
    let state = JsRuntime::state_from(scope);
    let module_map_rc = JsRealm::module_map_from(scope);

    debug!(
      "dyn_import specifier {} referrer {} ",
      specifier_str, referrer_name_str
    );
    ModuleMap::load_dynamic_import(
      module_map_rc,
      &specifier_str,
      &referrer_name_str,
      requested_module_type,
      resolver_handle,
    );
    state.notify_new_dynamic_import();
  }
  // Map errors from module resolution (not JS errors from module execution) to
  // ones rethrown from this scope, so they include the call stack of the
  // dynamic import site. Error objects without any stack frames are assumed to
  // be module resolution errors, other exception values are left as they are.
  let builder = v8::FunctionBuilder::new(catch_dynamic_import_promise_error);

  let map_err =
    v8::FunctionBuilder::<v8::Function>::build(builder, scope).unwrap();

  let promise = promise.catch(scope, map_err).unwrap();

  Some(promise)
}

pub extern "C" fn host_initialize_import_meta_object_callback(
  context: v8::Local<v8::Context>,
  module: v8::Local<v8::Module>,
  meta: v8::Local<v8::Object>,
) {
  // SAFETY: `CallbackScope` can be safely constructed from `Local<Context>`
  let scope = &mut unsafe { v8::CallbackScope::new(context) };
  let module_map = JsRealm::module_map_from(scope);

  let module_global = v8::Global::new(scope, module);
  let name = module_map
    .get_name_by_module(&module_global)
    .expect("Module not found");

  let url_key = v8_static_strings::new(scope, v8_static_strings::URL);
  let url_val = v8::String::new(scope, &name).unwrap();
  meta.create_data_property(scope, url_key.into(), url_val.into());

  let main_key = v8_static_strings::new(scope, v8_static_strings::MAIN);
  let main = module_map.is_main_module(&module_global);
  let main_val = v8::Boolean::new(scope, main);
  meta.create_data_property(scope, main_key.into(), main_val.into());

  let builder =
    v8::FunctionBuilder::new(import_meta_resolve).data(url_val.into());
  let val = v8::FunctionBuilder::<v8::Function>::build(builder, scope).unwrap();
  let resolve_key = v8_static_strings::new(scope, v8_static_strings::RESOLVE);
  meta.set(scope, resolve_key.into(), val.into());

  maybe_add_import_meta_filename_dirname(scope, meta, &name);
}

fn maybe_add_import_meta_filename_dirname(
  scope: &mut v8::HandleScope,
  meta: v8::Local<v8::Object>,
  name: &str,
) {
  // For `file:` URL we provide additional `filename` and `dirname` values
  let Ok(name_url) = Url::parse(name) else {
    return;
  };

  if name_url.scheme() != "file" {
    return;
  }

  // If something goes wrong acquiring a filepath, let skip instead of crashing
  // (mostly concerned about file paths on Windows).
  let Ok(file_path) = name_url.to_file_path() else {
    return;
  };

  // Use display() here so that Rust takes care of proper forward/backward slash
  // formatting depending on the OS.
  let escaped_filename = file_path.display().to_string();
  let Some(filename_val) = v8::String::new(scope, &escaped_filename) else {
    return;
  };
  let filename_key = v8_static_strings::new(scope, v8_static_strings::FILENAME);
  meta.create_data_property(scope, filename_key.into(), filename_val.into());

  let dir_path = file_path
    .parent()
    .map(|p| p.to_owned())
    .unwrap_or_else(|| PathBuf::from("/"));
  let escaped_dirname = dir_path.display().to_string();
  let Some(dirname_val) = v8::String::new(scope, &escaped_dirname) else {
    return;
  };
  let dirname_key = v8_static_strings::new(scope, v8_static_strings::DIRNAME);
  meta.create_data_property(scope, dirname_key.into(), dirname_val.into());
}

fn import_meta_resolve(
  scope: &mut v8::HandleScope,
  args: v8::FunctionCallbackArguments,
  mut rv: v8::ReturnValue,
) {
  if args.length() > 1 {
    return throw_type_error(scope, "Invalid arguments");
  }

  let maybe_arg_str = args.get(0).to_string(scope);
  if maybe_arg_str.is_none() {
    return throw_type_error(scope, "Invalid arguments");
  }
  let specifier = maybe_arg_str.unwrap();
  let referrer = {
    let url_prop = args.data();
    url_prop.to_rust_string_lossy(scope)
  };
  let module_map_rc = JsRealm::module_map_from(scope);
  let loader = module_map_rc.loader.clone();
  let specifier_str = specifier.to_rust_string_lossy(scope);

  let import_meta_resolve_result = {
    let loader = loader.borrow();
    let loader = loader.as_ref();
    (module_map_rc.import_meta_resolve_cb)(loader, specifier_str, referrer)
  };

  match import_meta_resolve_result {
    Ok(resolved) => {
      let resolved_val = serde_v8::to_v8(scope, resolved.as_str()).unwrap();
      rv.set(resolved_val);
    }
    Err(err) => {
      throw_type_error(scope, &err.to_string());
    }
  };
}

fn empty_fn(
  _scope: &mut v8::HandleScope,
  _args: v8::FunctionCallbackArguments,
  _rv: v8::ReturnValue,
) {
  //Do Nothing
}

pub(crate) fn op_disabled_fn(
  scope: &mut v8::HandleScope,
  _args: v8::FunctionCallbackArguments,
  _rv: v8::ReturnValue,
) {
  let message = v8::String::new(scope, "op is disabled").unwrap();
  let exception = v8::Exception::error(scope, message);
  scope.throw_exception(exception);
}

//It creates a reference to an empty function which can be mantained after the snapshots
pub fn create_empty_fn<'s>(
  scope: &mut v8::HandleScope<'s>,
) -> Option<v8::Local<'s, v8::Function>> {
  let empty_fn = v8::FunctionTemplate::new(scope, empty_fn);
  empty_fn.get_function(scope)
}

fn catch_dynamic_import_promise_error(
  scope: &mut v8::HandleScope,
  args: v8::FunctionCallbackArguments,
  _rv: v8::ReturnValue,
) {
  let arg = args.get(0);
  if is_instance_of_error(scope, arg) {
    let e: crate::error::NativeJsError = serde_v8::from_v8(scope, arg).unwrap();
    let name = e.name.unwrap_or_else(|| "Error".to_string());
    if !has_call_site(scope, arg) {
      let msg = v8::Exception::create_message(scope, arg);
      let arg: v8::Local<v8::Object> = arg.try_into().unwrap();
      let message_key =
        v8_static_strings::new(scope, v8_static_strings::MESSAGE);
      let message = arg.get(scope, message_key.into()).unwrap();
      let mut message: v8::Local<v8::String> = message.try_into().unwrap();
      if let Some(stack_frame) = JsStackFrame::from_v8_message(scope, msg) {
        if let Some(location) = stack_frame.maybe_format_location() {
          let str =
            format!("{} at {location}", message.to_rust_string_lossy(scope));
          message = v8::String::new(scope, &str).unwrap();
        }
      }
      let exception = match name.as_str() {
        "RangeError" => v8::Exception::range_error(scope, message),
        "TypeError" => v8::Exception::type_error(scope, message),
        "SyntaxError" => v8::Exception::syntax_error(scope, message),
        "ReferenceError" => v8::Exception::reference_error(scope, message),
        _ => v8::Exception::error(scope, message),
      };
      let code_key = v8_static_strings::new(scope, v8_static_strings::CODE);
      let code_value =
        v8_static_strings::new(scope, v8_static_strings::ERR_MODULE_NOT_FOUND);
      let exception_obj = exception.to_object(scope).unwrap();
      exception_obj.set(scope, code_key.into(), code_value.into());
      scope.throw_exception(exception);
      return;
    }
  }
  scope.throw_exception(arg);
}

pub extern "C" fn promise_reject_callback(message: v8::PromiseRejectMessage) {
  // SAFETY: `CallbackScope` can be safely constructed from `&PromiseRejectMessage`
  let scope = &mut unsafe { v8::CallbackScope::new(&message) };

  let exception_state = JsRealm::exception_state_from_scope(scope);
  exception_state.track_promise_rejection(
    scope,
    message.get_promise(),
    message.get_event(),
    message.get_value(),
  );
}

/// This binding should be used if there's a custom console implementation
/// available. Using it will make sure that proper stack frames are displayed
/// in the inspector console.
///
/// Each method on console object should be bound to this function, eg:
/// ```ignore
/// function wrapConsole(consoleFromDeno, consoleFromV8) {
///   const callConsole = core.callConsole;
///
///   for (const key of Object.keys(consoleFromV8)) {
///     if (consoleFromDeno.hasOwnProperty(key)) {
///       consoleFromDeno[key] = callConsole.bind(
///         consoleFromDeno,
///         consoleFromV8[key],
///         consoleFromDeno[key],
///       );
///     }
///   }
/// }
/// ```
///
/// Inspired by:
/// https://github.com/nodejs/node/blob/1317252dfe8824fd9cfee125d2aaa94004db2f3b/src/inspector_js_api.cc#L194-L222
fn call_console(
  scope: &mut v8::HandleScope,
  args: v8::FunctionCallbackArguments,
  _rv: v8::ReturnValue,
) {
  if args.length() < 2
    || !args.get(0).is_function()
    || !args.get(1).is_function()
  {
    return throw_type_error(scope, "Invalid arguments");
  }

  let mut call_args = vec![];
  for i in 2..args.length() {
    call_args.push(args.get(i));
  }

  let receiver = args.this();
  let inspector_console_method =
    v8::Local::<v8::Function>::try_from(args.get(0)).unwrap();
  let deno_console_method =
    v8::Local::<v8::Function>::try_from(args.get(1)).unwrap();

  inspector_console_method.call(scope, receiver.into(), &call_args);
  deno_console_method.call(scope, receiver.into(), &call_args);
}

/// Wrap a promise with `then` handlers allowing us to watch the resolution progress from a Rust closure.
/// This has a side-effect of preventing unhandled rejection handlers from triggering. If that is
/// desired, the final handler may choose to rethrow the exception.
pub(crate) fn watch_promise<'s, F>(
  scope: &mut v8::HandleScope<'s>,
  promise: v8::Local<'s, v8::Promise>,
  f: F,
) -> Option<v8::Local<'s, v8::Promise>>
where
  F: FnOnce(
      &mut v8::HandleScope,
      v8::ReturnValue,
      Result<v8::Local<v8::Value>, v8::Local<v8::Value>>,
    ) + 'static,
{
  let external =
    v8::External::new(scope, Box::into_raw(Box::new(Some(f))) as _);

  fn get_handler<F>(external: v8::Local<v8::External>) -> F {
    unsafe { Box::<Option<F>>::from_raw(external.value() as _) }
      .take()
      .unwrap()
  }

  let on_fulfilled = v8::Function::builder(
    |scope: &mut v8::HandleScope,
     args: v8::FunctionCallbackArguments,
     rv: v8::ReturnValue| {
      let data = v8::Local::<v8::External>::try_from(args.data()).unwrap();
      let f = get_handler::<F>(data);
      f(scope, rv, Ok(args.get(0)));
    },
  )
  .data(external.into())
  .build(scope);

  let on_rejected = v8::Function::builder(
    |scope: &mut v8::HandleScope,
     args: v8::FunctionCallbackArguments,
     rv: v8::ReturnValue| {
      let data = v8::Local::<v8::External>::try_from(args.data()).unwrap();
      let f = get_handler::<F>(data);
      f(scope, rv, Err(args.get(0)));
    },
  )
  .data(external.into())
  .build(scope);

  // function builders will return None if the runtime is shutting down
  let (Some(on_fulfilled), Some(on_rejected)) = (on_fulfilled, on_rejected)
  else {
    _ = get_handler::<F>(external);
    return None;
  };

  // then2 will return None if the runtime is shutting down
  let Some(promise) = promise.then2(scope, on_fulfilled, on_rejected) else {
    _ = get_handler::<F>(external);
    return None;
  };

  Some(promise)
}

/// This function generates a list of tuples, that are a mapping of `<op_name>`
/// to a JavaScript function that executes and op.
pub fn create_exports_for_ops_virtual_module<'s>(
  op_ctxs: &[OpCtx],
  scope: &mut v8::HandleScope<'s>,
  global: v8::Local<v8::Object>,
) -> Vec<(FastString, v8::Local<'s, v8::Value>)> {
  let mut exports = Vec::with_capacity(op_ctxs.len());

  let deno_obj = get(scope, global, v8_static_strings::DENO, "Deno");
  let deno_core_obj =
    get(scope, deno_obj, v8_static_strings::CORE, "Deno.core");
  let set_up_async_stub_fn: v8::Local<v8::Function> = get(
    scope,
    deno_core_obj,
    v8_static_strings::SET_UP_ASYNC_STUB,
    "Deno.core.setUpAsyncStub",
  );

  let undefined = v8::undefined(scope);

  for op_ctx in op_ctxs {
    let name = v8_static_strings::new(scope, op_ctx.decl.name.as_bytes());
    let mut op_fn = op_ctx_function(scope, op_ctx);

    // For async ops we need to set them up, by calling `Deno.core.setUpAsyncStub` -
    // this call will generate an optimized function that binds to the provided
    // op, while keeping track of promises and error remapping.
    if op_ctx.decl.is_async {
      let result = set_up_async_stub_fn
        .call(scope, undefined.into(), &[name.into(), op_fn.into()])
        .unwrap();
      op_fn = result.try_into().unwrap()
    }

    exports.push((FastString::StaticAscii(op_ctx.decl.name), op_fn.into()));
  }

  exports
}<|MERGE_RESOLUTION|>--- conflicted
+++ resolved
@@ -268,15 +268,6 @@
   // Set up JavaScript bindings for the defined op - this will insert proper
   // `v8::Function` into `Deno.core.ops` object. For async ops, there a bit
   // more machinery involved, see comment below.
-<<<<<<< HEAD
-  let deno_obj = get(scope, global, b"Deno", "Deno");
-  let deno_core_obj = get(scope, deno_obj, b"core", "Deno.core");
-  let deno_core_ops_obj: v8::Local<v8::Object> =
-    get(scope, deno_core_obj, b"ops", "Deno.core.ops");
-  let deno_core_core_ops_obj: v8::Local<v8::Object> =
-    get(scope, deno_core_obj, b"coreOps", "Deno.core.coreOps");
-
-=======
   let deno_obj = get(scope, global, v8_static_strings::DENO, "Deno");
   let deno_core_obj =
     get(scope, deno_obj, v8_static_strings::CORE, "Deno.core");
@@ -286,7 +277,13 @@
     v8_static_strings::OPS,
     "Deno.core.ops",
   );
->>>>>>> a76aea6d
+  let deno_core_core_ops_obj: v8::Local<v8::Object> = get(
+    scope,
+    deno_core_obj,
+    v8_static_strings::CORE_OPS,
+    "Deno.core.coreOps",
+  );
+
   let set_up_async_stub_fn: v8::Local<v8::Function> = get(
     scope,
     deno_core_obj,
