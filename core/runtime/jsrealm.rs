--- conflicted
+++ resolved
@@ -91,15 +91,10 @@
       has_next_tick_scheduled: Default::default(),
       js_event_loop_tick_cb: Default::default(),
       js_wasm_streaming_cb: Default::default(),
-<<<<<<< HEAD
       web_assembly_module_imports_fn: Default::default(),
       web_assembly_module_exports_fn: Default::default(),
-      op_ctxs: Default::default(),
-      pending_ops: Default::default(),
-=======
       op_ctxs,
       pending_ops: op_driver,
->>>>>>> 17f80969
       task_spawner_factory: Default::default(),
       timers: Default::default(),
       unrefed_ops: Default::default(),
