--- conflicted
+++ resolved
@@ -6,12 +6,9 @@
 use crate::joinset::JoinSet;
 use crate::module_specifier::ModuleSpecifier;
 use crate::modules::ModuleCode;
-<<<<<<< HEAD
 use crate::modules::ModuleError;
 use crate::modules::ModuleId;
 use crate::modules::ModuleLoadId;
-=======
->>>>>>> fe93b1d6
 use crate::modules::ModuleMap;
 use crate::ops::OpCtx;
 use crate::runtime::JsRuntimeState;
@@ -274,11 +271,7 @@
   }
 
   #[inline(always)]
-<<<<<<< HEAD
-  pub(crate) fn module_map_from_scope(
-=======
   pub(crate) fn module_map_from(
->>>>>>> fe93b1d6
     scope: &mut v8::HandleScope,
   ) -> Rc<RefCell<ModuleMap>> {
     let context = scope.get_current_context();
