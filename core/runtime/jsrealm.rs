--- conflicted
+++ resolved
@@ -68,12 +68,8 @@
   // We don't explicitly re-read this prop but need the slice to live alongside
   // the context
   pub(crate) op_ctxs: Box<[OpCtx]>,
-<<<<<<< HEAD
   pub(crate) op_method_ctxs: Box<[OpMethodCtx]>,
-  pub(crate) isolate: Option<*mut v8::OwnedIsolate>,
-=======
   pub(crate) isolate: Option<*mut v8::Isolate>,
->>>>>>> 7258aa32
   pub(crate) exception_state: Rc<ExceptionState>,
   pub(crate) has_next_tick_scheduled: Cell<bool>,
   pub(crate) get_error_class_fn: GetErrorClassFn,
