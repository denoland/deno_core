// Copyright 2018-2023 the Deno authors. All rights reserved. MIT license.
use super::bindings;
use super::exception_state::ExceptionState;
#[cfg(test)]
use super::op_driver::OpDriver;
use crate::error::exception_to_err_result;
use crate::module_specifier::ModuleSpecifier;
use crate::modules::ModuleCodeString;
use crate::modules::ModuleId;
use crate::modules::ModuleMap;
use crate::ops::OpCtx;
use crate::tasks::V8TaskSpawnerFactory;
use crate::web_timeout::WebTimers;
use crate::GetErrorClassFn;
use anyhow::Error;
use futures::stream::StreamExt;
use std::cell::Cell;
use std::cell::RefCell;
use std::collections::HashSet;
use std::hash::BuildHasherDefault;
use std::hash::Hasher;
use std::option::Option;
use std::rc::Rc;
use std::sync::Arc;
use v8::Handle;

// Hasher used for `unrefed_ops`. Since these are rolling i32, there's no
// need to actually hash them.
#[derive(Default)]
pub(crate) struct IdentityHasher(u64);

impl Hasher for IdentityHasher {
  fn write_i32(&mut self, i: i32) {
    self.0 = i as u64;
  }

  fn finish(&self) -> u64 {
    self.0
  }

  fn write(&mut self, _bytes: &[u8]) {
    unreachable!()
  }
}

/// We will be experimenting with different driver types in the future. This allows us to
/// swap the driver out for experimentation.
#[cfg(all(
  feature = "op_driver_joinset",
  not(feature = "op_driver_futuresunordered")
))]
<<<<<<< HEAD
pub(crate) type DefaultOpDriver = super::op_driver::JoinSetDriver;

#[cfg(feature = "op_driver_futuresunordered")]
pub(crate) type DefaultOpDriver = super::op_driver::FuturesUnorderedDriver;
=======
pub(crate) type OpDriverImpl = super::op_driver::JoinSetDriver;

#[cfg(feature = "op_driver_futuresunordered")]
pub(crate) type OpDriverImpl = super::op_driver::FuturesUnorderedDriver;
>>>>>>> 5534917a

pub(crate) struct ContextState {
  pub(crate) task_spawner_factory: Arc<V8TaskSpawnerFactory>,
  pub(crate) timers: WebTimers<(v8::Global<v8::Function>, u32)>,
  pub(crate) js_event_loop_tick_cb:
    RefCell<Option<Rc<v8::Global<v8::Function>>>>,
  pub(crate) js_wasm_streaming_cb:
    RefCell<Option<Rc<v8::Global<v8::Function>>>>,
  pub(crate) unrefed_ops:
    RefCell<HashSet<i32, BuildHasherDefault<IdentityHasher>>>,
  pub(crate) pending_ops: Rc<OpDriverImpl>,
  // We don't explicitly re-read this prop but need the slice to live alongside
  // the context
  pub(crate) op_ctxs: Box<[OpCtx]>,
  pub(crate) isolate: Option<*mut v8::OwnedIsolate>,
  pub(crate) exception_state: Rc<ExceptionState>,
  pub(crate) has_next_tick_scheduled: Cell<bool>,
  pub(crate) get_error_class_fn: GetErrorClassFn,
}

impl ContextState {
  pub(crate) fn new(
<<<<<<< HEAD
    op_driver: Rc<O>,
=======
    op_driver: Rc<OpDriverImpl>,
>>>>>>> 5534917a
    isolate_ptr: *mut v8::OwnedIsolate,
    get_error_class_fn: GetErrorClassFn,
    op_ctxs: Box<[OpCtx]>,
  ) -> Self {
    Self {
      isolate: Some(isolate_ptr),
      get_error_class_fn,
      exception_state: Default::default(),
      has_next_tick_scheduled: Default::default(),
      js_event_loop_tick_cb: Default::default(),
      js_wasm_streaming_cb: Default::default(),
      op_ctxs,
      pending_ops: op_driver,
      task_spawner_factory: Default::default(),
      timers: Default::default(),
      unrefed_ops: Default::default(),
    }
  }
}

/// A representation of a JavaScript realm tied to a [`JsRuntime`], that allows
/// execution in the realm's context.
///
/// A [`JsRealm`] instance is a reference to an already existing realm, which
/// does not hold ownership of it, so instances can be created and dropped as
/// needed. As such, calling [`JsRealm::new`] doesn't create a new realm, and
/// cloning a [`JsRealm`] only creates a new reference. See
/// [`JsRuntime::create_realm`] to create new realms instead.
///
/// Despite [`JsRealm`] instances being references, multiple instances that
/// point to the same realm won't overlap because every operation requires
/// passing a mutable reference to the [`v8::Isolate`]. Therefore, no operation
/// on two [`JsRealm`] instances tied to the same isolate can be run at the same
/// time, regardless of whether they point to the same realm.
///
/// # Panics
///
/// Every method of [`JsRealm`] will panic if you call it with a reference to a
/// [`v8::Isolate`] other than the one that corresponds to the current context.
///
/// In other words, the [`v8::Isolate`] parameter for all the related [`JsRealm`] methods
/// must be extracted from the pre-existing [`JsRuntime`].
///
/// # Lifetime of the realm
///
/// As long as the corresponding isolate is alive, a [`JsRealm`] instance will
/// keep the underlying V8 context alive even if it would have otherwise been
/// garbage collected.
#[derive(Clone)]
#[repr(transparent)]
pub(crate) struct JsRealm(pub(crate) JsRealmInner);

#[derive(Clone)]
pub(crate) struct JsRealmInner {
  pub(crate) context_state: Rc<ContextState>,
  context: Rc<v8::Global<v8::Context>>,
  pub(crate) module_map: Rc<ModuleMap>,
}

impl JsRealmInner {
  pub(crate) fn new(
    context_state: Rc<ContextState>,
    context: v8::Global<v8::Context>,
    module_map: Rc<ModuleMap>,
  ) -> Self {
    Self {
      context_state,
      context: context.into(),
      module_map,
    }
  }

  #[inline(always)]
  pub fn context(&self) -> &v8::Global<v8::Context> {
    &self.context
  }

  #[inline(always)]
  pub(crate) fn state(&self) -> Rc<ContextState> {
    self.context_state.clone()
  }

  #[inline(always)]
  pub(crate) fn module_map(&self) -> Rc<ModuleMap> {
    self.module_map.clone()
  }

  /// For info on the [`v8::Isolate`] parameter, check [`JsRealm#panics`].
  #[inline(always)]
  pub fn handle_scope<'s>(
    &self,
    isolate: &'s mut v8::Isolate,
  ) -> v8::HandleScope<'s> {
    v8::HandleScope::with_context(isolate, &*self.context)
  }

  pub fn destroy(self) {
    let state = self.state();
    let raw_ptr = self.state().isolate.unwrap();
    // SAFETY: We know the isolate outlives the realm
    let isolate = unsafe { raw_ptr.as_mut().unwrap() };
    // These globals will prevent snapshots from completing, take them
    state.exception_state.prepare_to_destroy();
    std::mem::take(&mut *state.js_event_loop_tick_cb.borrow_mut());
    std::mem::take(&mut *state.js_wasm_streaming_cb.borrow_mut());

    self.context().open(isolate).clear_all_slots(isolate);

    // Expect that this context is dead (we only check this in debug mode)
    // TODO(mmastrac): This check fails for some tests, will need to fix this
    // debug_assert_eq!(Rc::strong_count(&self.context), 1, "Realm was still alive when we wanted to destroy it. Not dropped?");
  }
}

impl JsRealm {
  pub(crate) fn new(inner: JsRealmInner) -> Self {
    Self(inner)
  }

  #[inline(always)]
  pub(crate) fn state_from_scope(
    scope: &mut v8::HandleScope,
  ) -> Rc<ContextState> {
    let context = scope.get_current_context();
    context.get_slot::<Rc<ContextState>>(scope).unwrap().clone()
  }

  #[inline(always)]
  pub(crate) fn module_map_from(scope: &mut v8::HandleScope) -> Rc<ModuleMap> {
    let context = scope.get_current_context();
    context.get_slot::<Rc<ModuleMap>>(scope).unwrap().clone()
  }

  #[inline(always)]
  pub(crate) fn exception_state_from_scope(
    scope: &mut v8::HandleScope,
  ) -> Rc<ExceptionState> {
    let context = scope.get_current_context();
    context
      .get_slot::<Rc<ContextState>>(scope)
      .unwrap()
      .exception_state
      .clone()
  }

  #[cfg(test)]
  #[inline(always)]
  pub fn num_pending_ops(&self) -> usize {
    self.0.context_state.pending_ops.len()
  }

  #[cfg(test)]
  #[inline(always)]
  pub fn num_unrefed_ops(&self) -> usize {
    self.0.context_state.unrefed_ops.borrow().len()
  }

  /// For info on the [`v8::Isolate`] parameter, check [`JsRealm#panics`].
  #[inline(always)]
  pub fn handle_scope<'s>(
    &self,
    isolate: &'s mut v8::Isolate,
  ) -> v8::HandleScope<'s> {
    self.0.handle_scope(isolate)
  }

  #[inline(always)]
  pub fn context(&self) -> &v8::Global<v8::Context> {
    self.0.context()
  }

  pub(crate) fn context_ptr(&self) -> *mut v8::Context {
    unsafe { self.0.context.get_unchecked() as *const _ as _ }
  }

  /// Executes traditional JavaScript code (traditional = not ES modules) in the
  /// realm's context.
  ///
  /// For info on the [`v8::Isolate`] parameter, check [`JsRealm#panics`].
  ///
  /// The `name` parameter can be a filepath or any other string. E.g.:
  ///
  ///   - "/some/file/path.js"
  ///   - "<anon>"
  ///   - "[native code]"
  ///
  /// The same `name` value can be used for multiple executions.
  ///
  /// `Error` can usually be downcast to `JsError`.
  #[cfg(test)]
  pub fn execute_script_static(
    &self,
    isolate: &mut v8::Isolate,
    name: &'static str,
    source_code: &'static str,
  ) -> Result<v8::Global<v8::Value>, Error> {
    self.execute_script(
      isolate,
      name,
      ModuleCodeString::from_static(source_code),
    )
  }

  /// Executes traditional JavaScript code (traditional = not ES modules) in the
  /// realm's context.
  ///
  /// For info on the [`v8::Isolate`] parameter, check [`JsRealm#panics`].
  ///
  /// The `name` parameter can be a filepath or any other string. E.g.:
  ///
  ///   - "/some/file/path.js"
  ///   - "<anon>"
  ///   - "[native code]"
  ///
  /// The same `name` value can be used for multiple executions.
  ///
  /// `Error` can usually be downcast to `JsError`.
  pub fn execute_script(
    &self,
    isolate: &mut v8::Isolate,
    name: &'static str,
    source_code: ModuleCodeString,
  ) -> Result<v8::Global<v8::Value>, Error> {
    let scope = &mut self.0.handle_scope(isolate);

    let source = source_code.v8_string(scope).unwrap();
    debug_assert!(name.is_ascii());
    let name =
      v8::String::new_external_onebyte_static(scope, name.as_bytes()).unwrap();
    let origin = bindings::script_origin(scope, name);

    let tc_scope = &mut v8::TryCatch::new(scope);

    let script = match v8::Script::compile(tc_scope, source, Some(&origin)) {
      Some(script) => script,
      None => {
        let exception = tc_scope.exception().unwrap();
        return exception_to_err_result(tc_scope, exception, false, false);
      }
    };

    match script.run(tc_scope) {
      Some(value) => {
        let value_handle = v8::Global::new(tc_scope, value);
        Ok(value_handle)
      }
      None => {
        assert!(tc_scope.has_caught());
        let exception = tc_scope.exception().unwrap();
        exception_to_err_result(tc_scope, exception, false, false)
      }
    }
  }

  /// Returns the namespace object of a module.
  ///
  /// This is only available after module evaluation has completed.
  /// This function panics if module has not been instantiated.
  pub fn get_module_namespace(
    &self,
    isolate: &mut v8::Isolate,
    module_id: ModuleId,
  ) -> Result<v8::Global<v8::Object>, Error> {
    self
      .0
      .module_map()
      .get_module_namespace(&mut self.handle_scope(isolate), module_id)
  }

  pub(crate) fn instantiate_module(
    &self,
    scope: &mut v8::HandleScope,
    id: ModuleId,
  ) -> Result<(), v8::Global<v8::Value>> {
    self.0.module_map().instantiate_module(scope, id)
  }

  pub(crate) fn modules_idle(&self) -> bool {
    self.0.module_map.dyn_module_evaluate_idle_counter.get() > 1
  }

  pub(crate) fn increment_modules_idle(&self) {
    let count = &self.0.module_map.dyn_module_evaluate_idle_counter;
    count.set(count.get() + 1)
  }

  /// Asynchronously load specified module and all of its dependencies.
  ///
  /// The module will be marked as "main", and because of that
  /// "import.meta.main" will return true when checked inside that module.
  ///
  /// User must call [`ModuleMap::mod_evaluate`] with returned `ModuleId`
  /// manually after load is finished.
  pub(crate) async fn load_main_module(
    &self,
    isolate: &mut v8::Isolate,
    specifier: &ModuleSpecifier,
    code: Option<ModuleCodeString>,
  ) -> Result<ModuleId, Error> {
    let module_map_rc = self.0.module_map();
    if let Some(code) = code {
      let specifier = specifier.as_str().to_owned().into();
      let scope = &mut self.handle_scope(isolate);
      // true for main module
      module_map_rc
        .new_es_module(scope, true, specifier, code, false)
        .map_err(|e| e.into_any_error(scope, false, false))?;
    }

    let mut load =
      ModuleMap::load_main(module_map_rc.clone(), &specifier).await?;

    while let Some(load_result) = load.next().await {
      let (request, info) = load_result?;
      let scope = &mut self.handle_scope(isolate);
      load
        .register_and_recurse(scope, &request, info)
        .map_err(|e| e.into_any_error(scope, false, false))?;
    }

    let root_id = load.root_module_id.expect("Root module should be loaded");
    let scope = &mut self.handle_scope(isolate);
    self.instantiate_module(scope, root_id).map_err(|e| {
      let exception = v8::Local::new(scope, e);
      exception_to_err_result::<()>(scope, exception, false, false).unwrap_err()
    })?;
    Ok(root_id)
  }

  /// Asynchronously load specified ES module and all of its dependencies.
  ///
  /// This method is meant to be used when loading some utility code that
  /// might be later imported by the main module (ie. an entry point module).
  ///
  /// User must call [`ModuleMap::mod_evaluate`] with returned `ModuleId`
  /// manually after load is finished.
  pub(crate) async fn load_side_module(
    &self,
    isolate: &mut v8::Isolate,
    specifier: &ModuleSpecifier,
    code: Option<ModuleCodeString>,
  ) -> Result<ModuleId, Error> {
    let module_map_rc = self.0.module_map();
    if let Some(code) = code {
      let specifier = specifier.as_str().to_owned().into();
      let scope = &mut self.handle_scope(isolate);
      // false for side module (not main module)
      module_map_rc
        .new_es_module(scope, false, specifier, code, false)
        .map_err(|e| e.into_any_error(scope, false, false))?;
    }

    let mut load =
      ModuleMap::load_side(module_map_rc.clone(), &specifier).await?;

    while let Some(load_result) = load.next().await {
      let (request, info) = load_result?;
      let scope = &mut self.handle_scope(isolate);
      load
        .register_and_recurse(scope, &request, info)
        .map_err(|e| e.into_any_error(scope, false, false))?;
    }

    let root_id = load.root_module_id.expect("Root module should be loaded");
    let scope = &mut self.handle_scope(isolate);
    self.instantiate_module(scope, root_id).map_err(|e| {
      let exception = v8::Local::new(scope, e);
      exception_to_err_result::<()>(scope, exception, false, false).unwrap_err()
    })?;
    Ok(root_id)
  }

  /// Load and evaluate an ES module provided the specifier and source code.
  ///
  /// The module should not have Top-Level Await (that is, it should be
  /// possible to evaluate it synchronously).
  ///
  /// It is caller's responsibility to ensure that not duplicate specifiers are
  /// passed to this method.
  pub(crate) fn lazy_load_es_module_from_code(
    &self,
    isolate: &mut v8::Isolate,
    module_specifier: &str,
    code: ModuleCodeString,
  ) -> Result<v8::Global<v8::Value>, Error> {
    let module_map_rc = self.0.module_map();
    let scope = &mut self.handle_scope(isolate);
    module_map_rc.lazy_load_es_module_from_code(scope, module_specifier, code)
  }
}<|MERGE_RESOLUTION|>--- conflicted
+++ resolved
@@ -49,17 +49,10 @@
   feature = "op_driver_joinset",
   not(feature = "op_driver_futuresunordered")
 ))]
-<<<<<<< HEAD
-pub(crate) type DefaultOpDriver = super::op_driver::JoinSetDriver;
-
-#[cfg(feature = "op_driver_futuresunordered")]
-pub(crate) type DefaultOpDriver = super::op_driver::FuturesUnorderedDriver;
-=======
 pub(crate) type OpDriverImpl = super::op_driver::JoinSetDriver;
 
 #[cfg(feature = "op_driver_futuresunordered")]
 pub(crate) type OpDriverImpl = super::op_driver::FuturesUnorderedDriver;
->>>>>>> 5534917a
 
 pub(crate) struct ContextState {
   pub(crate) task_spawner_factory: Arc<V8TaskSpawnerFactory>,
@@ -82,11 +75,7 @@
 
 impl ContextState {
   pub(crate) fn new(
-<<<<<<< HEAD
-    op_driver: Rc<O>,
-=======
     op_driver: Rc<OpDriverImpl>,
->>>>>>> 5534917a
     isolate_ptr: *mut v8::OwnedIsolate,
     get_error_class_fn: GetErrorClassFn,
     op_ctxs: Box<[OpCtx]>,
