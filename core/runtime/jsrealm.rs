// Copyright 2018-2024 the Deno authors. All rights reserved. MIT license.
use super::bindings;
use super::exception_state::ExceptionState;
#[cfg(test)]
use super::op_driver::OpDriver;
use crate::error::exception_to_err_result;
use crate::module_specifier::ModuleSpecifier;
use crate::modules::IntoModuleCodeString;
use crate::modules::IntoModuleName;
use crate::modules::ModuleCodeString;
use crate::modules::ModuleId;
use crate::modules::ModuleMap;
use crate::modules::ModuleName;
use crate::ops::ExternalOpsTracker;
use crate::ops::OpCtx;
use crate::stats::RuntimeActivityTraces;
use crate::tasks::V8TaskSpawnerFactory;
use crate::web_timeout::WebTimers;
use crate::GetErrorClassFn;
use anyhow::Error;
use futures::stream::StreamExt;
use std::cell::Cell;
use std::cell::RefCell;
use std::collections::HashSet;
use std::hash::BuildHasherDefault;
use std::hash::Hasher;
use std::rc::Rc;
use std::sync::Arc;
use v8::Handle;

// Hasher used for `unrefed_ops`. Since these are rolling i32, there's no
// need to actually hash them.
#[derive(Default)]
pub(crate) struct IdentityHasher(u64);

impl Hasher for IdentityHasher {
  fn write_i32(&mut self, i: i32) {
    self.0 = i as u64;
  }

  fn finish(&self) -> u64 {
    self.0
  }

  fn write(&mut self, _bytes: &[u8]) {
    unreachable!()
  }
}

/// We may wish to experiment with alternative drivers in the future.
pub(crate) type OpDriverImpl = super::op_driver::FuturesUnorderedDriver;

pub struct ContextState {
  pub(crate) task_spawner_factory: Arc<V8TaskSpawnerFactory>,
  pub(crate) timers: WebTimers<(v8::Global<v8::Function>, u32)>,
  pub(crate) js_event_loop_tick_cb:
    RefCell<Option<Rc<v8::Global<v8::Function>>>>,
  pub(crate) js_wasm_streaming_cb:
    RefCell<Option<Rc<v8::Global<v8::Function>>>>,
  pub(crate) wasm_instantiate_fn: RefCell<Option<Rc<v8::Global<v8::Function>>>>,
  pub(crate) unrefed_ops:
    RefCell<HashSet<i32, BuildHasherDefault<IdentityHasher>>>,
  pub(crate) activity_traces: RuntimeActivityTraces,
  pub(crate) pending_ops: Rc<OpDriverImpl>,
  // We don't explicitly re-read this prop but need the slice to live alongside
  // the context
  pub(crate) op_ctxs: Box<[OpCtx]>,
  pub(crate) isolate: Option<*mut v8::OwnedIsolate>,
  pub(crate) exception_state: Rc<ExceptionState>,
  pub(crate) has_next_tick_scheduled: Cell<bool>,
  pub(crate) get_error_class_fn: GetErrorClassFn,
  pub(crate) external_ops_tracker: ExternalOpsTracker,
}

impl ContextState {
  pub(crate) fn new(
    op_driver: Rc<OpDriverImpl>,
    isolate_ptr: *mut v8::OwnedIsolate,
    get_error_class_fn: GetErrorClassFn,
    op_ctxs: Box<[OpCtx]>,
    external_ops_tracker: ExternalOpsTracker,
  ) -> Self {
    Self {
      isolate: Some(isolate_ptr),
      get_error_class_fn,
      exception_state: Default::default(),
      has_next_tick_scheduled: Default::default(),
      js_event_loop_tick_cb: Default::default(),
      js_wasm_streaming_cb: Default::default(),
      wasm_instantiate_fn: Default::default(),
      activity_traces: Default::default(),
      op_ctxs,
      pending_ops: op_driver,
      task_spawner_factory: Default::default(),
      timers: Default::default(),
      unrefed_ops: Default::default(),
      external_ops_tracker,
    }
  }
}

/// A representation of a JavaScript realm tied to a [`JsRuntime`], that allows
/// execution in the realm's context.
///
/// A [`JsRealm`] instance is a reference to an already existing realm, which
/// does not hold ownership of it, so instances can be created and dropped as
/// needed. As such, calling [`JsRealm::new`] doesn't create a new realm, and
/// cloning a [`JsRealm`] only creates a new reference. See
/// [`JsRuntime::create_realm`] to create new realms instead.
///
/// Despite [`JsRealm`] instances being references, multiple instances that
/// point to the same realm won't overlap because every operation requires
/// passing a mutable reference to the [`v8::Isolate`]. Therefore, no operation
/// on two [`JsRealm`] instances tied to the same isolate can be run at the same
/// time, regardless of whether they point to the same realm.
///
/// # Panics
///
/// Every method of [`JsRealm`] will panic if you call it with a reference to a
/// [`v8::Isolate`] other than the one that corresponds to the current context.
///
/// In other words, the [`v8::Isolate`] parameter for all the related [`JsRealm`] methods
/// must be extracted from the pre-existing [`JsRuntime`].
///
/// # Lifetime of the realm
///
/// As long as the corresponding isolate is alive, a [`JsRealm`] instance will
/// keep the underlying V8 context alive even if it would have otherwise been
/// garbage collected.
#[derive(Clone)]
#[repr(transparent)]
pub(crate) struct JsRealm(pub(crate) JsRealmInner);

#[derive(Clone)]
pub(crate) struct JsRealmInner {
  pub(crate) context_state: Rc<ContextState>,
  context: Rc<v8::Global<v8::Context>>,
  pub(crate) module_map: Rc<ModuleMap>,
}

impl JsRealmInner {
  pub(crate) fn new(
    context_state: Rc<ContextState>,
    context: v8::Global<v8::Context>,
    module_map: Rc<ModuleMap>,
  ) -> Self {
    Self {
      context_state,
      context: context.into(),
      module_map,
    }
  }

  #[inline(always)]
  pub fn context(&self) -> &v8::Global<v8::Context> {
    &self.context
  }

  #[inline(always)]
  pub(crate) fn state(&self) -> Rc<ContextState> {
    self.context_state.clone()
  }

  #[inline(always)]
  pub(crate) fn module_map(&self) -> Rc<ModuleMap> {
    self.module_map.clone()
  }

  /// For info on the [`v8::Isolate`] parameter, check [`JsRealm#panics`].
  #[inline(always)]
  pub fn handle_scope<'s>(
    &self,
    isolate: &'s mut v8::Isolate,
  ) -> v8::HandleScope<'s> {
    v8::HandleScope::with_context(isolate, &*self.context)
  }

  pub fn destroy(self) {
    let state = self.state();
    let raw_ptr = self.state().isolate.unwrap();
    // SAFETY: We know the isolate outlives the realm
    let isolate = unsafe { raw_ptr.as_mut().unwrap() };
    // These globals will prevent snapshots from completing, take them
    state.exception_state.prepare_to_destroy();
    std::mem::take(&mut *state.js_event_loop_tick_cb.borrow_mut());
    std::mem::take(&mut *state.js_wasm_streaming_cb.borrow_mut());

<<<<<<< HEAD
    let ctx = self.context().open(isolate);
    // SAFETY: Clear all embedder data
    unsafe {
      let ctx_state =
        ctx.get_aligned_pointer_from_embedder_data(CONTEXT_STATE_SLOT_INDEX);
      let _ = Box::from_raw(ctx_state as *mut Rc<ContextState>);

      let module_map =
        ctx.get_aligned_pointer_from_embedder_data(MODULE_MAP_SLOT_INDEX);
      let module_map = Box::from_raw(module_map as *mut Rc<ModuleMap>);
      module_map.clear_pending_futures();
      ctx.set_aligned_pointer_in_embedder_data(
        CONTEXT_STATE_SLOT_INDEX,
        std::ptr::null_mut(),
      );
      ctx.set_aligned_pointer_in_embedder_data(
        MODULE_MAP_SLOT_INDEX,
        std::ptr::null_mut(),
      );
    }
    ctx.clear_all_slots(isolate);
=======
    self.context().open(isolate).clear_all_slots(isolate);
>>>>>>> 7bcbf73a

    // Expect that this context is dead (we only check this in debug mode)
    // TODO(mmastrac): This check fails for some tests, will need to fix this
    // debug_assert_eq!(Rc::strong_count(&self.context), 1, "Realm was still alive when we wanted to destroy it. Not dropped?");
  }
}

impl JsRealm {
  pub(crate) fn new(inner: JsRealmInner) -> Self {
    Self(inner)
  }

  #[inline(always)]
  pub(crate) fn state_from_scope(
    scope: &mut v8::HandleScope,
  ) -> Rc<ContextState> {
    let context = scope.get_current_context();
    context.get_slot::<Rc<ContextState>>(scope).unwrap().clone()
  }

  #[inline(always)]
  pub(crate) fn module_map_from(scope: &mut v8::HandleScope) -> Rc<ModuleMap> {
    let context = scope.get_current_context();
    context.get_slot::<Rc<ModuleMap>>(scope).unwrap().clone()
  }

  #[inline(always)]
  pub(crate) fn exception_state_from_scope(
    scope: &mut v8::HandleScope,
  ) -> Rc<ExceptionState> {
    let context = scope.get_current_context();
    context
      .get_slot::<Rc<ContextState>>(scope)
      .unwrap()
      .exception_state
      .clone()
  }

  #[cfg(test)]
  #[inline(always)]
  pub fn num_pending_ops(&self) -> usize {
    self.0.context_state.pending_ops.len()
  }

  #[cfg(test)]
  #[inline(always)]
  pub fn num_unrefed_ops(&self) -> usize {
    self.0.context_state.unrefed_ops.borrow().len()
  }

  /// For info on the [`v8::Isolate`] parameter, check [`JsRealm#panics`].
  #[inline(always)]
  pub fn handle_scope<'s>(
    &self,
    isolate: &'s mut v8::Isolate,
  ) -> v8::HandleScope<'s> {
    self.0.handle_scope(isolate)
  }

  #[inline(always)]
  pub fn context(&self) -> &v8::Global<v8::Context> {
    self.0.context()
  }

  pub(crate) fn context_ptr(&self) -> *mut v8::Context {
    unsafe { self.0.context.get_unchecked() as *const _ as _ }
  }

  /// Executes traditional JavaScript code (traditional = not ES modules) in the
  /// realm's context.
  ///
  /// For info on the [`v8::Isolate`] parameter, check [`JsRealm#panics`].
  ///
  /// The `name` parameter can be a filepath or any other string. E.g.:
  ///
  ///   - "/some/file/path.js"
  ///   - "<anon>"
  ///   - "[native code]"
  ///
  /// The same `name` value can be used for multiple executions.
  ///
  /// `Error` can usually be downcast to `JsError`.
  pub fn execute_script(
    &self,
    isolate: &mut v8::Isolate,
    name: impl IntoModuleName,
    source_code: impl IntoModuleCodeString,
  ) -> Result<v8::Global<v8::Value>, Error> {
    let scope = &mut self.0.handle_scope(isolate);

    let source = source_code.into_module_code().v8_string(scope);
    let name = name.into_module_name().v8_string(scope);
    let origin = bindings::script_origin(scope, name);

    let tc_scope = &mut v8::TryCatch::new(scope);

    let script = match v8::Script::compile(tc_scope, source, Some(&origin)) {
      Some(script) => script,
      None => {
        let exception = tc_scope.exception().unwrap();
        return exception_to_err_result(tc_scope, exception, false, false);
      }
    };

    match script.run(tc_scope) {
      Some(value) => {
        let value_handle = v8::Global::new(tc_scope, value);
        Ok(value_handle)
      }
      None => {
        assert!(tc_scope.has_caught());
        let exception = tc_scope.exception().unwrap();
        exception_to_err_result(tc_scope, exception, false, false)
      }
    }
  }

  /// Returns the namespace object of a module.
  ///
  /// This is only available after module evaluation has completed.
  /// This function panics if module has not been instantiated.
  pub fn get_module_namespace(
    &self,
    isolate: &mut v8::Isolate,
    module_id: ModuleId,
  ) -> Result<v8::Global<v8::Object>, Error> {
    self
      .0
      .module_map()
      .get_module_namespace(&mut self.handle_scope(isolate), module_id)
  }

  pub(crate) fn instantiate_module(
    &self,
    scope: &mut v8::HandleScope,
    id: ModuleId,
  ) -> Result<(), v8::Global<v8::Value>> {
    self.0.module_map().instantiate_module(scope, id)
  }

  pub(crate) fn modules_idle(&self) -> bool {
    self.0.module_map.dyn_module_evaluate_idle_counter.get() > 1
  }

  pub(crate) fn increment_modules_idle(&self) {
    let count = &self.0.module_map.dyn_module_evaluate_idle_counter;
    count.set(count.get() + 1)
  }

  /// Asynchronously load specified module and all of its dependencies.
  ///
  /// The module will be marked as "main", and because of that
  /// "import.meta.main" will return true when checked inside that module.
  ///
  /// User must call [`ModuleMap::mod_evaluate`] with returned `ModuleId`
  /// manually after load is finished.
  pub(crate) async fn load_main_es_module_from_code(
    &self,
    isolate: &mut v8::Isolate,
    specifier: &ModuleSpecifier,
    code: Option<ModuleCodeString>,
  ) -> Result<ModuleId, Error> {
    let module_map_rc = self.0.module_map();
    if let Some(code) = code {
      let scope = &mut self.handle_scope(isolate);
      // true for main module
      module_map_rc
        .new_es_module(scope, true, specifier.to_owned(), code, false, None)
        .map_err(|e| e.into_any_error(scope, false, false))?;
    }

    let mut load =
      ModuleMap::load_main(module_map_rc.clone(), &specifier).await?;

    while let Some(load_result) = load.next().await {
      let (request, info) = load_result?;
      let scope = &mut self.handle_scope(isolate);
      load
        .register_and_recurse(scope, &request, info)
        .map_err(|e| e.into_any_error(scope, false, false))?;
    }

    let root_id = load.root_module_id.expect("Root module should be loaded");
    let scope = &mut self.handle_scope(isolate);
    self.instantiate_module(scope, root_id).map_err(|e| {
      let exception = v8::Local::new(scope, e);
      exception_to_err_result::<()>(scope, exception, false, false).unwrap_err()
    })?;
    Ok(root_id)
  }

  /// Asynchronously load specified ES module and all of its dependencies.
  ///
  /// This method is meant to be used when loading some utility code that
  /// might be later imported by the main module (ie. an entry point module).
  ///
  /// User must call [`ModuleMap::mod_evaluate`] with returned `ModuleId`
  /// manually after load is finished.
  // TODO(bartlomieju): create a separate method to execute code synchronously
  // from a loader? Would simplify JsRuntime code and not require running in
  // a `block_on`.
  pub(crate) async fn load_side_es_module_from_code(
    &self,
    isolate: &mut v8::Isolate,
    specifier: &ModuleSpecifier,
    code: Option<ModuleCodeString>,
  ) -> Result<ModuleId, Error> {
    let module_map_rc = self.0.module_map();
    if let Some(code) = code {
      let specifier = specifier.to_owned();
      let scope = &mut self.handle_scope(isolate);
      // false for side module (not main module)
      module_map_rc
        .new_es_module(scope, false, specifier, code, false, None)
        .map_err(|e| e.into_any_error(scope, false, false))?;
    }

    let mut load =
      ModuleMap::load_side(module_map_rc.clone(), &specifier).await?;

    while let Some(load_result) = load.next().await {
      let (request, info) = load_result?;
      let scope = &mut self.handle_scope(isolate);
      load
        .register_and_recurse(scope, &request, info)
        .map_err(|e| e.into_any_error(scope, false, false))?;
    }

    let root_id = load.root_module_id.expect("Root module should be loaded");
    let scope = &mut self.handle_scope(isolate);
    self.instantiate_module(scope, root_id).map_err(|e| {
      let exception = v8::Local::new(scope, e);
      exception_to_err_result::<()>(scope, exception, false, false).unwrap_err()
    })?;
    Ok(root_id)
  }

  /// Load and evaluate an ES module provided the specifier and source code.
  ///
  /// The module should not have Top-Level Await (that is, it should be
  /// possible to evaluate it synchronously).
  ///
  /// It is caller's responsibility to ensure that not duplicate specifiers are
  /// passed to this method.
  pub(crate) fn lazy_load_es_module_with_code(
    &self,
    isolate: &mut v8::Isolate,
    module_specifier: ModuleName,
    code: ModuleCodeString,
  ) -> Result<v8::Global<v8::Value>, Error> {
    let module_map_rc = self.0.module_map();
    let scope = &mut self.handle_scope(isolate);
    module_map_rc.lazy_load_es_module_with_code(
      scope,
      module_specifier.as_str(),
      code,
      None,
    )
  }
}<|MERGE_RESOLUTION|>--- conflicted
+++ resolved
@@ -185,31 +185,18 @@
     std::mem::take(&mut *state.js_event_loop_tick_cb.borrow_mut());
     std::mem::take(&mut *state.js_wasm_streaming_cb.borrow_mut());
 
-<<<<<<< HEAD
-    let ctx = self.context().open(isolate);
-    // SAFETY: Clear all embedder data
-    unsafe {
-      let ctx_state =
-        ctx.get_aligned_pointer_from_embedder_data(CONTEXT_STATE_SLOT_INDEX);
-      let _ = Box::from_raw(ctx_state as *mut Rc<ContextState>);
-
+    {
+      let context = self.context().open(isolate);
       let module_map =
-        ctx.get_aligned_pointer_from_embedder_data(MODULE_MAP_SLOT_INDEX);
-      let module_map = Box::from_raw(module_map as *mut Rc<ModuleMap>);
-      module_map.clear_pending_futures();
-      ctx.set_aligned_pointer_in_embedder_data(
-        CONTEXT_STATE_SLOT_INDEX,
-        std::ptr::null_mut(),
+        context.get_slot::<Rc<ModuleMap>>(isolate).unwrap().clone();
+      context.clear_all_slots(isolate);
+      module_map.destroy();
+      debug_assert_eq!(
+        Rc::strong_count(&module_map),
+        1,
+        "ModuleMap still in use"
       );
-      ctx.set_aligned_pointer_in_embedder_data(
-        MODULE_MAP_SLOT_INDEX,
-        std::ptr::null_mut(),
-      );
-    }
-    ctx.clear_all_slots(isolate);
-=======
-    self.context().open(isolate).clear_all_slots(isolate);
->>>>>>> 7bcbf73a
+    }
 
     // Expect that this context is dead (we only check this in debug mode)
     // TODO(mmastrac): This check fails for some tests, will need to fix this
