// Copyright 2018-2025 the Deno authors. MIT license.

use crate::JsBuffer;
use crate::JsRuntime;
use crate::OpState;
use crate::error;
use crate::error::CoreError;
use crate::error::JsError;
use crate::error::is_instance_of_error;
use crate::io::ResourceError;
use crate::modules::script_origin;
use crate::op2;
use crate::ops_builtin::WasmStreamingResource;
use crate::resolve_url;
use crate::runtime::JsRealm;
use crate::runtime::JsRuntimeState;
use crate::runtime::v8_static_strings;
use crate::source_map::SourceMapApplication;
use crate::stats::RuntimeActivityType;
use deno_error::JsErrorBox;
use serde::Serialize;
use std::cell::RefCell;
use std::rc::Rc;
use v8::ValueDeserializerHelper;
use v8::ValueSerializerHelper;

#[op2]
pub fn op_add_main_module_handler(
  scope: &mut v8::PinScope,
  #[global] f: v8::Global<v8::Function>,
) {
  JsRealm::module_map_from(scope)
    .get_data()
    .borrow_mut()
    .main_module_callbacks
    .push(f);
}

#[op2]
pub fn op_set_handled_promise_rejection_handler(
  scope: &mut v8::PinScope,
  #[global] f: Option<v8::Global<v8::Function>>,
) {
  let exception_state = JsRealm::exception_state_from_scope(scope);
  *exception_state.js_handled_promise_rejection_cb.borrow_mut() = f;
}

#[op2(fast)]
pub fn op_ref_op(scope: &mut v8::PinScope, promise_id: i32) {
  let context_state = JsRealm::state_from_scope(scope);
  context_state.unrefed_ops.borrow_mut().remove(&promise_id);
}

#[op2(fast)]
pub fn op_unref_op(scope: &mut v8::PinScope, promise_id: i32) {
  let context_state = JsRealm::state_from_scope(scope);
  context_state.unrefed_ops.borrow_mut().insert(promise_id);
}

#[op2(fast)]
pub fn op_leak_tracing_enable(scope: &mut v8::PinScope, enabled: bool) {
  let context_state = JsRealm::state_from_scope(scope);
  context_state.activity_traces.set_enabled(enabled);
}

#[op2(fast)]
pub fn op_leak_tracing_submit(
  scope: &mut v8::PinScope,
  #[smi] kind: u8,
  #[smi] id: i32,
  #[string] trace: &str,
) {
  let context_state = JsRealm::state_from_scope(scope);
  context_state.activity_traces.submit(
    RuntimeActivityType::from_u8(kind),
    id as _,
    trace,
  );
}

#[op2]
pub fn op_leak_tracing_get_all<'s, 'i>(
  scope: &mut v8::PinScope<'s, 'i>,
) -> v8::Local<'s, v8::Value> {
  let context_state = JsRealm::state_from_scope(scope);
  // This is relatively inefficient, but so is leak tracing
  let out = v8::Array::new(scope, 0);

  let mut idx = 0;
  context_state.activity_traces.get_all(|kind, id, trace| {
    let val =
      serde_v8::to_v8(scope, (kind as u8, id.to_string(), trace.to_owned()))
        .unwrap();
    out.set_index(scope, idx, val);
    idx += 1;
  });
  out.into()
}

#[op2]
pub fn op_leak_tracing_get<'s, 'i>(
  scope: &mut v8::PinScope<'s, 'i>,
  #[smi] kind: u8,
  #[smi] id: i32,
) -> v8::Local<'s, v8::Value> {
  let context_state = JsRealm::state_from_scope(scope);
  context_state.activity_traces.get(
    RuntimeActivityType::from_u8(kind),
    id as _,
    |maybe_str| {
      if let Some(s) = maybe_str {
        let v8_str = v8::String::new(scope, s).unwrap();
        v8_str.into()
      } else {
        v8::undefined(scope).into()
      }
    },
  )
}

/// Queue a timer. We return a "large integer" timer ID in an f64 which allows for up
/// to `MAX_SAFE_INTEGER` (2^53) timers to exist, versus 2^32 timers if we used
/// `u32`.
#[op2]
pub fn op_timer_queue(
  scope: &mut v8::PinScope,
  depth: u32,
  repeat: bool,
  timeout_ms: f64,
  #[global] task: v8::Global<v8::Function>,
) -> f64 {
  let context_state = JsRealm::state_from_scope(scope);
  if repeat {
    context_state
      .timers
      .queue_timer_repeat(timeout_ms as _, (task, depth)) as _
  } else {
    context_state
      .timers
      .queue_timer(timeout_ms as _, (task, depth)) as _
  }
}

/// Queue a timer. We return a "large integer" timer ID in an f64 which allows for up
/// to `MAX_SAFE_INTEGER` (2^53) timers to exist, versus 2^32 timers if we used
/// `u32`.
#[op2]
pub fn op_timer_queue_system(
  scope: &mut v8::PinScope,
  repeat: bool,
  timeout_ms: f64,
  #[global] task: v8::Global<v8::Function>,
) -> f64 {
  let context_state = JsRealm::state_from_scope(scope);
  context_state
    .timers
    .queue_system_timer(repeat, timeout_ms as _, (task, 0)) as _
}

<<<<<<< HEAD
=======
/// Queue a timer. We return a "large integer" timer ID in an f64 which allows for up
/// to `MAX_SAFE_INTEGER` (2^53) timers to exist, versus 2^32 timers if we used
/// `u32`.
#[op2]
pub fn op_timer_queue_immediate(
  scope: &mut v8::PinScope,
  #[global] task: v8::Global<v8::Function>,
) -> f64 {
  let context_state = JsRealm::state_from_scope(scope);
  context_state.timers.queue_timer(0, (task, 0)) as _
}

>>>>>>> 19311dd0
#[op2(fast)]
pub fn op_timer_cancel(scope: &mut v8::PinScope, id: f64) {
  let context_state = JsRealm::state_from_scope(scope);
  context_state.timers.cancel_timer(id as _);
  context_state
    .activity_traces
    .complete(RuntimeActivityType::Timer, id as _);
}

#[op2(fast)]
pub fn op_timer_ref(scope: &mut v8::PinScope, id: f64) {
  let context_state = JsRealm::state_from_scope(scope);
  context_state.timers.ref_timer(id as _);
}

#[op2(fast)]
pub fn op_timer_unref(scope: &mut v8::PinScope, id: f64) {
  let context_state = JsRealm::state_from_scope(scope);
  context_state.timers.unref_timer(id as _);
}

#[op2(reentrant)]
#[global]
pub fn op_lazy_load_esm(
  scope: &mut v8::PinScope,
  #[string] module_specifier: String,
) -> Result<v8::Global<v8::Value>, CoreError> {
  let module_map_rc = JsRealm::module_map_from(scope);
  module_map_rc.lazy_load_esm_module(scope, &module_specifier)
}

// We run in a `nofast` op here so we don't get put into a `DisallowJavascriptExecutionScope` and we're
// allowed to touch JS heap.
#[op2(nofast)]
pub fn op_queue_microtask(
  isolate: &mut v8::Isolate,
  cb: v8::Local<v8::Function>,
) {
  isolate.enqueue_microtask(cb);
}

// We run in a `nofast` op here so we don't get put into a `DisallowJavascriptExecutionScope` and we're
// allowed to touch JS heap.
#[op2(nofast, reentrant)]
pub fn op_run_microtasks(isolate: &mut v8::Isolate) {
  isolate.perform_microtask_checkpoint()
}

#[op2(fast)]
pub fn op_has_tick_scheduled(scope: &mut v8::PinScope) -> bool {
  JsRealm::state_from_scope(scope)
    .has_next_tick_scheduled
    .get()
}

#[op2(fast)]
pub fn op_set_has_tick_scheduled(scope: &mut v8::PinScope, v: bool) {
  JsRealm::state_from_scope(scope)
    .has_next_tick_scheduled
    .set(v);
}

#[op2(fast)]
pub fn op_has_immediate_scheduled(scope: &mut v8::HandleScope) -> bool {
  JsRealm::state_from_scope(scope)
    .has_immediate_scheduled
    .get()
}

#[op2(fast)]
pub fn op_set_has_immediate_scheduled(scope: &mut v8::HandleScope, v: bool) {
  JsRealm::state_from_scope(scope)
    .has_immediate_scheduled
    .set(v);
}

pub struct EvalContextError<'s> {
  thrown: v8::Local<'s, v8::Value>,
  is_native_error: bool,
  is_compile_error: bool,
}

impl<'s> EvalContextError<'s> {
  fn to_v8<'i>(
    &self,
    scope: &mut v8::PinScope<'s, 'i>,
  ) -> v8::Local<'s, v8::Value> {
    let arr = v8::Array::new(scope, 3);
    arr.set_index(scope, 0, self.thrown);
    let v = v8::Boolean::new(scope, self.is_native_error);
    arr.set_index(scope, 1, v.into());
    let v = v8::Boolean::new(scope, self.is_compile_error);
    arr.set_index(scope, 2, v.into());
    arr.into()
  }
}

#[op2(reentrant)]
pub fn op_eval_context<'s, 'i>(
  scope: &mut v8::PinScope<'s, 'i>,
  source: v8::Local<'s, v8::Value>,
  #[string] specifier: String,
  host_defined_options: Option<v8::Local<'s, v8::Array>>,
) -> Result<v8::Local<'s, v8::Value>, JsErrorBox> {
  let out = v8::Array::new(scope, 2);
  let state = JsRuntime::state_from(scope);
  v8::tc_scope!(let tc_scope, scope);

  let source = v8::Local::<v8::String>::try_from(source)
    .map_err(|_| JsErrorBox::type_error("Invalid source"))?;
  let specifier = resolve_url(&specifier).map_err(JsErrorBox::from_err)?;
  let specifier_v8 = v8::String::new(tc_scope, specifier.as_str()).unwrap();
  let host_defined_options = match host_defined_options {
    Some(array) => {
      let output = v8::PrimitiveArray::new(tc_scope, array.length() as _);
      for i in 0..array.length() {
        let value = array.get_index(tc_scope, i).unwrap();
        let value = value
          .try_cast::<v8::Primitive>()
          .map_err(|e| JsErrorBox::from_err(crate::error::DataError(e)))?;
        output.set(tc_scope, i as _, value);
      }
      Some(output.into())
    }
    None => None,
  };
  let origin =
    script_origin(tc_scope, specifier_v8, false, host_defined_options);

  let (maybe_script, maybe_code_cache_hash) = state
    .eval_context_get_code_cache_cb
    .borrow()
    .as_ref()
    .map(|cb| {
      let code_cache = cb(&specifier, &source).unwrap();
      if let Some(code_cache_data) = &code_cache.data {
        let mut source = v8::script_compiler::Source::new_with_cached_data(
          source,
          Some(&origin),
          v8::CachedData::new(code_cache_data),
        );
        let script = v8::script_compiler::compile(
          tc_scope,
          &mut source,
          v8::script_compiler::CompileOptions::ConsumeCodeCache,
          v8::script_compiler::NoCacheReason::NoReason,
        );
        // Check if the provided code cache is rejected by V8.
        let rejected = match source.get_cached_data() {
          Some(cached_data) => cached_data.rejected(),
          _ => true,
        };
        let maybe_code_cache_hash = if rejected {
          Some(code_cache.hash) // recreate the cache
        } else {
          None
        };
        (Some(script), maybe_code_cache_hash)
      } else {
        (None, Some(code_cache.hash))
      }
    })
    .unwrap_or_else(|| (None, None));
  let script = maybe_script
    .unwrap_or_else(|| v8::Script::compile(tc_scope, source, Some(&origin)));

  let null = v8::null(tc_scope);
  let script = match script {
    Some(s) => s,
    None => {
      assert!(tc_scope.has_caught());
      let exception = tc_scope.exception().unwrap();
      let e = EvalContextError {
        thrown: exception,
        is_native_error: is_instance_of_error(tc_scope, exception),
        is_compile_error: true,
      };
      let eval_context_error = e.to_v8(tc_scope);
      out.set_index(tc_scope, 0, null.into());
      out.set_index(tc_scope, 1, eval_context_error);
      return Ok(out.into());
    }
  };

  if let Some(code_cache_hash) = maybe_code_cache_hash
    && let Some(cb) = state.eval_context_code_cache_ready_cb.borrow().as_ref()
  {
    let unbound_script = script.get_unbound_script(tc_scope);
    let code_cache = unbound_script.create_code_cache().ok_or_else(|| {
      JsErrorBox::type_error(
        "Unable to get code cache from unbound module script",
      )
    })?;
    cb(specifier, code_cache_hash, &code_cache);
  }

  match script.run(tc_scope) {
    Some(result) => {
      out.set_index(tc_scope, 0, result);
      out.set_index(tc_scope, 1, null.into());
      Ok(out.into())
    }
    None => {
      assert!(tc_scope.has_caught());
      let exception = tc_scope.exception().unwrap();
      let e = EvalContextError {
        thrown: exception,
        is_native_error: is_instance_of_error(tc_scope, exception),
        is_compile_error: false,
      };
      let eval_context_error = e.to_v8(tc_scope);
      out.set_index(tc_scope, 0, null.into());
      out.set_index(tc_scope, 1, eval_context_error);
      Ok(out.into())
    }
  }
}

#[op2]
pub fn op_encode<'s, 'i>(
  scope: &mut v8::PinScope<'s, 'i>,
  text: v8::Local<'s, v8::Value>,
) -> Result<v8::Local<'s, v8::Uint8Array>, JsErrorBox> {
  let text = v8::Local::<v8::String>::try_from(text)
    .map_err(|_| JsErrorBox::type_error("Invalid argument"))?;
  let text_str = serde_v8::to_utf8(text, scope);
  let bytes = text_str.into_bytes();
  let len = bytes.len();
  let backing_store =
    v8::ArrayBuffer::new_backing_store_from_vec(bytes).make_shared();
  let buffer = v8::ArrayBuffer::with_backing_store(scope, &backing_store);
  let u8array = v8::Uint8Array::new(scope, buffer, 0, len).unwrap();
  Ok(u8array)
}

#[op2]
pub fn op_decode<'s, 'i>(
  scope: &mut v8::PinScope<'s, 'i>,
  #[buffer] zero_copy: &[u8],
) -> Result<v8::Local<'s, v8::String>, JsErrorBox> {
  let buf = &zero_copy;

  // Strip BOM
  let buf =
    if buf.len() >= 3 && buf[0] == 0xef && buf[1] == 0xbb && buf[2] == 0xbf {
      &buf[3..]
    } else {
      buf
    };

  // If `String::new_from_utf8()` returns `None`, this means that the
  // length of the decoded string would be longer than what V8 can
  // handle. In this case we return `RangeError`.
  //
  // For more details see:
  // - https://encoding.spec.whatwg.org/#dom-textdecoder-decode
  // - https://github.com/denoland/deno/issues/6649
  // - https://github.com/v8/v8/blob/d68fb4733e39525f9ff0a9222107c02c28096e2a/include/v8.h#L3277-L3278
  match v8::String::new_from_utf8(scope, buf, v8::NewStringType::Normal) {
    Some(text) => Ok(text),
    None => Err(JsErrorBox::range_error("string too long")),
  }
}

struct SerializeDeserialize<'a> {
  host_objects: Option<v8::Local<'a, v8::Array>>,
  error_callback: Option<v8::Local<'a, v8::Function>>,
  for_storage: bool,
  host_object_brand: Option<v8::Local<'a, v8::Symbol>>,
  deserializers: Option<v8::Local<'a, v8::Object>>,
}

impl v8::ValueSerializerImpl for SerializeDeserialize<'_> {
  #[allow(unused_variables)]
  fn throw_data_clone_error<'s, 'i>(
    &self,
    scope: &mut v8::PinScope<'s, 'i>,
    message: v8::Local<'s, v8::String>,
  ) {
    if let Some(cb) = self.error_callback {
      v8::tc_scope!(let scope, scope);

      let undefined = v8::undefined(scope).into();
      cb.call(scope, undefined, &[message.into()]);
      if scope.has_caught() || scope.has_terminated() {
        scope.rethrow();
        return;
      };
    }
    let error = v8::Exception::type_error(scope, message);
    scope.throw_exception(error);
  }

  fn get_shared_array_buffer_id<'s, 'i>(
    &self,
    scope: &mut v8::PinScope<'s, 'i>,
    shared_array_buffer: v8::Local<'s, v8::SharedArrayBuffer>,
  ) -> Option<u32> {
    if self.for_storage {
      return None;
    }
    let state = JsRuntime::state_from(scope);
    match &state.shared_array_buffer_store {
      Some(shared_array_buffer_store) => {
        let backing_store = shared_array_buffer.get_backing_store();
        let id = shared_array_buffer_store.insert(backing_store);
        Some(id)
      }
      _ => None,
    }
  }

  fn get_wasm_module_transfer_id<'s, 'i>(
    &self,
    scope: &mut v8::PinScope<'s, 'i>,
    module: v8::Local<v8::WasmModuleObject>,
  ) -> Option<u32> {
    if self.for_storage {
      let message = v8::String::new(scope, "Wasm modules cannot be stored")?;
      self.throw_data_clone_error(scope, message);
      return None;
    }
    let state = JsRuntime::state_from(scope);
    match &state.compiled_wasm_module_store {
      Some(compiled_wasm_module_store) => {
        let compiled_wasm_module = module.get_compiled_module();
        let id = compiled_wasm_module_store.insert(compiled_wasm_module);
        Some(id)
      }
      _ => None,
    }
  }

  fn has_custom_host_object(&self, _isolate: &v8::Isolate) -> bool {
    self.host_object_brand.is_some()
  }

  fn is_host_object<'s, 'i>(
    &self,
    scope: &mut v8::PinScope<'s, 'i>,
    object: v8::Local<'s, v8::Object>,
  ) -> Option<bool> {
    match self.host_object_brand {
      Some(symbol) => object.has(scope, symbol.into()),
      _ => Some(false),
    }
  }

  fn write_host_object<'s, 'i>(
    &self,
    scope: &mut v8::PinScope<'s, 'i>,
    object: v8::Local<'s, v8::Object>,
    value_serializer: &dyn v8::ValueSerializerHelper,
  ) -> Option<bool> {
    if let Some(host_object_brand) = self.host_object_brand {
      let value = object.get(scope, host_object_brand.into())?;
      if let Ok(func) = value.try_cast::<v8::Function>() {
        let result = func.call(scope, object.into(), &[])?;
        value_serializer.write_uint32(u32::MAX);
        value_serializer.write_value(scope.get_current_context(), result);
        return Some(true);
      }
    }
    if let Some(host_objects) = self.host_objects {
      for i in 0..host_objects.length() {
        let value = host_objects.get_index(scope, i).unwrap();
        if value == object {
          value_serializer.write_uint32(i);
          return Some(true);
        }
      }
    }
    let message = v8::String::new(scope, "Unsupported object type").unwrap();
    self.throw_data_clone_error(scope, message);
    None
  }
}

impl v8::ValueDeserializerImpl for SerializeDeserialize<'_> {
  fn get_shared_array_buffer_from_id<'s, 'i>(
    &self,
    scope: &mut v8::PinScope<'s, 'i>,
    transfer_id: u32,
  ) -> Option<v8::Local<'s, v8::SharedArrayBuffer>> {
    if self.for_storage {
      return None;
    }
    let state = JsRuntime::state_from(scope);
    match &state.shared_array_buffer_store {
      Some(shared_array_buffer_store) => {
        let backing_store = shared_array_buffer_store.take(transfer_id)?;
        let shared_array_buffer =
          v8::SharedArrayBuffer::with_backing_store(scope, &backing_store);
        Some(shared_array_buffer)
      }
      _ => None,
    }
  }

  fn get_wasm_module_from_id<'s, 'i>(
    &self,
    scope: &mut v8::PinScope<'s, 'i>,
    clone_id: u32,
  ) -> Option<v8::Local<'s, v8::WasmModuleObject>> {
    if self.for_storage {
      return None;
    }
    let state = JsRuntime::state_from(scope);
    match &state.compiled_wasm_module_store {
      Some(compiled_wasm_module_store) => {
        let compiled_module = compiled_wasm_module_store.take(clone_id)?;
        v8::WasmModuleObject::from_compiled_module(scope, &compiled_module)
      }
      _ => None,
    }
  }

  fn read_host_object<'s, 'i>(
    &self,
    scope: &mut v8::PinScope<'s, 'i>,
    value_deserializer: &dyn v8::ValueDeserializerHelper,
  ) -> Option<v8::Local<'s, v8::Object>> {
    let mut i = 0;
    if !value_deserializer.read_uint32(&mut i) {
      return None;
    }
    if i == u32::MAX {
      if let Some(deserializers) = self.deserializers
        && let Some(value) =
          value_deserializer.read_value(scope.get_current_context())
        && let Some(object) = value.to_object(scope)
      {
        let key = crate::runtime::v8_static_strings::TYPE
          .v8_string(scope)
          .unwrap();
        let ty = object.get(scope, key.into())?;
        let func = deserializers.get(scope, ty)?;
        let recv = v8::null(scope).into();
        let scope =
          std::pin::pin!(v8::AllowJavascriptExecutionScope::new(scope));
        let scope = &mut scope.init();
        let res = func.cast::<v8::Function>().call(scope, recv, &[value])?;
        return res.to_object(scope);
      }
    } else if let Some(host_objects) = self.host_objects {
      let maybe_value = host_objects.get_index(scope, i);
      if let Some(value) = maybe_value {
        return value.to_object(scope);
      }
    }

    let message: v8::Local<v8::String> =
      v8::String::new(scope, "Failed to deserialize host object").unwrap();
    let error = v8::Exception::error(scope, message);
    scope.throw_exception(error);
    None
  }
}

// May be reentrant in the case of errors.
#[op2(reentrant)]
#[buffer]
pub fn op_serialize<'s, 'i>(
  scope: &mut v8::PinScope<'s, 'i>,
  value: v8::Local<'s, v8::Value>,
  host_objects: Option<v8::Local<'s, v8::Value>>,
  transferred_array_buffers: Option<v8::Local<'s, v8::Value>>,
  for_storage: bool,
  error_callback: Option<v8::Local<'s, v8::Value>>,
) -> Result<Vec<u8>, JsErrorBox> {
  let error_callback = match error_callback {
    Some(cb) => Some(
      v8::Local::<v8::Function>::try_from(cb)
        .map_err(|_| JsErrorBox::type_error("Invalid error callback"))?,
    ),
    None => None,
  };
  let host_objects = match host_objects {
    Some(value) => Some(
      v8::Local::<v8::Array>::try_from(value)
        .map_err(|_| JsErrorBox::type_error("hostObjects not an array"))?,
    ),
    None => None,
  };
  let transferred_array_buffers = match transferred_array_buffers {
    Some(value) => {
      Some(v8::Local::<v8::Array>::try_from(value).map_err(|_| {
        JsErrorBox::type_error("transferredArrayBuffers not an array")
      })?)
    }
    None => None,
  };

  let key = v8_static_strings::HOST_OBJECT.v8_string(scope).unwrap();
  let symbol = v8::Symbol::for_key(scope, key);
  let host_object_brand = Some(symbol);

  let serialize_deserialize = Box::new(SerializeDeserialize {
    host_objects,
    error_callback,
    for_storage,
    host_object_brand,
    deserializers: None,
  });
  let value_serializer = v8::ValueSerializer::new(scope, serialize_deserialize);
  value_serializer.write_header();

  if let Some(transferred_array_buffers) = transferred_array_buffers {
    let state = JsRuntime::state_from(scope);
    for index in 0..transferred_array_buffers.length() {
      let i = v8::Number::new(scope, index as f64).into();
      let buf = transferred_array_buffers.get(scope, i).unwrap();
      let buf = v8::Local::<v8::ArrayBuffer>::try_from(buf).map_err(|_| {
        JsErrorBox::type_error(
          "item in transferredArrayBuffers not an ArrayBuffer",
        )
      })?;
      if let Some(shared_array_buffer_store) = &state.shared_array_buffer_store
      {
        if !buf.is_detachable() {
          return Err(JsErrorBox::type_error(
            "item in transferredArrayBuffers is not transferable",
          ));
        }

        if buf.was_detached() {
          return Err(JsErrorBox::new(
            "DOMExceptionOperationError",
            format!("ArrayBuffer at index {index} is already detached"),
          ));
        }

        let backing_store = buf.get_backing_store();
        buf.detach(None);
        let id = shared_array_buffer_store.insert(backing_store);
        value_serializer.transfer_array_buffer(id, buf);
        let id = v8::Number::new(scope, id as f64).into();
        transferred_array_buffers.set(scope, i, id);
      }
    }
  }

  v8::tc_scope!(let scope, scope);

  let ret = value_serializer.write_value(scope.get_current_context(), value);
  if scope.has_caught() || scope.has_terminated() {
    scope.rethrow();
    // Dummy value, this result will be discarded because an error was thrown.
    Ok(vec![])
  } else if let Some(true) = ret {
    let vector = value_serializer.release();
    Ok(vector)
  } else {
    Err(JsErrorBox::type_error("Failed to serialize response"))
  }
}

#[op2]
pub fn op_deserialize<'s, 'i>(
  scope: &mut v8::PinScope<'s, 'i>,
  #[buffer] zero_copy: JsBuffer,
  host_objects: Option<v8::Local<'s, v8::Value>>,
  transferred_array_buffers: Option<v8::Local<'s, v8::Value>>,
  deserializers: Option<v8::Local<'s, v8::Value>>,
  for_storage: bool,
) -> Result<v8::Local<'s, v8::Value>, JsErrorBox> {
  let host_objects = match host_objects {
    Some(value) => Some(
      v8::Local::<v8::Array>::try_from(value)
        .map_err(|_| JsErrorBox::type_error("hostObjects not an array"))?,
    ),
    None => None,
  };
  let transferred_array_buffers = match transferred_array_buffers {
    Some(value) => {
      Some(v8::Local::<v8::Array>::try_from(value).map_err(|_| {
        JsErrorBox::type_error("transferredArrayBuffers not an array")
      })?)
    }
    None => None,
  };
  let deserializers = match deserializers {
    Some(value) => Some(
      v8::Local::<v8::Object>::try_from(value)
        .map_err(|_| JsErrorBox::type_error("deserializers not an object"))?,
    ),
    None => None,
  };

  let serialize_deserialize = Box::new(SerializeDeserialize {
    host_objects,
    error_callback: None,
    for_storage,
    host_object_brand: None,
    deserializers,
  });
  let value_deserializer =
    v8::ValueDeserializer::new(scope, serialize_deserialize, &zero_copy);
  let parsed_header = value_deserializer
    .read_header(scope.get_current_context())
    .unwrap_or_default();
  if !parsed_header {
    return Err(JsErrorBox::range_error("could not deserialize value"));
  }

  if let Some(transferred_array_buffers) = transferred_array_buffers {
    let state = JsRuntime::state_from(scope);
    if let Some(shared_array_buffer_store) = &state.shared_array_buffer_store {
      for i in 0..transferred_array_buffers.length() {
        let i = v8::Number::new(scope, i as f64).into();
        let id_val = transferred_array_buffers.get(scope, i).unwrap();
        let id = match id_val.number_value(scope) {
          Some(id) => id as u32,
          None => {
            return Err(JsErrorBox::type_error(
              "item in transferredArrayBuffers not number",
            ));
          }
        };
        match shared_array_buffer_store.take(id) {
          Some(backing_store) => {
            let array_buffer =
              v8::ArrayBuffer::with_backing_store(scope, &backing_store);
            value_deserializer.transfer_array_buffer(id, array_buffer);
            transferred_array_buffers.set(scope, i, array_buffer.into());
          }
          _ => {
            return Err(JsErrorBox::type_error(
              "transferred array buffer not present in shared_array_buffer_store",
            ));
          }
        }
      }
    }
  }

  let value = value_deserializer.read_value(scope.get_current_context());
  match value {
    Some(deserialized) => Ok(deserialized),
    None => Err(JsErrorBox::range_error("could not deserialize value")),
  }
}

// Specialized op for `structuredClone` API called with no `options` argument.
#[op2]
pub fn op_structured_clone<'s, 'i>(
  scope: &mut v8::PinScope<'s, 'i>,
  value: v8::Local<'s, v8::Value>,
  deserializers: Option<v8::Local<'s, v8::Object>>,
) -> Result<v8::Local<'s, v8::Value>, JsErrorBox> {
  let key = v8_static_strings::HOST_OBJECT.v8_string(scope).unwrap();
  let symbol = v8::Symbol::for_key(scope, key);
  let host_object_brand = Some(symbol);

  let serialize_deserialize = Box::new(SerializeDeserialize {
    host_objects: None,
    error_callback: None,
    for_storage: false,
    host_object_brand,
    deserializers: None,
  });
  let value_serializer = v8::ValueSerializer::new(scope, serialize_deserialize);
  value_serializer.write_header();

  v8::tc_scope!(let scope, scope);

  let ret = value_serializer.write_value(scope.get_current_context(), value);
  if scope.has_caught() || scope.has_terminated() {
    scope.rethrow();
    // Dummy value, this result will be discarded because an error was thrown.
    let v = v8::undefined(scope);
    return Ok(v.into());
  }

  if !matches!(ret, Some(true)) {
    return Err(JsErrorBox::type_error("Failed to serialize response"));
  }

  let vector = value_serializer.release();

  let serialize_deserialize = Box::new(SerializeDeserialize {
    host_objects: None,
    error_callback: None,
    for_storage: false,
    host_object_brand,
    deserializers,
  });
  let value_deserializer =
    v8::ValueDeserializer::new(scope, serialize_deserialize, &vector);
  let parsed_header = value_deserializer
    .read_header(scope.get_current_context())
    .unwrap_or_default();
  if !parsed_header {
    return Err(JsErrorBox::range_error("could not deserialize value"));
  }

  let value = value_deserializer.read_value(scope.get_current_context());
  match value {
    Some(deserialized) => Ok(deserialized),
    None => Err(JsErrorBox::range_error("could not deserialize value")),
  }
}

#[op2]
pub fn op_get_promise_details<'s, 'i>(
  scope: &mut v8::PinScope<'s, 'i>,
  promise: v8::Local<'s, v8::Promise>,
) -> v8::Local<'s, v8::Value> {
  let out = v8::Array::new(scope, 2);

  let (i, val) = match promise.state() {
    v8::PromiseState::Pending => {
      (v8::Integer::new(scope, 0), v8::null(scope).into())
    }
    v8::PromiseState::Fulfilled => {
      (v8::Integer::new(scope, 1), promise.result(scope))
    }
    v8::PromiseState::Rejected => {
      (v8::Integer::new(scope, 2), promise.result(scope))
    }
  };

  out.set_index(scope, 0, i.into());
  out.set_index(scope, 1, val);

  out.into()
}

#[op2(fast)]
pub fn op_set_promise_hooks<'s, 'i>(
  scope: &mut v8::PinScope<'s, 'i>,
  init_hook: v8::Local<'s, v8::Value>,
  before_hook: v8::Local<'s, v8::Value>,
  after_hook: v8::Local<'s, v8::Value>,
  resolve_hook: v8::Local<'s, v8::Value>,
) -> Result<(), crate::error::DataError> {
  let v8_fns = [init_hook, before_hook, after_hook, resolve_hook]
    .into_iter()
    .enumerate()
    .filter(|(_, hook)| !hook.is_undefined())
    .try_fold([None; 4], |mut v8_fns, (i, hook)| {
      let v8_fn = v8::Local::<v8::Function>::try_from(hook)?;
      v8_fns[i] = Some(v8_fn);
      Ok::<_, crate::error::DataError>(v8_fns)
    })?;

  scope.set_promise_hooks(
    v8_fns[0], // init
    v8_fns[1], // before
    v8_fns[2], // after
    v8_fns[3], // resolve
  );

  Ok(())
}

// Based on https://github.com/nodejs/node/blob/1e470510ff74391d7d4ec382909ea8960d2d2fbc/src/node_util.cc
// Copyright Joyent, Inc. and other Node contributors.
//
// Permission is hereby granted, free of charge, to any person obtaining a
// copy of this software and associated documentation files (the
// "Software"), to deal in the Software without restriction, including
// without limitation the rights to use, copy, modify, merge, publish,
// distribute, sublicense, and/or sell copies of the Software, and to permit
// persons to whom the Software is furnished to do so, subject to the
// following conditions:
//
// The above copyright notice and this permission notice shall be included
// in all copies or substantial portions of the Software.
//
// THE SOFTWARE IS PROVIDED "AS IS", WITHOUT WARRANTY OF ANY KIND, EXPRESS
// OR IMPLIED, INCLUDING BUT NOT LIMITED TO THE WARRANTIES OF
// MERCHANTABILITY, FITNESS FOR A PARTICULAR PURPOSE AND NONINFRINGEMENT. IN
// NO EVENT SHALL THE AUTHORS OR COPYRIGHT HOLDERS BE LIABLE FOR ANY CLAIM,
// DAMAGES OR OTHER LIABILITY, WHETHER IN AN ACTION OF CONTRACT, TORT OR
// OTHERWISE, ARISING FROM, OUT OF OR IN CONNECTION WITH THE SOFTWARE OR THE
// USE OR OTHER DEALINGS IN THE SOFTWARE.

#[op2]
pub fn op_get_proxy_details<'s, 'i>(
  scope: &mut v8::PinScope<'s, 'i>,
  proxy: v8::Local<'s, v8::Value>,
) -> v8::Local<'s, v8::Value> {
  let Ok(proxy) = v8::Local::<v8::Proxy>::try_from(proxy) else {
    return v8::null(scope).into();
  };
  let out_array = v8::Array::new(scope, 2);
  let target = proxy.get_target(scope);
  out_array.set_index(scope, 0, target);
  let handler = proxy.get_handler(scope);
  out_array.set_index(scope, 1, handler);
  out_array.into()
}

#[op2]
pub fn op_get_non_index_property_names<'s, 'i>(
  scope: &mut v8::PinScope<'s, 'i>,
  obj: v8::Local<'s, v8::Value>,
  filter: u32,
) -> Option<v8::Local<'s, v8::Value>> {
  let obj = match v8::Local::<v8::Object>::try_from(obj) {
    Ok(proxy) => proxy,
    Err(_) => return None,
  };

  let mut property_filter = v8::PropertyFilter::ALL_PROPERTIES;
  if filter & 1 == 1 {
    property_filter = property_filter | v8::PropertyFilter::ONLY_WRITABLE
  }
  if filter & 2 == 2 {
    property_filter = property_filter | v8::PropertyFilter::ONLY_ENUMERABLE
  }
  if filter & 4 == 4 {
    property_filter = property_filter | v8::PropertyFilter::ONLY_CONFIGURABLE
  }
  if filter & 8 == 8 {
    property_filter = property_filter | v8::PropertyFilter::SKIP_STRINGS
  }
  if filter & 16 == 16 {
    property_filter = property_filter | v8::PropertyFilter::SKIP_SYMBOLS
  }

  let maybe_names = obj.get_property_names(
    scope,
    v8::GetPropertyNamesArgs {
      mode: v8::KeyCollectionMode::OwnOnly,
      property_filter,
      index_filter: v8::IndexFilter::SkipIndices,
      ..Default::default()
    },
  );

  maybe_names.map(|names| names.into())
}

#[op2]
#[string]
pub fn op_get_constructor_name<'s, 'i>(
  scope: &mut v8::PinScope<'s, 'i>,
  obj: v8::Local<'s, v8::Value>,
) -> Option<String> {
  let obj = match v8::Local::<v8::Object>::try_from(obj) {
    Ok(proxy) => proxy,
    Err(_) => return None,
  };

  let name = obj.get_constructor_name().to_rust_string_lossy(scope);
  Some(name)
}

// HeapStats stores values from a isolate.get_heap_statistics() call
#[derive(Serialize)]
#[serde(rename_all = "camelCase")]
pub struct MemoryUsage {
  physical_total: usize,
  heap_total: usize,
  heap_used: usize,
  external: usize,
  // TODO: track ArrayBuffers, would require using a custom allocator to track
  // but it's otherwise a subset of external so can be indirectly tracked
  // array_buffers: usize,
}

#[op2]
#[serde]
pub fn op_memory_usage(scope: &mut v8::PinScope<'_, '_>) -> MemoryUsage {
  let s = scope.get_heap_statistics();
  MemoryUsage {
    physical_total: s.total_physical_size(),
    heap_total: s.total_heap_size(),
    heap_used: s.used_heap_size(),
    external: s.external_memory(),
  }
}

#[op2]
pub fn op_get_ext_import_meta_proto<'s, 'i>(
  scope: &mut v8::PinScope<'s, 'i>,
) -> v8::Local<'s, v8::Value> {
  let context_state_rc = JsRealm::state_from_scope(scope);
  if let Some(proto) = context_state_rc.ext_import_meta_proto.borrow().clone() {
    v8::Local::new(scope, proto).into()
  } else {
    v8::null(scope).into()
  }
}

#[op2]
pub fn op_set_wasm_streaming_callback(
  scope: &mut v8::PinScope,
  #[global] cb: v8::Global<v8::Function>,
) -> Result<(), JsErrorBox> {
  let context_state_rc = JsRealm::state_from_scope(scope);
  // The callback to pass to the v8 API has to be a unit type, so it can't
  // borrow or move any local variables. Therefore, we're storing the JS
  // callback in a JsRuntimeState slot.
  if context_state_rc.js_wasm_streaming_cb.borrow().is_some() {
    return Err(JsErrorBox::type_error(
      "op_set_wasm_streaming_callback already called",
    ));
  }
  *context_state_rc.js_wasm_streaming_cb.borrow_mut() = Some(cb);

  scope.set_wasm_streaming_callback(|scope, arg, wasm_streaming| {
    let (cb_handle, streaming_rid) = {
      let context_state_rc = JsRealm::state_from_scope(scope);
      let cb_handle = context_state_rc
        .js_wasm_streaming_cb
        .borrow()
        .as_ref()
        .unwrap()
        .clone();
      let state = JsRuntime::state_from(scope);
      let streaming_rid = state
        .op_state
        .borrow_mut()
        .resource_table
        .add(WasmStreamingResource(RefCell::new(wasm_streaming)));
      (cb_handle, streaming_rid)
    };

    let undefined = v8::undefined(scope);
    let rid = serde_v8::to_v8(scope, streaming_rid).unwrap();
    cb_handle
      .open(scope)
      .call(scope, undefined.into(), &[arg, rid]);
  });
  Ok(())
}

// This op is re-entrant as it makes a v8 call. It also cannot be fast because
// we require a JS execution scope.
#[allow(clippy::let_and_return)]
#[op2(nofast, reentrant)]
pub fn op_abort_wasm_streaming(
  state: Rc<RefCell<OpState>>,
  rid: u32,
  error: v8::Local<v8::Value>,
) -> Result<(), ResourceError> {
  // NOTE: v8::WasmStreaming::abort can't be called while `state` is borrowed;
  let wasm_streaming = state
    .borrow_mut()
    .resource_table
    .take::<WasmStreamingResource>(rid)?;

  // At this point there are no clones of Rc<WasmStreamingResource> on the
  // resource table, and no one should own a reference because we're never
  // cloning them. So we can be sure `wasm_streaming` is the only reference.
  match std::rc::Rc::try_unwrap(wasm_streaming) {
    Ok(wsr) => {
      wsr.0.into_inner().abort(Some(error));
    }
    _ => {
      panic!("Couldn't consume WasmStreamingResource.");
    }
  }
  Ok(())
}

// This op calls `op_apply_source_map` re-entrantly.
#[op2(reentrant)]
#[serde]
pub fn op_destructure_error<'s, 'i>(
  scope: &mut v8::PinScope<'s, 'i>,
  error: v8::Local<'s, v8::Value>,
) -> JsError {
  *JsError::from_v8_exception(scope, error)
}

/// Effectively throw an uncatchable error. This will terminate runtime
/// execution before any more JS code can run, except in the REPL where it
/// should just output the error to the console.
#[op2(fast, reentrant)]
pub fn op_dispatch_exception<'s, 'i>(
  scope: &mut v8::PinScope<'s, 'i>,
  exception: v8::Local<'s, v8::Value>,
  promise: bool,
) {
  error::dispatch_exception(scope, exception, promise);
}

#[op2]
#[serde]
pub fn op_op_names(scope: &mut v8::PinScope<'_, '_>) -> Vec<String> {
  let state = JsRealm::state_from_scope(scope);
  state
    .op_ctxs
    .iter()
    .map(|o| o.decl.name.to_string())
    .collect()
}

fn write_line_and_col_to_ret_buf(
  ret_buf: &mut [u8],
  line_number: u32,
  column_number: u32,
) {
  ret_buf[0..4].copy_from_slice(&line_number.to_le_bytes());
  ret_buf[4..8].copy_from_slice(&column_number.to_le_bytes());
}

#[op2]
#[string]
pub fn op_current_user_call_site(
  scope: &mut v8::PinScope,
  js_runtime_state: &JsRuntimeState,
  #[buffer] ret_buf: &mut [u8],
) -> String {
  let stack_trace = v8::StackTrace::current_stack_trace(scope, 10).unwrap();
  let frame_count = stack_trace.get_frame_count();
  for i in 0..frame_count {
    let frame = stack_trace.get_frame(scope, i).unwrap();
    if !frame.is_user_javascript() {
      continue;
    }
    let line_number = frame.get_line_number() as u32;
    let column_number = frame.get_column() as u32;
    let (file_name, application) = match frame.get_script_name(scope) {
      Some(name) => {
        let file_name = name.to_rust_string_lossy(scope);
        // TODO: this condition should be configurable. It's a CLI assumption.
        if (!file_name.starts_with("file:")
          || file_name.contains("/node_modules/"))
          && i != frame_count - 1
        {
          continue;
        }
        let application = js_runtime_state
          .source_mapper
          .borrow_mut()
          .apply_source_map(&file_name, line_number, column_number);
        (file_name, application)
      }
      None => {
        if frame.is_eval() {
          ("[eval]".to_string(), SourceMapApplication::Unchanged)
        } else {
          ("[unknown]".to_string(), SourceMapApplication::Unchanged)
        }
      }
    };
    match application {
      SourceMapApplication::Unchanged => {
        write_line_and_col_to_ret_buf(ret_buf, line_number, column_number);
        return file_name;
      }
      SourceMapApplication::LineAndColumn {
        line_number,
        column_number,
      } => {
        write_line_and_col_to_ret_buf(ret_buf, line_number, column_number);
        return file_name;
      }
      SourceMapApplication::LineAndColumnAndFileName {
        line_number,
        column_number,
        file_name,
      } => {
        write_line_and_col_to_ret_buf(ret_buf, line_number, column_number);
        return file_name;
      }
    }
  }

  unreachable!("No stack frames found on stack at all");
}

/// Set a callback which formats exception messages as stored in
/// `JsError::exception_message`. The callback is passed the error value and
/// should return a string or `null`. If no callback is set or the callback
/// returns `null`, the built-in default formatting will be used.
#[op2]
pub fn op_set_format_exception_callback<'s, 'i>(
  scope: &mut v8::PinScope<'s, 'i>,
  #[global] cb: v8::Global<v8::Function>,
) -> Option<v8::Local<'s, v8::Value>> {
  let context_state_rc = JsRealm::state_from_scope(scope);
  let old = context_state_rc
    .exception_state
    .js_format_exception_cb
    .borrow_mut()
    .replace(cb);
  let old = old.map(|v| v8::Local::new(scope, &v));
  old.map(|func| func.into())
}

#[op2(fast)]
pub fn op_event_loop_has_more_work(scope: &mut v8::PinScope<'_, '_>) -> bool {
  JsRuntime::has_more_work(scope)
}

#[op2]
pub fn op_get_extras_binding_object<'s, 'i>(
  scope: &mut v8::PinScope<'s, 'i>,
) -> v8::Local<'s, v8::Value> {
  let context = scope.get_current_context();
  context.get_extras_binding_object(scope).into()
}<|MERGE_RESOLUTION|>--- conflicted
+++ resolved
@@ -157,21 +157,6 @@
     .queue_system_timer(repeat, timeout_ms as _, (task, 0)) as _
 }
 
-<<<<<<< HEAD
-=======
-/// Queue a timer. We return a "large integer" timer ID in an f64 which allows for up
-/// to `MAX_SAFE_INTEGER` (2^53) timers to exist, versus 2^32 timers if we used
-/// `u32`.
-#[op2]
-pub fn op_timer_queue_immediate(
-  scope: &mut v8::PinScope,
-  #[global] task: v8::Global<v8::Function>,
-) -> f64 {
-  let context_state = JsRealm::state_from_scope(scope);
-  context_state.timers.queue_timer(0, (task, 0)) as _
-}
-
->>>>>>> 19311dd0
 #[op2(fast)]
 pub fn op_timer_cancel(scope: &mut v8::PinScope, id: f64) {
   let context_state = JsRealm::state_from_scope(scope);
@@ -235,14 +220,14 @@
 }
 
 #[op2(fast)]
-pub fn op_has_immediate_scheduled(scope: &mut v8::HandleScope) -> bool {
+pub fn op_has_immediate_scheduled(scope: &mut v8::PinScope) -> bool {
   JsRealm::state_from_scope(scope)
     .has_immediate_scheduled
     .get()
 }
 
 #[op2(fast)]
-pub fn op_set_has_immediate_scheduled(scope: &mut v8::HandleScope, v: bool) {
+pub fn op_set_has_immediate_scheduled(scope: &mut v8::PinScope, v: bool) {
   JsRealm::state_from_scope(scope)
     .has_immediate_scheduled
     .set(v);
