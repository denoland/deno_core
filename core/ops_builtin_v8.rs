// Copyright 2018-2025 the Deno authors. MIT license.

use crate::JsBuffer;
use crate::JsRuntime;
use crate::OpState;
use crate::error::CoreError;
use crate::error::JsError;
use crate::error::is_instance_of_error;
use crate::io::ResourceError;
use crate::modules::script_origin;
use crate::op2;
use crate::ops_builtin::WasmStreamingResource;
use crate::resolve_url;
use crate::runtime::JsRealm;
use crate::runtime::JsRuntimeState;
use crate::runtime::v8_static_strings;
use crate::source_map::SourceMapApplication;
use crate::stats::RuntimeActivityType;
use deno_error::JsErrorBox;
use serde::Deserialize;
use serde::Serialize;
use std::cell::RefCell;
use std::rc::Rc;
use v8::ValueDeserializerHelper;
use v8::ValueSerializerHelper;

#[op2]
pub fn op_add_main_module_handler(
  scope: &mut v8::HandleScope,
  #[global] f: v8::Global<v8::Function>,
) {
  JsRealm::module_map_from(scope)
    .get_data()
    .borrow_mut()
    .main_module_callbacks
    .push(f);
}

#[op2]
pub fn op_set_handled_promise_rejection_handler(
  scope: &mut v8::HandleScope,
  #[global] f: Option<v8::Global<v8::Function>>,
) {
  let exception_state = JsRealm::exception_state_from_scope(scope);
  *exception_state.js_handled_promise_rejection_cb.borrow_mut() = f;
}

#[op2(fast)]
pub fn op_ref_op(scope: &mut v8::HandleScope, promise_id: i32) {
  let context_state = JsRealm::state_from_scope(scope);
  context_state.unrefed_ops.borrow_mut().remove(&promise_id);
}

#[op2(fast)]
pub fn op_unref_op(scope: &mut v8::HandleScope, promise_id: i32) {
  let context_state = JsRealm::state_from_scope(scope);
  context_state.unrefed_ops.borrow_mut().insert(promise_id);
}

#[op2(fast)]
pub fn op_leak_tracing_enable(scope: &mut v8::HandleScope, enabled: bool) {
  let context_state = JsRealm::state_from_scope(scope);
  context_state.activity_traces.set_enabled(enabled);
}

#[op2(fast)]
pub fn op_leak_tracing_submit(
  scope: &mut v8::HandleScope,
  #[smi] kind: u8,
  #[smi] id: i32,
  #[string] trace: &str,
) {
  let context_state = JsRealm::state_from_scope(scope);
  context_state.activity_traces.submit(
    RuntimeActivityType::from_u8(kind),
    id as _,
    trace,
  );
}

#[op2]
pub fn op_leak_tracing_get_all<'s>(
  scope: &mut v8::HandleScope<'s>,
) -> v8::Local<'s, v8::Value> {
  let context_state = JsRealm::state_from_scope(scope);
  // This is relatively inefficient, but so is leak tracing
  let out = v8::Array::new(scope, 0);

  let mut idx = 0;
  context_state.activity_traces.get_all(|kind, id, trace| {
    let val =
      serde_v8::to_v8(scope, (kind as u8, id.to_string(), trace.to_owned()))
        .unwrap();
    out.set_index(scope, idx, val);
    idx += 1;
  });
  out.into()
}

#[op2]
pub fn op_leak_tracing_get<'s>(
  scope: &mut v8::HandleScope<'s>,
  #[smi] kind: u8,
  #[smi] id: i32,
) -> v8::Local<'s, v8::Value> {
  let context_state = JsRealm::state_from_scope(scope);
  context_state.activity_traces.get(
    RuntimeActivityType::from_u8(kind),
    id as _,
    |maybe_str| {
      if let Some(s) = maybe_str {
        let v8_str = v8::String::new(scope, s).unwrap();
        v8_str.into()
      } else {
        v8::undefined(scope).into()
      }
    },
  )
}

/// Queue a timer. We return a "large integer" timer ID in an f64 which allows for up
/// to `MAX_SAFE_INTEGER` (2^53) timers to exist, versus 2^32 timers if we used
/// `u32`.
#[op2]
pub fn op_timer_queue(
  scope: &mut v8::HandleScope,
  depth: u32,
  repeat: bool,
  timeout_ms: f64,
  #[global] task: v8::Global<v8::Function>,
) -> f64 {
  let context_state = JsRealm::state_from_scope(scope);
  if repeat {
    context_state
      .timers
      .queue_timer_repeat(timeout_ms as _, (task, depth)) as _
  } else {
    context_state
      .timers
      .queue_timer(timeout_ms as _, (task, depth)) as _
  }
}

/// Queue a timer. We return a "large integer" timer ID in an f64 which allows for up
/// to `MAX_SAFE_INTEGER` (2^53) timers to exist, versus 2^32 timers if we used
/// `u32`.
#[op2]
pub fn op_timer_queue_system(
  scope: &mut v8::HandleScope,
  repeat: bool,
  timeout_ms: f64,
  #[global] task: v8::Global<v8::Function>,
) -> f64 {
  let context_state = JsRealm::state_from_scope(scope);
  context_state
    .timers
    .queue_system_timer(repeat, timeout_ms as _, (task, 0)) as _
}

/// Queue a timer. We return a "large integer" timer ID in an f64 which allows for up
/// to `MAX_SAFE_INTEGER` (2^53) timers to exist, versus 2^32 timers if we used
/// `u32`.
#[op2]
pub fn op_timer_queue_immediate(
  scope: &mut v8::HandleScope,
  #[global] task: v8::Global<v8::Function>,
) -> f64 {
  let context_state = JsRealm::state_from_scope(scope);
  context_state.timers.queue_timer(0, (task, 0)) as _
}

#[op2(fast)]
pub fn op_timer_cancel(scope: &mut v8::HandleScope, id: f64) {
  let context_state = JsRealm::state_from_scope(scope);
  context_state.timers.cancel_timer(id as _);
  context_state
    .activity_traces
    .complete(RuntimeActivityType::Timer, id as _);
}

#[op2(fast)]
pub fn op_timer_ref(scope: &mut v8::HandleScope, id: f64) {
  let context_state = JsRealm::state_from_scope(scope);
  context_state.timers.ref_timer(id as _);
}

#[op2(fast)]
pub fn op_timer_unref(scope: &mut v8::HandleScope, id: f64) {
  let context_state = JsRealm::state_from_scope(scope);
  context_state.timers.unref_timer(id as _);
}

#[op2(reentrant)]
#[global]
pub fn op_lazy_load_esm(
  scope: &mut v8::HandleScope,
  #[string] module_specifier: String,
) -> Result<v8::Global<v8::Value>, CoreError> {
  let module_map_rc = JsRealm::module_map_from(scope);
  module_map_rc.lazy_load_esm_module(scope, &module_specifier)
}

// We run in a `nofast` op here so we don't get put into a `DisallowJavascriptExecutionScope` and we're
// allowed to touch JS heap.
#[op2(nofast)]
pub fn op_queue_microtask(
  isolate: *mut v8::Isolate,
  cb: v8::Local<v8::Function>,
) {
  // SAFETY: we know v8 provides us a valid, non-null isolate pointer
  unsafe {
    isolate.as_mut().unwrap_unchecked().enqueue_microtask(cb);
  }
}

// We run in a `nofast` op here so we don't get put into a `DisallowJavascriptExecutionScope` and we're
// allowed to touch JS heap.
#[op2(nofast, reentrant)]
pub fn op_run_microtasks(isolate: *mut v8::Isolate) {
  // SAFETY: we know v8 provides us with a valid, non-null isolate
  unsafe {
    isolate
      .as_mut()
      .unwrap_unchecked()
      .perform_microtask_checkpoint()
  };
}

#[op2(fast)]
pub fn op_has_tick_scheduled(scope: &mut v8::HandleScope) -> bool {
  JsRealm::state_from_scope(scope)
    .has_next_tick_scheduled
    .get()
}

#[op2(fast)]
pub fn op_set_has_tick_scheduled(scope: &mut v8::HandleScope, v: bool) {
  JsRealm::state_from_scope(scope)
    .has_next_tick_scheduled
    .set(v);
}

pub struct EvalContextError<'s> {
  thrown: v8::Local<'s, v8::Value>,
  is_native_error: bool,
  is_compile_error: bool,
}

impl<'s> EvalContextError<'s> {
  fn to_v8(&self, scope: &mut v8::HandleScope<'s>) -> v8::Local<'s, v8::Value> {
    let arr = v8::Array::new(scope, 3);
    arr.set_index(scope, 0, self.thrown);
    let v = v8::Boolean::new(scope, self.is_native_error);
    arr.set_index(scope, 1, v.into());
    let v = v8::Boolean::new(scope, self.is_compile_error);
    arr.set_index(scope, 2, v.into());
    arr.into()
  }
}

#[op2(reentrant)]
pub fn op_eval_context<'a>(
  scope: &mut v8::HandleScope<'a>,
  source: v8::Local<'a, v8::Value>,
  #[string] specifier: String,
  host_defined_options: Option<v8::Local<'a, v8::Array>>,
) -> Result<v8::Local<'a, v8::Value>, JsErrorBox> {
  let out = v8::Array::new(scope, 2);
  let state = JsRuntime::state_from(scope);
  let tc_scope = &mut v8::TryCatch::new(scope);
  let source = v8::Local::<v8::String>::try_from(source)
    .map_err(|_| JsErrorBox::type_error("Invalid source"))?;
  let specifier = resolve_url(&specifier).map_err(JsErrorBox::from_err)?;
  let specifier_v8 = v8::String::new(tc_scope, specifier.as_str()).unwrap();
  let host_defined_options = match host_defined_options {
    Some(array) => {
      let output = v8::PrimitiveArray::new(tc_scope, array.length() as _);
      for i in 0..array.length() {
        let value = array.get_index(tc_scope, i).unwrap();
        let value = value
          .try_cast::<v8::Primitive>()
          .map_err(|e| JsErrorBox::from_err(crate::error::DataError(e)))?;
        output.set(tc_scope, i as _, value);
      }
      Some(output.into())
    }
    None => None,
  };
  let origin =
    script_origin(tc_scope, specifier_v8, false, host_defined_options);

  let (maybe_script, maybe_code_cache_hash) = state
    .eval_context_get_code_cache_cb
    .borrow()
    .as_ref()
    .map(|cb| {
      let code_cache = cb(&specifier, &source).unwrap();
      if let Some(code_cache_data) = &code_cache.data {
        let mut source = v8::script_compiler::Source::new_with_cached_data(
          source,
          Some(&origin),
          v8::CachedData::new(code_cache_data),
        );
        let script = v8::script_compiler::compile(
          tc_scope,
          &mut source,
          v8::script_compiler::CompileOptions::ConsumeCodeCache,
          v8::script_compiler::NoCacheReason::NoReason,
        );
        // Check if the provided code cache is rejected by V8.
        let rejected = match source.get_cached_data() {
          Some(cached_data) => cached_data.rejected(),
          _ => true,
        };
        let maybe_code_cache_hash = if rejected {
          Some(code_cache.hash) // recreate the cache
        } else {
          None
        };
        (Some(script), maybe_code_cache_hash)
      } else {
        (None, Some(code_cache.hash))
      }
    })
    .unwrap_or_else(|| (None, None));
  let script = maybe_script
    .unwrap_or_else(|| v8::Script::compile(tc_scope, source, Some(&origin)));

  let null = v8::null(tc_scope);
  let script = match script {
    Some(s) => s,
    None => {
      assert!(tc_scope.has_caught());
      let exception = tc_scope.exception().unwrap();
      let e = EvalContextError {
        thrown: exception,
        is_native_error: is_instance_of_error(tc_scope, exception),
        is_compile_error: true,
      };
      let eval_context_error = e.to_v8(tc_scope);
      out.set_index(tc_scope, 0, null.into());
      out.set_index(tc_scope, 1, eval_context_error);
      return Ok(out.into());
    }
  };

  if let Some(code_cache_hash) = maybe_code_cache_hash {
    if let Some(cb) = state.eval_context_code_cache_ready_cb.borrow().as_ref() {
      let unbound_script = script.get_unbound_script(tc_scope);
      let code_cache = unbound_script.create_code_cache().ok_or_else(|| {
        JsErrorBox::type_error(
          "Unable to get code cache from unbound module script",
        )
      })?;
      cb(specifier, code_cache_hash, &code_cache);
    }
  }

  match script.run(tc_scope) {
    Some(result) => {
      out.set_index(tc_scope, 0, result);
      out.set_index(tc_scope, 1, null.into());
      Ok(out.into())
    }
    None => {
      assert!(tc_scope.has_caught());
      let exception = tc_scope.exception().unwrap();
      let e = EvalContextError {
        thrown: exception,
        is_native_error: is_instance_of_error(tc_scope, exception),
        is_compile_error: false,
      };
      let eval_context_error = e.to_v8(tc_scope);
      out.set_index(tc_scope, 0, null.into());
      out.set_index(tc_scope, 1, eval_context_error);
      Ok(out.into())
    }
  }
}

#[op2]
pub fn op_encode<'a>(
  scope: &mut v8::HandleScope<'a>,
  text: v8::Local<'a, v8::Value>,
) -> Result<v8::Local<'a, v8::Uint8Array>, JsErrorBox> {
  let text = v8::Local::<v8::String>::try_from(text)
    .map_err(|_| JsErrorBox::type_error("Invalid argument"))?;
  let text_str = serde_v8::to_utf8(text, scope);
  let bytes = text_str.into_bytes();
  let len = bytes.len();
  let backing_store =
    v8::ArrayBuffer::new_backing_store_from_vec(bytes).make_shared();
  let buffer = v8::ArrayBuffer::with_backing_store(scope, &backing_store);
  let u8array = v8::Uint8Array::new(scope, buffer, 0, len).unwrap();
  Ok(u8array)
}

#[op2]
pub fn op_decode<'a>(
  scope: &mut v8::HandleScope<'a>,
  #[buffer] zero_copy: &[u8],
) -> Result<v8::Local<'a, v8::String>, JsErrorBox> {
  let buf = &zero_copy;

  // Strip BOM
  let buf =
    if buf.len() >= 3 && buf[0] == 0xef && buf[1] == 0xbb && buf[2] == 0xbf {
      &buf[3..]
    } else {
      buf
    };

  // If `String::new_from_utf8()` returns `None`, this means that the
  // length of the decoded string would be longer than what V8 can
  // handle. In this case we return `RangeError`.
  //
  // For more details see:
  // - https://encoding.spec.whatwg.org/#dom-textdecoder-decode
  // - https://github.com/denoland/deno/issues/6649
  // - https://github.com/v8/v8/blob/d68fb4733e39525f9ff0a9222107c02c28096e2a/include/v8.h#L3277-L3278
  match v8::String::new_from_utf8(scope, buf, v8::NewStringType::Normal) {
    Some(text) => Ok(text),
    None => Err(JsErrorBox::range_error("string too long")),
  }
}

struct SerializeDeserialize<'a> {
  host_objects: Option<v8::Local<'a, v8::Array>>,
  error_callback: Option<v8::Local<'a, v8::Function>>,
  for_storage: bool,
  host_object_brand: Option<v8::Global<v8::Symbol>>,
}

impl v8::ValueSerializerImpl for SerializeDeserialize<'_> {
  #[allow(unused_variables)]
  fn throw_data_clone_error<'s>(
    &self,
    scope: &mut v8::HandleScope<'s>,
    message: v8::Local<'s, v8::String>,
  ) {
    if let Some(cb) = self.error_callback {
      let scope = &mut v8::TryCatch::new(scope);
      let undefined = v8::undefined(scope).into();
      cb.call(scope, undefined, &[message.into()]);
      if scope.has_caught() || scope.has_terminated() {
        scope.rethrow();
        return;
      };
    }
    let error = v8::Exception::type_error(scope, message);
    scope.throw_exception(error);
  }

  fn get_shared_array_buffer_id<'s>(
    &self,
    scope: &mut v8::HandleScope<'s>,
    shared_array_buffer: v8::Local<'s, v8::SharedArrayBuffer>,
  ) -> Option<u32> {
    if self.for_storage {
      return None;
    }
    let state = JsRuntime::state_from(scope);
    match &state.shared_array_buffer_store {
      Some(shared_array_buffer_store) => {
        let backing_store = shared_array_buffer.get_backing_store();
        let id = shared_array_buffer_store.insert(backing_store);
        Some(id)
      }
      _ => None,
    }
  }

  fn get_wasm_module_transfer_id(
    &self,
    scope: &mut v8::HandleScope<'_>,
    module: v8::Local<v8::WasmModuleObject>,
  ) -> Option<u32> {
    if self.for_storage {
      let message = v8::String::new(scope, "Wasm modules cannot be stored")?;
      self.throw_data_clone_error(scope, message);
      return None;
    }
    let state = JsRuntime::state_from(scope);
    match &state.compiled_wasm_module_store {
      Some(compiled_wasm_module_store) => {
        let compiled_wasm_module = module.get_compiled_module();
        let id = compiled_wasm_module_store.insert(compiled_wasm_module);
        Some(id)
      }
      _ => None,
    }
  }

  fn has_custom_host_object(&self, _isolate: &mut v8::Isolate) -> bool {
    true
  }

  fn is_host_object<'s>(
    &self,
    scope: &mut v8::HandleScope<'s>,
    object: v8::Local<'s, v8::Object>,
  ) -> Option<bool> {
    match &self.host_object_brand {
      Some(symbol) => {
        let key = v8::Local::new(scope, symbol);
        object.has_own_property(scope, key.into())
      }
      _ => Some(false),
    }
  }

  fn write_host_object<'s>(
    &self,
    scope: &mut v8::HandleScope<'s>,
    object: v8::Local<'s, v8::Object>,
    value_serializer: &dyn v8::ValueSerializerHelper,
  ) -> Option<bool> {
    if let Some(host_objects) = self.host_objects {
      for i in 0..host_objects.length() {
        let value = host_objects.get_index(scope, i).unwrap();
        if value == object {
          value_serializer.write_uint32(i);
          return Some(true);
        }
      }
    }
    let message = v8::String::new(scope, "Unsupported object type").unwrap();
    self.throw_data_clone_error(scope, message);
    None
  }
}

impl v8::ValueDeserializerImpl for SerializeDeserialize<'_> {
  fn get_shared_array_buffer_from_id<'s>(
    &self,
    scope: &mut v8::HandleScope<'s>,
    transfer_id: u32,
  ) -> Option<v8::Local<'s, v8::SharedArrayBuffer>> {
    if self.for_storage {
      return None;
    }
    let state = JsRuntime::state_from(scope);
    match &state.shared_array_buffer_store {
      Some(shared_array_buffer_store) => {
        let backing_store = shared_array_buffer_store.take(transfer_id)?;
        let shared_array_buffer =
          v8::SharedArrayBuffer::with_backing_store(scope, &backing_store);
        Some(shared_array_buffer)
      }
      _ => None,
    }
  }

  fn get_wasm_module_from_id<'s>(
    &self,
    scope: &mut v8::HandleScope<'s>,
    clone_id: u32,
  ) -> Option<v8::Local<'s, v8::WasmModuleObject>> {
    if self.for_storage {
      return None;
    }
    let state = JsRuntime::state_from(scope);
    match &state.compiled_wasm_module_store {
      Some(compiled_wasm_module_store) => {
        let compiled_module = compiled_wasm_module_store.take(clone_id)?;
        v8::WasmModuleObject::from_compiled_module(scope, &compiled_module)
      }
      _ => None,
    }
  }

  fn read_host_object<'s>(
    &self,
    scope: &mut v8::HandleScope<'s>,
    value_deserializer: &dyn v8::ValueDeserializerHelper,
  ) -> Option<v8::Local<'s, v8::Object>> {
    if let Some(host_objects) = self.host_objects {
      let mut i = 0;
      if !value_deserializer.read_uint32(&mut i) {
        return None;
      }
      let maybe_value = host_objects.get_index(scope, i);
      if let Some(value) = maybe_value {
        return value.to_object(scope);
      }
    }

    let message: v8::Local<v8::String> =
      v8::String::new(scope, "Failed to deserialize host object").unwrap();
    let error = v8::Exception::error(scope, message);
    scope.throw_exception(error);
    None
  }
}

// May be reentrant in the case of errors.
#[op2(reentrant)]
#[buffer]
pub fn op_serialize(
  scope: &mut v8::HandleScope,
  value: v8::Local<v8::Value>,
  host_objects: Option<v8::Local<v8::Value>>,
  transferred_array_buffers: Option<v8::Local<v8::Value>>,
  for_storage: bool,
  error_callback: Option<v8::Local<v8::Value>>,
) -> Result<Vec<u8>, JsErrorBox> {
  let error_callback = match error_callback {
    Some(cb) => Some(
      v8::Local::<v8::Function>::try_from(cb)
        .map_err(|_| JsErrorBox::type_error("Invalid error callback"))?,
    ),
    None => None,
  };
  let host_objects = match host_objects {
    Some(value) => Some(
      v8::Local::<v8::Array>::try_from(value)
        .map_err(|_| JsErrorBox::type_error("hostObjects not an array"))?,
    ),
    None => None,
  };
  let transferred_array_buffers = match transferred_array_buffers {
    Some(value) => {
      Some(v8::Local::<v8::Array>::try_from(value).map_err(|_| {
        JsErrorBox::type_error("transferredArrayBuffers not an array")
      })?)
    }
    None => None,
  };

  let key = v8_static_strings::HOST_OBJECT.v8_string(scope).unwrap();
  let symbol = v8::Symbol::for_key(scope, key);
  let host_object_brand = Some(v8::Global::new(scope, symbol));

  let serialize_deserialize = Box::new(SerializeDeserialize {
    host_objects,
    error_callback,
    for_storage,
    host_object_brand,
  });
  let value_serializer = v8::ValueSerializer::new(scope, serialize_deserialize);
  value_serializer.write_header();

  if let Some(transferred_array_buffers) = transferred_array_buffers {
    let state = JsRuntime::state_from(scope);
    for index in 0..transferred_array_buffers.length() {
      let i = v8::Number::new(scope, index as f64).into();
      let buf = transferred_array_buffers.get(scope, i).unwrap();
      let buf = v8::Local::<v8::ArrayBuffer>::try_from(buf).map_err(|_| {
        JsErrorBox::type_error(
          "item in transferredArrayBuffers not an ArrayBuffer",
        )
      })?;
      if let Some(shared_array_buffer_store) = &state.shared_array_buffer_store
      {
        if !buf.is_detachable() {
          return Err(JsErrorBox::type_error(
            "item in transferredArrayBuffers is not transferable",
          ));
        }

        if buf.was_detached() {
          return Err(JsErrorBox::new(
            "DOMExceptionOperationError",
            format!("ArrayBuffer at index {index} is already detached"),
          ));
        }

        let backing_store = buf.get_backing_store();
        buf.detach(None);
        let id = shared_array_buffer_store.insert(backing_store);
        value_serializer.transfer_array_buffer(id, buf);
        let id = v8::Number::new(scope, id as f64).into();
        transferred_array_buffers.set(scope, i, id);
      }
    }
  }

  let scope = &mut v8::TryCatch::new(scope);
  let ret = value_serializer.write_value(scope.get_current_context(), value);
  if scope.has_caught() || scope.has_terminated() {
    scope.rethrow();
    // Dummy value, this result will be discarded because an error was thrown.
    Ok(vec![])
  } else if let Some(true) = ret {
    let vector = value_serializer.release();
    Ok(vector)
  } else {
    Err(JsErrorBox::type_error("Failed to serialize response"))
  }
}

#[op2]
pub fn op_deserialize<'a>(
  scope: &mut v8::HandleScope<'a>,
  #[buffer] zero_copy: JsBuffer,
  host_objects: Option<v8::Local<v8::Value>>,
  transferred_array_buffers: Option<v8::Local<v8::Value>>,
  for_storage: bool,
) -> Result<v8::Local<'a, v8::Value>, JsErrorBox> {
  let host_objects = match host_objects {
    Some(value) => Some(
      v8::Local::<v8::Array>::try_from(value)
        .map_err(|_| JsErrorBox::type_error("hostObjects not an array"))?,
    ),
    None => None,
  };
  let transferred_array_buffers = match transferred_array_buffers {
    Some(value) => {
      Some(v8::Local::<v8::Array>::try_from(value).map_err(|_| {
        JsErrorBox::type_error("transferredArrayBuffers not an array")
      })?)
    }
    None => None,
  };

  let serialize_deserialize = Box::new(SerializeDeserialize {
    host_objects,
    error_callback: None,
    for_storage,
    host_object_brand: None,
  });
  let value_deserializer =
    v8::ValueDeserializer::new(scope, serialize_deserialize, &zero_copy);
  let parsed_header = value_deserializer
    .read_header(scope.get_current_context())
    .unwrap_or_default();
  if !parsed_header {
    return Err(JsErrorBox::range_error("could not deserialize value"));
  }

  if let Some(transferred_array_buffers) = transferred_array_buffers {
    let state = JsRuntime::state_from(scope);
    if let Some(shared_array_buffer_store) = &state.shared_array_buffer_store {
      for i in 0..transferred_array_buffers.length() {
        let i = v8::Number::new(scope, i as f64).into();
        let id_val = transferred_array_buffers.get(scope, i).unwrap();
        let id = match id_val.number_value(scope) {
          Some(id) => id as u32,
          None => {
            return Err(JsErrorBox::type_error(
              "item in transferredArrayBuffers not number",
            ));
          }
        };
        match shared_array_buffer_store.take(id) {
          Some(backing_store) => {
            let array_buffer =
              v8::ArrayBuffer::with_backing_store(scope, &backing_store);
            value_deserializer.transfer_array_buffer(id, array_buffer);
            transferred_array_buffers.set(scope, i, array_buffer.into());
          }
          _ => {
            return Err(JsErrorBox::type_error(
              "transferred array buffer not present in shared_array_buffer_store",
            ));
          }
        }
      }
    }
  }

  let value = value_deserializer.read_value(scope.get_current_context());
  match value {
    Some(deserialized) => Ok(deserialized),
    None => Err(JsErrorBox::range_error("could not deserialize value")),
  }
}

// Specialized op for `structuredClone` API called with no `options` argument.
#[op2]
pub fn op_structured_clone<'a>(
  scope: &mut v8::HandleScope<'a>,
  value: v8::Local<v8::Value>,
) -> Result<v8::Local<'a, v8::Value>, JsErrorBox> {
  let key = v8_static_strings::HOST_OBJECT.v8_string(scope).unwrap();
  let symbol = v8::Symbol::for_key(scope, key);
  let host_object_brand = Some(v8::Global::new(scope, symbol));

  let serialize_deserialize = Box::new(SerializeDeserialize {
    host_objects: None,
    error_callback: None,
    for_storage: false,
    host_object_brand: host_object_brand.clone(),
  });
  let value_serializer = v8::ValueSerializer::new(scope, serialize_deserialize);
  value_serializer.write_header();

  let scope = &mut v8::TryCatch::new(scope);
  let ret = value_serializer.write_value(scope.get_current_context(), value);
  if scope.has_caught() || scope.has_terminated() {
    scope.rethrow();
    // Dummy value, this result will be discarded because an error was thrown.
    let v = v8::undefined(scope);
    return Ok(v.into());
  }

  if !matches!(ret, Some(true)) {
    return Err(JsErrorBox::type_error("Failed to serialize response"));
  }

  let vector = value_serializer.release();

  let serialize_deserialize = Box::new(SerializeDeserialize {
    host_objects: None,
    error_callback: None,
    for_storage: false,
    host_object_brand: host_object_brand.clone(),
  });
  let value_deserializer =
    v8::ValueDeserializer::new(scope, serialize_deserialize, &vector);
  let parsed_header = value_deserializer
    .read_header(scope.get_current_context())
    .unwrap_or_default();
  if !parsed_header {
    return Err(JsErrorBox::range_error("could not deserialize value"));
  }

  let value = value_deserializer.read_value(scope.get_current_context());
  match value {
    Some(deserialized) => Ok(deserialized),
    None => Err(JsErrorBox::range_error("could not deserialize value")),
  }
}

#[op2]
pub fn op_get_promise_details<'a>(
  scope: &mut v8::HandleScope<'a>,
  promise: v8::Local<'a, v8::Promise>,
) -> v8::Local<'a, v8::Value> {
  let out = v8::Array::new(scope, 2);

  let (i, val) = match promise.state() {
    v8::PromiseState::Pending => {
      (v8::Integer::new(scope, 0), v8::null(scope).into())
    }
    v8::PromiseState::Fulfilled => {
      (v8::Integer::new(scope, 1), promise.result(scope))
    }
    v8::PromiseState::Rejected => {
      (v8::Integer::new(scope, 2), promise.result(scope))
    }
  };

  out.set_index(scope, 0, i.into());
  out.set_index(scope, 1, val);

  out.into()
}

#[op2(fast)]
pub fn op_set_promise_hooks(
  scope: &mut v8::HandleScope,
  init_hook: v8::Local<v8::Value>,
  before_hook: v8::Local<v8::Value>,
  after_hook: v8::Local<v8::Value>,
  resolve_hook: v8::Local<v8::Value>,
) -> Result<(), crate::error::DataError> {
  let v8_fns = [init_hook, before_hook, after_hook, resolve_hook]
    .into_iter()
    .enumerate()
    .filter(|(_, hook)| !hook.is_undefined())
    .try_fold([None; 4], |mut v8_fns, (i, hook)| {
      let v8_fn = v8::Local::<v8::Function>::try_from(hook)?;
      v8_fns[i] = Some(v8_fn);
      Ok::<_, crate::error::DataError>(v8_fns)
    })?;

  scope.set_promise_hooks(
    v8_fns[0], // init
    v8_fns[1], // before
    v8_fns[2], // after
    v8_fns[3], // resolve
  );

  Ok(())
}

// Based on https://github.com/nodejs/node/blob/1e470510ff74391d7d4ec382909ea8960d2d2fbc/src/node_util.cc
// Copyright Joyent, Inc. and other Node contributors.
//
// Permission is hereby granted, free of charge, to any person obtaining a
// copy of this software and associated documentation files (the
// "Software"), to deal in the Software without restriction, including
// without limitation the rights to use, copy, modify, merge, publish,
// distribute, sublicense, and/or sell copies of the Software, and to permit
// persons to whom the Software is furnished to do so, subject to the
// following conditions:
//
// The above copyright notice and this permission notice shall be included
// in all copies or substantial portions of the Software.
//
// THE SOFTWARE IS PROVIDED "AS IS", WITHOUT WARRANTY OF ANY KIND, EXPRESS
// OR IMPLIED, INCLUDING BUT NOT LIMITED TO THE WARRANTIES OF
// MERCHANTABILITY, FITNESS FOR A PARTICULAR PURPOSE AND NONINFRINGEMENT. IN
// NO EVENT SHALL THE AUTHORS OR COPYRIGHT HOLDERS BE LIABLE FOR ANY CLAIM,
// DAMAGES OR OTHER LIABILITY, WHETHER IN AN ACTION OF CONTRACT, TORT OR
// OTHERWISE, ARISING FROM, OUT OF OR IN CONNECTION WITH THE SOFTWARE OR THE
// USE OR OTHER DEALINGS IN THE SOFTWARE.

#[op2]
pub fn op_get_proxy_details<'a>(
  scope: &mut v8::HandleScope<'a>,
  proxy: v8::Local<'a, v8::Value>,
) -> v8::Local<'a, v8::Value> {
  let Ok(proxy) = v8::Local::<v8::Proxy>::try_from(proxy) else {
    return v8::null(scope).into();
  };
  let out_array = v8::Array::new(scope, 2);
  let target = proxy.get_target(scope);
  out_array.set_index(scope, 0, target);
  let handler = proxy.get_handler(scope);
  out_array.set_index(scope, 1, handler);
  out_array.into()
}

#[op2]
pub fn op_get_non_index_property_names<'a>(
  scope: &mut v8::HandleScope<'a>,
  obj: v8::Local<'a, v8::Value>,
  filter: u32,
) -> Option<v8::Local<'a, v8::Value>> {
  let obj = match v8::Local::<v8::Object>::try_from(obj) {
    Ok(proxy) => proxy,
    Err(_) => return None,
  };

  let mut property_filter = v8::PropertyFilter::ALL_PROPERTIES;
  if filter & 1 == 1 {
    property_filter = property_filter | v8::PropertyFilter::ONLY_WRITABLE
  }
  if filter & 2 == 2 {
    property_filter = property_filter | v8::PropertyFilter::ONLY_ENUMERABLE
  }
  if filter & 4 == 4 {
    property_filter = property_filter | v8::PropertyFilter::ONLY_CONFIGURABLE
  }
  if filter & 8 == 8 {
    property_filter = property_filter | v8::PropertyFilter::SKIP_STRINGS
  }
  if filter & 16 == 16 {
    property_filter = property_filter | v8::PropertyFilter::SKIP_SYMBOLS
  }

  let maybe_names = obj.get_property_names(
    scope,
    v8::GetPropertyNamesArgs {
      mode: v8::KeyCollectionMode::OwnOnly,
      property_filter,
      index_filter: v8::IndexFilter::SkipIndices,
      ..Default::default()
    },
  );

  maybe_names.map(|names| names.into())
}

#[op2]
#[string]
pub fn op_get_constructor_name(
  scope: &mut v8::HandleScope,
  obj: v8::Local<v8::Value>,
) -> Option<String> {
  let obj = match v8::Local::<v8::Object>::try_from(obj) {
    Ok(proxy) => proxy,
    Err(_) => return None,
  };

  let name = obj.get_constructor_name().to_rust_string_lossy(scope);
  Some(name)
}

// HeapStats stores values from a isolate.get_heap_statistics() call
#[derive(Serialize)]
#[serde(rename_all = "camelCase")]
pub struct MemoryUsage {
  physical_total: usize,
  heap_total: usize,
  heap_used: usize,
  external: usize,
  // TODO: track ArrayBuffers, would require using a custom allocator to track
  // but it's otherwise a subset of external so can be indirectly tracked
  // array_buffers: usize,
}

#[op2]
#[serde]
pub fn op_memory_usage(scope: &mut v8::HandleScope) -> MemoryUsage {
  let s = scope.get_heap_statistics();
  MemoryUsage {
    physical_total: s.total_physical_size(),
    heap_total: s.total_heap_size(),
    heap_used: s.used_heap_size(),
    external: s.external_memory(),
  }
}

#[op2]
pub fn op_get_ext_import_meta_proto<'s>(
  scope: &mut v8::HandleScope<'s>,
) -> v8::Local<'s, v8::Value> {
  let context_state_rc = JsRealm::state_from_scope(scope);
  if let Some(proto) = context_state_rc.ext_import_meta_proto.borrow().clone() {
    v8::Local::new(scope, proto).into()
  } else {
    v8::null(scope).into()
  }
}

#[op2]
pub fn op_set_wasm_streaming_callback(
  scope: &mut v8::HandleScope,
  #[global] cb: v8::Global<v8::Function>,
) -> Result<(), JsErrorBox> {
  let context_state_rc = JsRealm::state_from_scope(scope);
  // The callback to pass to the v8 API has to be a unit type, so it can't
  // borrow or move any local variables. Therefore, we're storing the JS
  // callback in a JsRuntimeState slot.
  if context_state_rc.js_wasm_streaming_cb.borrow().is_some() {
    return Err(JsErrorBox::type_error(
      "op_set_wasm_streaming_callback already called",
    ));
  }
  *context_state_rc.js_wasm_streaming_cb.borrow_mut() = Some(cb);

  scope.set_wasm_streaming_callback(|scope, arg, wasm_streaming| {
    let (cb_handle, streaming_rid) = {
      let context_state_rc = JsRealm::state_from_scope(scope);
      let cb_handle = context_state_rc
        .js_wasm_streaming_cb
        .borrow()
        .as_ref()
        .unwrap()
        .clone();
      let state = JsRuntime::state_from(scope);
      let streaming_rid = state
        .op_state
        .borrow_mut()
        .resource_table
        .add(WasmStreamingResource(RefCell::new(wasm_streaming)));
      (cb_handle, streaming_rid)
    };

    let undefined = v8::undefined(scope);
    let rid = serde_v8::to_v8(scope, streaming_rid).unwrap();
    cb_handle
      .open(scope)
      .call(scope, undefined.into(), &[arg, rid]);
  });
  Ok(())
}

// This op is re-entrant as it makes a v8 call. It also cannot be fast because
// we require a JS execution scope.
#[allow(clippy::let_and_return)]
#[op2(nofast, reentrant)]
pub fn op_abort_wasm_streaming(
  state: Rc<RefCell<OpState>>,
  rid: u32,
  error: v8::Local<v8::Value>,
) -> Result<(), ResourceError> {
  // NOTE: v8::WasmStreaming::abort can't be called while `state` is borrowed;
  let wasm_streaming = state
    .borrow_mut()
    .resource_table
    .take::<WasmStreamingResource>(rid)?;

  // At this point there are no clones of Rc<WasmStreamingResource> on the
  // resource table, and no one should own a reference because we're never
  // cloning them. So we can be sure `wasm_streaming` is the only reference.
  match std::rc::Rc::try_unwrap(wasm_streaming) {
    Ok(wsr) => {
      wsr.0.into_inner().abort(Some(error));
    }
    _ => {
      panic!("Couldn't consume WasmStreamingResource.");
    }
  }
  Ok(())
}

// This op calls `op_apply_source_map` re-entrantly.
#[op2(reentrant)]
#[serde]
pub fn op_destructure_error(
  scope: &mut v8::HandleScope,
  error: v8::Local<v8::Value>,
) -> JsError {
  JsError::from_v8_exception(scope, error)
}

/// Effectively throw an uncatchable error. This will terminate runtime
/// execution before any more JS code can run, except in the REPL where it
/// should just output the error to the console.
#[op2(fast, reentrant)]
pub fn op_dispatch_exception(
  scope: &mut v8::HandleScope,
  exception: v8::Local<v8::Value>,
  promise: bool,
) {
  let state = JsRuntime::state_from(scope);
  if let Some(true) = state.with_inspector(|inspector| {
    inspector.exception_thrown(scope, exception, false);
    inspector.is_dispatching_message()
  }) {
    // This indicates that the op is being called from a REPL. Skip termination.
    return;
  }

  JsRealm::exception_state_from_scope(scope)
    .set_dispatched_exception(v8::Global::new(scope, exception), promise);
  scope.terminate_execution();
}

#[op2]
#[serde]
pub fn op_op_names(scope: &mut v8::HandleScope) -> Vec<String> {
  let state = JsRealm::state_from_scope(scope);
  state
    .op_ctxs
    .iter()
    .map(|o| o.decl.name.to_string())
    .collect()
}

#[derive(Deserialize, Serialize)]
#[serde(rename_all = "camelCase")]
pub struct Location {
  file_name: String,
  line_number: u32,
  column_number: u32,
}

fn write_line_and_col_to_ret_buf(
  ret_buf: &mut [u8],
  line_number: u32,
  column_number: u32,
) {
  ret_buf[0..4].copy_from_slice(&line_number.to_le_bytes());
  ret_buf[4..8].copy_from_slice(&column_number.to_le_bytes());
}

#[op2]
#[string]
pub fn op_current_user_call_site(
  scope: &mut v8::HandleScope,
  js_runtime_state: &JsRuntimeState,
  #[buffer] ret_buf: &mut [u8],
) -> String {
  let stack_trace = v8::StackTrace::current_stack_trace(scope, 10).unwrap();
  let frame_count = stack_trace.get_frame_count();
  for i in 0..frame_count {
    let frame = stack_trace.get_frame(scope, i).unwrap();
    if !frame.is_user_javascript() {
      continue;
    }
    let line_number = frame.get_line_number() as u32;
    let column_number = frame.get_column() as u32;
<<<<<<< HEAD
    let application = js_runtime_state
      .source_mapper
      .borrow_mut()
      .apply_source_map(scope, &file_name, line_number, column_number);

=======
    let (file_name, application) = match frame.get_script_name(scope) {
      Some(name) => {
        let file_name = name.to_rust_string_lossy(scope);
        // TODO: this condition should be configurable. It's a CLI assumption.
        if (file_name.starts_with("ext:")
          || file_name.starts_with("node:")
          || file_name.starts_with("checkin:"))
          && i != frame_count - 1
        {
          continue;
        }
        let application = js_runtime_state
          .source_mapper
          .borrow_mut()
          .apply_source_map(&file_name, line_number, column_number);
        (file_name, application)
      }
      None => {
        if frame.is_eval() {
          ("[eval]".to_string(), SourceMapApplication::Unchanged)
        } else {
          ("[unknown]".to_string(), SourceMapApplication::Unchanged)
        }
      }
    };
>>>>>>> 50c199cc
    match application {
      SourceMapApplication::Unchanged => {
        write_line_and_col_to_ret_buf(ret_buf, line_number, column_number);
        return file_name;
      }
      SourceMapApplication::LineAndColumn {
        line_number,
        column_number,
      } => {
        write_line_and_col_to_ret_buf(ret_buf, line_number, column_number);
        return file_name;
      }
      SourceMapApplication::LineAndColumnAndFileName {
        line_number,
        column_number,
        file_name,
      } => {
        write_line_and_col_to_ret_buf(ret_buf, line_number, column_number);
        return file_name;
      }
    }
  }

  unreachable!("No stack frames found on stack at all");
}

/// Set a callback which formats exception messages as stored in
/// `JsError::exception_message`. The callback is passed the error value and
/// should return a string or `null`. If no callback is set or the callback
/// returns `null`, the built-in default formatting will be used.
#[op2]
pub fn op_set_format_exception_callback<'a>(
  scope: &mut v8::HandleScope<'a>,
  #[global] cb: v8::Global<v8::Function>,
) -> Option<v8::Local<'a, v8::Value>> {
  let context_state_rc = JsRealm::state_from_scope(scope);
  let old = context_state_rc
    .exception_state
    .js_format_exception_cb
    .borrow_mut()
    .replace(cb);
  let old = old.map(|v| v8::Local::new(scope, &v));
  old.map(|func| func.into())
}

#[op2(fast)]
pub fn op_event_loop_has_more_work(scope: &mut v8::HandleScope) -> bool {
  JsRuntime::has_more_work(scope)
}

#[op2]
pub fn op_get_extras_binding_object<'a>(
  scope: &mut v8::HandleScope<'a>,
) -> v8::Local<'a, v8::Value> {
  let context = scope.get_current_context();
  context.get_extras_binding_object(scope).into()
}<|MERGE_RESOLUTION|>--- conflicted
+++ resolved
@@ -1155,13 +1155,12 @@
     }
     let line_number = frame.get_line_number() as u32;
     let column_number = frame.get_column() as u32;
-<<<<<<< HEAD
-    let application = js_runtime_state
-      .source_mapper
-      .borrow_mut()
-      .apply_source_map(scope, &file_name, line_number, column_number);
-
-=======
+    // TODO(bartlomieju):
+    // let application = js_runtime_state
+    //   .source_mapper
+    //   .borrow_mut()
+    //   .apply_source_map(scope, &file_name, line_number, column_number);
+
     let (file_name, application) = match frame.get_script_name(scope) {
       Some(name) => {
         let file_name = name.to_rust_string_lossy(scope);
@@ -1187,7 +1186,6 @@
         }
       }
     };
->>>>>>> 50c199cc
     match application {
       SourceMapApplication::Unchanged => {
         write_line_and_col_to_ret_buf(ret_buf, line_number, column_number);
