<<<<<<< HEAD
// Copyright 2018-2024 the Deno authors. All rights reserved. MIT license.
=======
// Copyright 2018-2025 the Deno authors. MIT license.

use crate::error::custom_error;
>>>>>>> 8d7bfea4
use crate::error::is_instance_of_error;
use crate::error::JsError;
use crate::error::OpError;
use crate::modules::script_origin;
use crate::op2;
use crate::ops_builtin::WasmStreamingResource;
use crate::resolve_url;
use crate::runtime::JsRealm;
use crate::runtime::JsRuntimeState;
use crate::source_map::SourceMapApplication;
use crate::stats::RuntimeActivityType;
use crate::JsBuffer;
use crate::JsRuntime;
use crate::OpState;
use deno_error::JsErrorBox;
use serde::Deserialize;
use serde::Serialize;
use std::cell::RefCell;
use std::rc::Rc;
use v8::ValueDeserializerHelper;
use v8::ValueSerializerHelper;

#[op2]
pub fn op_add_main_module_handler(
  scope: &mut v8::HandleScope,
  #[global] f: v8::Global<v8::Function>,
) {
  JsRealm::module_map_from(scope)
    .get_data()
    .borrow_mut()
    .main_module_callbacks
    .push(f);
}

#[op2]
pub fn op_set_handled_promise_rejection_handler(
  scope: &mut v8::HandleScope,
  #[global] f: Option<v8::Global<v8::Function>>,
) {
  let exception_state = JsRealm::exception_state_from_scope(scope);
  *exception_state.js_handled_promise_rejection_cb.borrow_mut() = f;
}

#[op2(fast)]
pub fn op_ref_op(scope: &mut v8::HandleScope, promise_id: i32) {
  let context_state = JsRealm::state_from_scope(scope);
  context_state.unrefed_ops.borrow_mut().remove(&promise_id);
}

#[op2(fast)]
pub fn op_unref_op(scope: &mut v8::HandleScope, promise_id: i32) {
  let context_state = JsRealm::state_from_scope(scope);
  context_state.unrefed_ops.borrow_mut().insert(promise_id);
}

#[op2(fast)]
pub fn op_leak_tracing_enable(scope: &mut v8::HandleScope, enabled: bool) {
  let context_state = JsRealm::state_from_scope(scope);
  context_state.activity_traces.set_enabled(enabled);
}

#[op2(fast)]
pub fn op_leak_tracing_submit(
  scope: &mut v8::HandleScope,
  #[smi] kind: u8,
  #[smi] id: i32,
  #[string] trace: &str,
) {
  let context_state = JsRealm::state_from_scope(scope);
  context_state.activity_traces.submit(
    RuntimeActivityType::from_u8(kind),
    id as _,
    trace,
  );
}

#[op2]
pub fn op_leak_tracing_get_all<'s>(
  scope: &mut v8::HandleScope<'s>,
) -> v8::Local<'s, v8::Value> {
  let context_state = JsRealm::state_from_scope(scope);
  // This is relatively inefficient, but so is leak tracing
  let out = v8::Array::new(scope, 0);

  let mut idx = 0;
  context_state.activity_traces.get_all(|kind, id, trace| {
    let val =
      serde_v8::to_v8(scope, (kind as u8, id.to_string(), trace.to_owned()))
        .unwrap();
    out.set_index(scope, idx, val);
    idx += 1;
  });
  out.into()
}

#[op2]
pub fn op_leak_tracing_get<'s>(
  scope: &mut v8::HandleScope<'s>,
  #[smi] kind: u8,
  #[smi] id: i32,
) -> v8::Local<'s, v8::Value> {
  let context_state = JsRealm::state_from_scope(scope);
  context_state.activity_traces.get(
    RuntimeActivityType::from_u8(kind),
    id as _,
    |maybe_str| {
      if let Some(s) = maybe_str {
        let v8_str = v8::String::new(scope, s).unwrap();
        v8_str.into()
      } else {
        v8::undefined(scope).into()
      }
    },
  )
}

/// Queue a timer. We return a "large integer" timer ID in an f64 which allows for up
/// to `MAX_SAFE_INTEGER` (2^53) timers to exist, versus 2^32 timers if we used
/// `u32`.
#[op2]
pub fn op_timer_queue(
  scope: &mut v8::HandleScope,
  depth: u32,
  repeat: bool,
  timeout_ms: f64,
  #[global] task: v8::Global<v8::Function>,
) -> f64 {
  let context_state = JsRealm::state_from_scope(scope);
  if repeat {
    context_state
      .timers
      .queue_timer_repeat(timeout_ms as _, (task, depth)) as _
  } else {
    context_state
      .timers
      .queue_timer(timeout_ms as _, (task, depth)) as _
  }
}

/// Queue a timer. We return a "large integer" timer ID in an f64 which allows for up
/// to `MAX_SAFE_INTEGER` (2^53) timers to exist, versus 2^32 timers if we used
/// `u32`.
#[op2]
pub fn op_timer_queue_system(
  scope: &mut v8::HandleScope,
  repeat: bool,
  timeout_ms: f64,
  #[global] task: v8::Global<v8::Function>,
) -> f64 {
  let context_state = JsRealm::state_from_scope(scope);
  context_state
    .timers
    .queue_system_timer(repeat, timeout_ms as _, (task, 0)) as _
}

/// Queue a timer. We return a "large integer" timer ID in an f64 which allows for up
/// to `MAX_SAFE_INTEGER` (2^53) timers to exist, versus 2^32 timers if we used
/// `u32`.
#[op2]
pub fn op_timer_queue_immediate(
  scope: &mut v8::HandleScope,
  #[global] task: v8::Global<v8::Function>,
) -> f64 {
  let context_state = JsRealm::state_from_scope(scope);
  context_state.timers.queue_timer(0, (task, 0)) as _
}

#[op2(fast)]
pub fn op_timer_cancel(scope: &mut v8::HandleScope, id: f64) {
  let context_state = JsRealm::state_from_scope(scope);
  context_state.timers.cancel_timer(id as _);
  context_state
    .activity_traces
    .complete(RuntimeActivityType::Timer, id as _);
}

#[op2(fast)]
pub fn op_timer_ref(scope: &mut v8::HandleScope, id: f64) {
  let context_state = JsRealm::state_from_scope(scope);
  context_state.timers.ref_timer(id as _);
}

#[op2(fast)]
pub fn op_timer_unref(scope: &mut v8::HandleScope, id: f64) {
  let context_state = JsRealm::state_from_scope(scope);
  context_state.timers.unref_timer(id as _);
}

#[op2(reentrant)]
#[global]
pub fn op_lazy_load_esm(
  scope: &mut v8::HandleScope,
  #[string] module_specifier: String,
) -> Result<v8::Global<v8::Value>, OpError> {
  let module_map_rc = JsRealm::module_map_from(scope);
  module_map_rc
    .lazy_load_esm_module(scope, &module_specifier)
    .map_err(|e| e.into())
}

// We run in a `nofast` op here so we don't get put into a `DisallowJavascriptExecutionScope` and we're
// allowed to touch JS heap.
#[op2(nofast)]
pub fn op_queue_microtask(
  isolate: *mut v8::Isolate,
  cb: v8::Local<v8::Function>,
) {
  // SAFETY: we know v8 provides us a valid, non-null isolate pointer
  unsafe {
    isolate.as_mut().unwrap_unchecked().enqueue_microtask(cb);
  }
}

// We run in a `nofast` op here so we don't get put into a `DisallowJavascriptExecutionScope` and we're
// allowed to touch JS heap.
#[op2(nofast, reentrant)]
pub fn op_run_microtasks(isolate: *mut v8::Isolate) {
  // SAFETY: we know v8 provides us with a valid, non-null isolate
  unsafe {
    isolate
      .as_mut()
      .unwrap_unchecked()
      .perform_microtask_checkpoint()
  };
}

#[op2(fast)]
pub fn op_has_tick_scheduled(scope: &mut v8::HandleScope) -> bool {
  JsRealm::state_from_scope(scope)
    .has_next_tick_scheduled
    .get()
}

#[op2(fast)]
pub fn op_set_has_tick_scheduled(scope: &mut v8::HandleScope, v: bool) {
  JsRealm::state_from_scope(scope)
    .has_next_tick_scheduled
    .set(v);
}

pub struct EvalContextError<'s> {
  thrown: v8::Local<'s, v8::Value>,
  is_native_error: bool,
  is_compile_error: bool,
}

impl<'s> EvalContextError<'s> {
  fn to_v8(&self, scope: &mut v8::HandleScope<'s>) -> v8::Local<'s, v8::Value> {
    let arr = v8::Array::new(scope, 3);
    arr.set_index(scope, 0, self.thrown);
    let v = v8::Boolean::new(scope, self.is_native_error);
    arr.set_index(scope, 1, v.into());
    let v = v8::Boolean::new(scope, self.is_compile_error);
    arr.set_index(scope, 2, v.into());
    arr.into()
  }
}

#[op2(reentrant)]
pub fn op_eval_context<'a>(
  scope: &mut v8::HandleScope<'a>,
  source: v8::Local<'a, v8::Value>,
  #[string] specifier: String,
  host_defined_options: Option<v8::Local<'a, v8::Array>>,
) -> Result<v8::Local<'a, v8::Value>, OpError> {
  let out = v8::Array::new(scope, 2);
  let state = JsRuntime::state_from(scope);
  let tc_scope = &mut v8::TryCatch::new(scope);
  let source = v8::Local::<v8::String>::try_from(source)
    .map_err(|_| JsErrorBox::type_error("Invalid source"))?;
  let specifier = resolve_url(&specifier)?;
  let specifier_v8 = v8::String::new(tc_scope, specifier.as_str()).unwrap();
  let host_defined_options = match host_defined_options {
    Some(array) => {
      let output = v8::PrimitiveArray::new(tc_scope, array.length() as _);
      for i in 0..array.length() {
        let value = array.get_index(tc_scope, i).unwrap();
        let value = value
          .try_cast::<v8::Primitive>()
          .map_err(crate::error::DataError)?;
        output.set(tc_scope, i as _, value);
      }
      Some(output.into())
    }
    None => None,
  };
  let origin =
    script_origin(tc_scope, specifier_v8, false, host_defined_options);

  let (maybe_script, maybe_code_cache_hash) = state
    .eval_context_get_code_cache_cb
    .as_ref()
    .map(|cb| {
      let code_cache = cb(&specifier, &source).unwrap();
      if let Some(code_cache_data) = &code_cache.data {
        let mut source = v8::script_compiler::Source::new_with_cached_data(
          source,
          Some(&origin),
          v8::CachedData::new(code_cache_data),
        );
        let script = v8::script_compiler::compile(
          tc_scope,
          &mut source,
          v8::script_compiler::CompileOptions::ConsumeCodeCache,
          v8::script_compiler::NoCacheReason::NoReason,
        );
        // Check if the provided code cache is rejected by V8.
        let rejected = match source.get_cached_data() {
          Some(cached_data) => cached_data.rejected(),
          _ => true,
        };
        let maybe_code_cache_hash = if rejected {
          Some(code_cache.hash) // recreate the cache
        } else {
          None
        };
        (Some(script), maybe_code_cache_hash)
      } else {
        (None, Some(code_cache.hash))
      }
    })
    .unwrap_or_else(|| (None, None));
  let script = maybe_script
    .unwrap_or_else(|| v8::Script::compile(tc_scope, source, Some(&origin)));

  let null = v8::null(tc_scope);
  let script = match script {
    Some(s) => s,
    None => {
      assert!(tc_scope.has_caught());
      let exception = tc_scope.exception().unwrap();
      let e = EvalContextError {
        thrown: exception,
        is_native_error: is_instance_of_error(tc_scope, exception),
        is_compile_error: true,
      };
      let eval_context_error = e.to_v8(tc_scope);
      out.set_index(tc_scope, 0, null.into());
      out.set_index(tc_scope, 1, eval_context_error);
      return Ok(out.into());
    }
  };

  if let Some(code_cache_hash) = maybe_code_cache_hash {
    if let Some(cb) = state.eval_context_code_cache_ready_cb.as_ref() {
      let unbound_script = script.get_unbound_script(tc_scope);
      let code_cache = unbound_script.create_code_cache().ok_or_else(|| {
        JsErrorBox::type_error(
          "Unable to get code cache from unbound module script",
        )
      })?;
      cb(specifier, code_cache_hash, &code_cache);
    }
  }

  match script.run(tc_scope) {
    Some(result) => {
      out.set_index(tc_scope, 0, result);
      out.set_index(tc_scope, 1, null.into());
      Ok(out.into())
    }
    None => {
      assert!(tc_scope.has_caught());
      let exception = tc_scope.exception().unwrap();
      let e = EvalContextError {
        thrown: exception,
        is_native_error: is_instance_of_error(tc_scope, exception),
        is_compile_error: false,
      };
      let eval_context_error = e.to_v8(tc_scope);
      out.set_index(tc_scope, 0, null.into());
      out.set_index(tc_scope, 1, eval_context_error);
      Ok(out.into())
    }
  }
}

#[op2]
pub fn op_encode<'a>(
  scope: &mut v8::HandleScope<'a>,
  text: v8::Local<'a, v8::Value>,
) -> Result<v8::Local<'a, v8::Uint8Array>, OpError> {
  let text = v8::Local::<v8::String>::try_from(text)
    .map_err(|_| JsErrorBox::type_error("Invalid argument"))?;
  let text_str = serde_v8::to_utf8(text, scope);
  let bytes = text_str.into_bytes();
  let len = bytes.len();
  let backing_store =
    v8::ArrayBuffer::new_backing_store_from_vec(bytes).make_shared();
  let buffer = v8::ArrayBuffer::with_backing_store(scope, &backing_store);
  let u8array = v8::Uint8Array::new(scope, buffer, 0, len).unwrap();
  Ok(u8array)
}

#[op2]
pub fn op_decode<'a>(
  scope: &mut v8::HandleScope<'a>,
  #[buffer] zero_copy: &[u8],
) -> Result<v8::Local<'a, v8::String>, OpError> {
  let buf = &zero_copy;

  // Strip BOM
  let buf =
    if buf.len() >= 3 && buf[0] == 0xef && buf[1] == 0xbb && buf[2] == 0xbf {
      &buf[3..]
    } else {
      buf
    };

  // If `String::new_from_utf8()` returns `None`, this means that the
  // length of the decoded string would be longer than what V8 can
  // handle. In this case we return `RangeError`.
  //
  // For more details see:
  // - https://encoding.spec.whatwg.org/#dom-textdecoder-decode
  // - https://github.com/denoland/deno/issues/6649
  // - https://github.com/v8/v8/blob/d68fb4733e39525f9ff0a9222107c02c28096e2a/include/v8.h#L3277-L3278
  match v8::String::new_from_utf8(scope, buf, v8::NewStringType::Normal) {
    Some(text) => Ok(text),
    None => Err(JsErrorBox::range_error("string too long").into()),
  }
}

struct SerializeDeserialize<'a> {
  host_objects: Option<v8::Local<'a, v8::Array>>,
  error_callback: Option<v8::Local<'a, v8::Function>>,
  for_storage: bool,
  host_object_brand: Option<v8::Global<v8::Symbol>>,
}

impl<'a> v8::ValueSerializerImpl for SerializeDeserialize<'a> {
  #[allow(unused_variables)]
  fn throw_data_clone_error<'s>(
    &self,
    scope: &mut v8::HandleScope<'s>,
    message: v8::Local<'s, v8::String>,
  ) {
    if let Some(cb) = self.error_callback {
      let scope = &mut v8::TryCatch::new(scope);
      let undefined = v8::undefined(scope).into();
      cb.call(scope, undefined, &[message.into()]);
      if scope.has_caught() || scope.has_terminated() {
        scope.rethrow();
        return;
      };
    }
    let error = v8::Exception::type_error(scope, message);
    scope.throw_exception(error);
  }

  fn get_shared_array_buffer_id<'s>(
    &self,
    scope: &mut v8::HandleScope<'s>,
    shared_array_buffer: v8::Local<'s, v8::SharedArrayBuffer>,
  ) -> Option<u32> {
    if self.for_storage {
      return None;
    }
    let state = JsRuntime::state_from(scope);
    if let Some(shared_array_buffer_store) = &state.shared_array_buffer_store {
      let backing_store = shared_array_buffer.get_backing_store();
      let id = shared_array_buffer_store.insert(backing_store);
      Some(id)
    } else {
      None
    }
  }

  fn get_wasm_module_transfer_id(
    &self,
    scope: &mut v8::HandleScope<'_>,
    module: v8::Local<v8::WasmModuleObject>,
  ) -> Option<u32> {
    if self.for_storage {
      let message = v8::String::new(scope, "Wasm modules cannot be stored")?;
      self.throw_data_clone_error(scope, message);
      return None;
    }
    let state = JsRuntime::state_from(scope);
    if let Some(compiled_wasm_module_store) = &state.compiled_wasm_module_store
    {
      let compiled_wasm_module = module.get_compiled_module();
      let id = compiled_wasm_module_store.insert(compiled_wasm_module);
      Some(id)
    } else {
      None
    }
  }

  fn has_custom_host_object(&self, _isolate: &mut v8::Isolate) -> bool {
    true
  }

  fn is_host_object<'s>(
    &self,
    scope: &mut v8::HandleScope<'s>,
    object: v8::Local<'s, v8::Object>,
  ) -> Option<bool> {
    if let Some(symbol) = &self.host_object_brand {
      let key = v8::Local::new(scope, symbol);
      object.has_own_property(scope, key.into())
    } else {
      Some(false)
    }
  }

  fn write_host_object<'s>(
    &self,
    scope: &mut v8::HandleScope<'s>,
    object: v8::Local<'s, v8::Object>,
    value_serializer: &dyn v8::ValueSerializerHelper,
  ) -> Option<bool> {
    if let Some(host_objects) = self.host_objects {
      for i in 0..host_objects.length() {
        let value = host_objects.get_index(scope, i).unwrap();
        if value == object {
          value_serializer.write_uint32(i);
          return Some(true);
        }
      }
    }
    let message = v8::String::new(scope, "Unsupported object type").unwrap();
    self.throw_data_clone_error(scope, message);
    None
  }
}

impl<'a> v8::ValueDeserializerImpl for SerializeDeserialize<'a> {
  fn get_shared_array_buffer_from_id<'s>(
    &self,
    scope: &mut v8::HandleScope<'s>,
    transfer_id: u32,
  ) -> Option<v8::Local<'s, v8::SharedArrayBuffer>> {
    if self.for_storage {
      return None;
    }
    let state = JsRuntime::state_from(scope);
    if let Some(shared_array_buffer_store) = &state.shared_array_buffer_store {
      let backing_store = shared_array_buffer_store.take(transfer_id)?;
      let shared_array_buffer =
        v8::SharedArrayBuffer::with_backing_store(scope, &backing_store);
      Some(shared_array_buffer)
    } else {
      None
    }
  }

  fn get_wasm_module_from_id<'s>(
    &self,
    scope: &mut v8::HandleScope<'s>,
    clone_id: u32,
  ) -> Option<v8::Local<'s, v8::WasmModuleObject>> {
    if self.for_storage {
      return None;
    }
    let state = JsRuntime::state_from(scope);
    if let Some(compiled_wasm_module_store) = &state.compiled_wasm_module_store
    {
      let compiled_module = compiled_wasm_module_store.take(clone_id)?;
      v8::WasmModuleObject::from_compiled_module(scope, &compiled_module)
    } else {
      None
    }
  }

  fn read_host_object<'s>(
    &self,
    scope: &mut v8::HandleScope<'s>,
    value_deserializer: &dyn v8::ValueDeserializerHelper,
  ) -> Option<v8::Local<'s, v8::Object>> {
    if let Some(host_objects) = self.host_objects {
      let mut i = 0;
      if !value_deserializer.read_uint32(&mut i) {
        return None;
      }
      let maybe_value = host_objects.get_index(scope, i);
      if let Some(value) = maybe_value {
        return value.to_object(scope);
      }
    }

    let message: v8::Local<v8::String> =
      v8::String::new(scope, "Failed to deserialize host object").unwrap();
    let error = v8::Exception::error(scope, message);
    scope.throw_exception(error);
    None
  }
}

// May be reentrant in the case of errors.
#[op2(reentrant)]
#[buffer]
pub fn op_serialize(
  scope: &mut v8::HandleScope,
  value: v8::Local<v8::Value>,
  host_objects: Option<v8::Local<v8::Value>>,
  transferred_array_buffers: Option<v8::Local<v8::Value>>,
  for_storage: bool,
  error_callback: Option<v8::Local<v8::Value>>,
) -> Result<Vec<u8>, OpError> {
  let error_callback = match error_callback {
    Some(cb) => Some(
      v8::Local::<v8::Function>::try_from(cb)
        .map_err(|_| JsErrorBox::type_error("Invalid error callback"))?,
    ),
    None => None,
  };
  let host_objects = match host_objects {
    Some(value) => Some(
      v8::Local::<v8::Array>::try_from(value)
        .map_err(|_| JsErrorBox::type_error("hostObjects not an array"))?,
    ),
    None => None,
  };
  let transferred_array_buffers = match transferred_array_buffers {
    Some(value) => {
      Some(v8::Local::<v8::Array>::try_from(value).map_err(|_| {
        JsErrorBox::type_error("transferredArrayBuffers not an array")
      })?)
    }
    None => None,
  };

  let key = v8::String::new(scope, "Deno.core.hostObject").unwrap();
  let symbol = v8::Symbol::for_key(scope, key);
  let host_object_brand = Some(v8::Global::new(scope, symbol));

  let serialize_deserialize = Box::new(SerializeDeserialize {
    host_objects,
    error_callback,
    for_storage,
    host_object_brand,
  });
  let value_serializer = v8::ValueSerializer::new(scope, serialize_deserialize);
  value_serializer.write_header();

  if let Some(transferred_array_buffers) = transferred_array_buffers {
    let state = JsRuntime::state_from(scope);
    for index in 0..transferred_array_buffers.length() {
      let i = v8::Number::new(scope, index as f64).into();
      let buf = transferred_array_buffers.get(scope, i).unwrap();
      let buf = v8::Local::<v8::ArrayBuffer>::try_from(buf).map_err(|_| {
        JsErrorBox::type_error(
          "item in transferredArrayBuffers not an ArrayBuffer",
        )
      })?;
      if let Some(shared_array_buffer_store) = &state.shared_array_buffer_store
      {
        if !buf.is_detachable() {
          return Err(
            JsErrorBox::type_error(
              "item in transferredArrayBuffers is not transferable",
            )
            .into(),
          );
        }

        if buf.was_detached() {
          return Err(
            JsErrorBox::new(
              "DOMExceptionOperationError",
              format!("ArrayBuffer at index {index} is already detached"),
            )
            .into(),
          );
        }

        let backing_store = buf.get_backing_store();
        buf.detach(None);
        let id = shared_array_buffer_store.insert(backing_store);
        value_serializer.transfer_array_buffer(id, buf);
        let id = v8::Number::new(scope, id as f64).into();
        transferred_array_buffers.set(scope, i, id);
      }
    }
  }

  let scope = &mut v8::TryCatch::new(scope);
  let ret = value_serializer.write_value(scope.get_current_context(), value);
  if scope.has_caught() || scope.has_terminated() {
    scope.rethrow();
    // Dummy value, this result will be discarded because an error was thrown.
    Ok(vec![])
  } else if let Some(true) = ret {
    let vector = value_serializer.release();
    Ok(vector)
  } else {
    Err(JsErrorBox::type_error("Failed to serialize response").into())
  }
}

#[op2]
pub fn op_deserialize<'a>(
  scope: &mut v8::HandleScope<'a>,
  #[buffer] zero_copy: JsBuffer,
  host_objects: Option<v8::Local<v8::Value>>,
  transferred_array_buffers: Option<v8::Local<v8::Value>>,
  for_storage: bool,
) -> Result<v8::Local<'a, v8::Value>, OpError> {
  let host_objects = match host_objects {
    Some(value) => Some(
      v8::Local::<v8::Array>::try_from(value)
        .map_err(|_| JsErrorBox::type_error("hostObjects not an array"))?,
    ),
    None => None,
  };
  let transferred_array_buffers = match transferred_array_buffers {
    Some(value) => {
      Some(v8::Local::<v8::Array>::try_from(value).map_err(|_| {
        JsErrorBox::type_error("transferredArrayBuffers not an array")
      })?)
    }
    None => None,
  };

  let serialize_deserialize = Box::new(SerializeDeserialize {
    host_objects,
    error_callback: None,
    for_storage,
    host_object_brand: None,
  });
  let value_deserializer =
    v8::ValueDeserializer::new(scope, serialize_deserialize, &zero_copy);
  let parsed_header = value_deserializer
    .read_header(scope.get_current_context())
    .unwrap_or_default();
  if !parsed_header {
    return Err(JsErrorBox::range_error("could not deserialize value").into());
  }

  if let Some(transferred_array_buffers) = transferred_array_buffers {
    let state = JsRuntime::state_from(scope);
    if let Some(shared_array_buffer_store) = &state.shared_array_buffer_store {
      for i in 0..transferred_array_buffers.length() {
        let i = v8::Number::new(scope, i as f64).into();
        let id_val = transferred_array_buffers.get(scope, i).unwrap();
        let id = match id_val.number_value(scope) {
          Some(id) => id as u32,
          None => {
            return Err(
              JsErrorBox::type_error(
                "item in transferredArrayBuffers not number",
              )
              .into(),
            )
          }
        };
        if let Some(backing_store) = shared_array_buffer_store.take(id) {
          let array_buffer =
            v8::ArrayBuffer::with_backing_store(scope, &backing_store);
          value_deserializer.transfer_array_buffer(id, array_buffer);
          transferred_array_buffers.set(scope, i, array_buffer.into());
        } else {
          return Err(JsErrorBox::type_error(
            "transferred array buffer not present in shared_array_buffer_store",
          ).into());
        }
      }
    }
  }

  let value = value_deserializer.read_value(scope.get_current_context());
  match value {
    Some(deserialized) => Ok(deserialized),
    None => Err(JsErrorBox::range_error("could not deserialize value").into()),
  }
}

#[op2]
pub fn op_get_promise_details<'a>(
  scope: &mut v8::HandleScope<'a>,
  promise: v8::Local<'a, v8::Promise>,
) -> v8::Local<'a, v8::Value> {
  let out = v8::Array::new(scope, 2);

  let (i, val) = match promise.state() {
    v8::PromiseState::Pending => {
      (v8::Integer::new(scope, 0), v8::null(scope).into())
    }
    v8::PromiseState::Fulfilled => {
      (v8::Integer::new(scope, 1), promise.result(scope))
    }
    v8::PromiseState::Rejected => {
      (v8::Integer::new(scope, 2), promise.result(scope))
    }
  };

  out.set_index(scope, 0, i.into());
  out.set_index(scope, 1, val);

  out.into()
}

#[op2(fast)]
pub fn op_set_promise_hooks(
  scope: &mut v8::HandleScope,
  init_hook: v8::Local<v8::Value>,
  before_hook: v8::Local<v8::Value>,
  after_hook: v8::Local<v8::Value>,
  resolve_hook: v8::Local<v8::Value>,
) -> Result<(), OpError> {
  let v8_fns = [init_hook, before_hook, after_hook, resolve_hook]
    .into_iter()
    .enumerate()
    .filter(|(_, hook)| !hook.is_undefined())
    .try_fold([None; 4], |mut v8_fns, (i, hook)| {
      let v8_fn = v8::Local::<v8::Function>::try_from(hook)
        .map_err(crate::error::DataError)?;
      v8_fns[i] = Some(v8_fn);
      Ok::<_, OpError>(v8_fns)
    })?;

  scope.set_promise_hooks(
    v8_fns[0], // init
    v8_fns[1], // before
    v8_fns[2], // after
    v8_fns[3], // resolve
  );

  Ok(())
}

// Based on https://github.com/nodejs/node/blob/1e470510ff74391d7d4ec382909ea8960d2d2fbc/src/node_util.cc
// Copyright Joyent, Inc. and other Node contributors.
//
// Permission is hereby granted, free of charge, to any person obtaining a
// copy of this software and associated documentation files (the
// "Software"), to deal in the Software without restriction, including
// without limitation the rights to use, copy, modify, merge, publish,
// distribute, sublicense, and/or sell copies of the Software, and to permit
// persons to whom the Software is furnished to do so, subject to the
// following conditions:
//
// The above copyright notice and this permission notice shall be included
// in all copies or substantial portions of the Software.
//
// THE SOFTWARE IS PROVIDED "AS IS", WITHOUT WARRANTY OF ANY KIND, EXPRESS
// OR IMPLIED, INCLUDING BUT NOT LIMITED TO THE WARRANTIES OF
// MERCHANTABILITY, FITNESS FOR A PARTICULAR PURPOSE AND NONINFRINGEMENT. IN
// NO EVENT SHALL THE AUTHORS OR COPYRIGHT HOLDERS BE LIABLE FOR ANY CLAIM,
// DAMAGES OR OTHER LIABILITY, WHETHER IN AN ACTION OF CONTRACT, TORT OR
// OTHERWISE, ARISING FROM, OUT OF OR IN CONNECTION WITH THE SOFTWARE OR THE
// USE OR OTHER DEALINGS IN THE SOFTWARE.

#[op2]
pub fn op_get_proxy_details<'a>(
  scope: &mut v8::HandleScope<'a>,
  proxy: v8::Local<'a, v8::Value>,
) -> v8::Local<'a, v8::Value> {
  let Ok(proxy) = v8::Local::<v8::Proxy>::try_from(proxy) else {
    return v8::null(scope).into();
  };
  let out_array = v8::Array::new(scope, 2);
  let target = proxy.get_target(scope);
  out_array.set_index(scope, 0, target);
  let handler = proxy.get_handler(scope);
  out_array.set_index(scope, 1, handler);
  out_array.into()
}

#[op2]
pub fn op_get_non_index_property_names<'a>(
  scope: &mut v8::HandleScope<'a>,
  obj: v8::Local<'a, v8::Value>,
  filter: u32,
) -> Option<v8::Local<'a, v8::Value>> {
  let obj = match v8::Local::<v8::Object>::try_from(obj) {
    Ok(proxy) => proxy,
    Err(_) => return None,
  };

  let mut property_filter = v8::PropertyFilter::ALL_PROPERTIES;
  if filter & 1 == 1 {
    property_filter = property_filter | v8::PropertyFilter::ONLY_WRITABLE
  }
  if filter & 2 == 2 {
    property_filter = property_filter | v8::PropertyFilter::ONLY_ENUMERABLE
  }
  if filter & 4 == 4 {
    property_filter = property_filter | v8::PropertyFilter::ONLY_CONFIGURABLE
  }
  if filter & 8 == 8 {
    property_filter = property_filter | v8::PropertyFilter::SKIP_STRINGS
  }
  if filter & 16 == 16 {
    property_filter = property_filter | v8::PropertyFilter::SKIP_SYMBOLS
  }

  let maybe_names = obj.get_property_names(
    scope,
    v8::GetPropertyNamesArgs {
      mode: v8::KeyCollectionMode::OwnOnly,
      property_filter,
      index_filter: v8::IndexFilter::SkipIndices,
      ..Default::default()
    },
  );

  maybe_names.map(|names| names.into())
}

#[op2]
#[string]
pub fn op_get_constructor_name(
  scope: &mut v8::HandleScope,
  obj: v8::Local<v8::Value>,
) -> Option<String> {
  let obj = match v8::Local::<v8::Object>::try_from(obj) {
    Ok(proxy) => proxy,
    Err(_) => return None,
  };

  let name = obj.get_constructor_name().to_rust_string_lossy(scope);
  Some(name)
}

// HeapStats stores values from a isolate.get_heap_statistics() call
#[derive(Serialize)]
#[serde(rename_all = "camelCase")]
pub struct MemoryUsage {
  physical_total: usize,
  heap_total: usize,
  heap_used: usize,
  external: usize,
  // TODO: track ArrayBuffers, would require using a custom allocator to track
  // but it's otherwise a subset of external so can be indirectly tracked
  // array_buffers: usize,
}

#[op2]
#[serde]
pub fn op_memory_usage(scope: &mut v8::HandleScope) -> MemoryUsage {
  let mut s = v8::HeapStatistics::default();
  scope.get_heap_statistics(&mut s);
  MemoryUsage {
    physical_total: s.total_physical_size(),
    heap_total: s.total_heap_size(),
    heap_used: s.used_heap_size(),
    external: s.external_memory(),
  }
}

#[op2]
pub fn op_set_wasm_streaming_callback(
  scope: &mut v8::HandleScope,
  #[global] cb: v8::Global<v8::Function>,
) -> Result<(), OpError> {
  let context_state_rc = JsRealm::state_from_scope(scope);
  // The callback to pass to the v8 API has to be a unit type, so it can't
  // borrow or move any local variables. Therefore, we're storing the JS
  // callback in a JsRuntimeState slot.
  if context_state_rc.js_wasm_streaming_cb.borrow().is_some() {
    return Err(
      JsErrorBox::type_error("op_set_wasm_streaming_callback already called")
        .into(),
    );
  }
  *context_state_rc.js_wasm_streaming_cb.borrow_mut() = Some(Rc::new(cb));

  scope.set_wasm_streaming_callback(|scope, arg, wasm_streaming| {
    let (cb_handle, streaming_rid) = {
      let context_state_rc = JsRealm::state_from_scope(scope);
      let cb_handle = context_state_rc
        .js_wasm_streaming_cb
        .borrow()
        .as_ref()
        .unwrap()
        .clone();
      let state = JsRuntime::state_from(scope);
      let streaming_rid = state
        .op_state
        .borrow_mut()
        .resource_table
        .add(WasmStreamingResource(RefCell::new(wasm_streaming)));
      (cb_handle, streaming_rid)
    };

    let undefined = v8::undefined(scope);
    let rid = serde_v8::to_v8(scope, streaming_rid).unwrap();
    cb_handle
      .open(scope)
      .call(scope, undefined.into(), &[arg, rid]);
  });
  Ok(())
}

// This op is re-entrant as it makes a v8 call. It also cannot be fast because
// we require a JS execution scope.
#[allow(clippy::let_and_return)]
#[op2(nofast, reentrant)]
pub fn op_abort_wasm_streaming(
  state: Rc<RefCell<OpState>>,
  rid: u32,
  error: v8::Local<v8::Value>,
) -> Result<(), OpError> {
  // NOTE: v8::WasmStreaming::abort can't be called while `state` is borrowed;
  let wasm_streaming = state
    .borrow_mut()
    .resource_table
    .take::<WasmStreamingResource>(rid)?;

  // At this point there are no clones of Rc<WasmStreamingResource> on the
  // resource table, and no one should own a reference because we're never
  // cloning them. So we can be sure `wasm_streaming` is the only reference.
  if let Ok(wsr) = std::rc::Rc::try_unwrap(wasm_streaming) {
    wsr.0.into_inner().abort(Some(error));
  } else {
    panic!("Couldn't consume WasmStreamingResource.");
  }
  Ok(())
}

// This op calls `op_apply_source_map` re-entrantly.
#[op2(reentrant)]
#[serde]
pub fn op_destructure_error(
  scope: &mut v8::HandleScope,
  error: v8::Local<v8::Value>,
) -> JsError {
  JsError::from_v8_exception(scope, error)
}

/// Effectively throw an uncatchable error. This will terminate runtime
/// execution before any more JS code can run, except in the REPL where it
/// should just output the error to the console.
#[op2(fast, reentrant)]
pub fn op_dispatch_exception(
  scope: &mut v8::HandleScope,
  exception: v8::Local<v8::Value>,
  promise: bool,
) {
  let state = JsRuntime::state_from(scope);
  if let Some(true) = state.with_inspector(|inspector| {
    inspector.exception_thrown(scope, exception, false);
    inspector.is_dispatching_message()
  }) {
    // This indicates that the op is being called from a REPL. Skip termination.
    return;
  }

  JsRealm::exception_state_from_scope(scope)
    .set_dispatched_exception(v8::Global::new(scope, exception), promise);
  scope.terminate_execution();
}

#[op2]
#[serde]
pub fn op_op_names(scope: &mut v8::HandleScope) -> Vec<String> {
  let state = JsRealm::state_from_scope(scope);
  state
    .op_ctxs
    .iter()
    .map(|o| o.decl.name.to_string())
    .collect()
}

#[derive(Deserialize, Serialize)]
#[serde(rename_all = "camelCase")]
pub struct Location {
  file_name: String,
  line_number: u32,
  column_number: u32,
}

fn write_line_and_col_to_ret_buf(
  ret_buf: &mut [u8],
  line_number: u32,
  column_number: u32,
) {
  ret_buf[0..4].copy_from_slice(&line_number.to_le_bytes());
  ret_buf[4..8].copy_from_slice(&column_number.to_le_bytes());
}

#[op2]
#[string]
pub fn op_current_user_call_site(
  scope: &mut v8::HandleScope,
  js_runtime_state: &JsRuntimeState,
  #[buffer] ret_buf: &mut [u8],
) -> String {
  let stack_trace = v8::StackTrace::current_stack_trace(scope, 10).unwrap();
  let frame_count = stack_trace.get_frame_count();
  for i in 0..frame_count {
    let frame = stack_trace.get_frame(scope, i).unwrap();
    if !frame.is_user_javascript() {
      continue;
    }
    let file_name = frame
      .get_script_name(scope)
      .unwrap()
      .to_rust_string_lossy(scope);
    // TODO: this condition should be configurable. It's a CLI assumption.
    if (file_name.starts_with("ext:") || file_name.starts_with("node:"))
      && i != frame_count - 1
    {
      continue;
    }
    let line_number = frame.get_line_number() as u32;
    let column_number = frame.get_column() as u32;
    let application = js_runtime_state
      .source_mapper
      .borrow_mut()
      .apply_source_map(&file_name, line_number, column_number);

    match application {
      SourceMapApplication::Unchanged => {
        write_line_and_col_to_ret_buf(ret_buf, line_number, column_number);
        return file_name;
      }
      SourceMapApplication::LineAndColumn {
        line_number,
        column_number,
      } => {
        write_line_and_col_to_ret_buf(ret_buf, line_number, column_number);
        return file_name;
      }
      SourceMapApplication::LineAndColumnAndFileName {
        line_number,
        column_number,
        file_name,
      } => {
        write_line_and_col_to_ret_buf(ret_buf, line_number, column_number);
        return file_name;
      }
    }
  }

  unreachable!("No stack frames found on stack at all");
}

/// Set a callback which formats exception messages as stored in
/// `JsError::exception_message`. The callback is passed the error value and
/// should return a string or `null`. If no callback is set or the callback
/// returns `null`, the built-in default formatting will be used.
#[op2]
pub fn op_set_format_exception_callback<'a>(
  scope: &mut v8::HandleScope<'a>,
  #[global] cb: v8::Global<v8::Function>,
) -> Option<v8::Local<'a, v8::Value>> {
  let context_state_rc = JsRealm::state_from_scope(scope);
  let old = context_state_rc
    .exception_state
    .js_format_exception_cb
    .borrow_mut()
    .replace(Rc::new(cb));
  let old = old.map(|v| v8::Local::new(scope, &*v));
  old.map(|func| func.into())
}

#[op2(fast)]
pub fn op_event_loop_has_more_work(scope: &mut v8::HandleScope) -> bool {
  JsRuntime::has_more_work(scope)
}

#[op2]
pub fn op_get_extras_binding_object<'a>(
  scope: &mut v8::HandleScope<'a>,
) -> v8::Local<'a, v8::Value> {
  let context = scope.get_current_context();
  context.get_extras_binding_object(scope).into()
}<|MERGE_RESOLUTION|>--- conflicted
+++ resolved
@@ -1,10 +1,5 @@
-<<<<<<< HEAD
-// Copyright 2018-2024 the Deno authors. All rights reserved. MIT license.
-=======
-// Copyright 2018-2025 the Deno authors. MIT license.
-
-use crate::error::custom_error;
->>>>>>> 8d7bfea4
+// Copyright 2018-2025 the Deno authors.  MIT license.
+
 use crate::error::is_instance_of_error;
 use crate::error::JsError;
 use crate::error::OpError;
