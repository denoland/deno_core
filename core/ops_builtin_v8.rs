--- conflicted
+++ resolved
@@ -697,29 +697,10 @@
   context_state.wasm_streaming_cb = Some(Rc::new(cb));
 
   scope.set_wasm_streaming_callback(|scope, arg, wasm_streaming| {
-<<<<<<< HEAD
     let context_state_rc = JsRealm::state_from_scope(scope);
     let ctx = context_state_rc.borrow();
     let cb = ctx.wasm_streaming_cb.as_ref().unwrap();
     let state_rc = JsRuntime::state_from(scope).borrow().op_state.clone();
-=======
-    let (cb_handle, streaming_rid) = {
-      let context_state_rc = JsRealm::state_from_scope(scope);
-      let cb_handle = context_state_rc
-        .borrow()
-        .js_wasm_streaming_cb
-        .as_ref()
-        .unwrap()
-        .clone();
-      let state = JsRuntime::state_from(scope);
-      let streaming_rid = state
-        .op_state
-        .borrow_mut()
-        .resource_table
-        .add(WasmStreamingResource(RefCell::new(wasm_streaming)));
-      (cb_handle, streaming_rid)
-    };
->>>>>>> dc55c55a
 
     cb(state_rc, scope, arg, wasm_streaming);
   });
