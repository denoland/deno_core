--- conflicted
+++ resolved
@@ -260,7 +260,6 @@
   }
 }
 
-<<<<<<< HEAD
 impl Drop for OpCtx {
   fn drop(&mut self) {
     if let Some(fast_fn_c_info) = self.fast_fn_c_info {
@@ -278,7 +277,9 @@
       // the `CFunctionInfo` that used it
       unsafe { std::ptr::drop_in_place(ret.as_ptr()) };
     }
-=======
+  }
+}
+
 /// Allows an embedder to track operations which should
 /// keep the event loop alive.
 #[derive(Debug, Clone)]
@@ -306,7 +307,6 @@
 
   pub(crate) fn has_pending_ops(&self) -> bool {
     self.counter.load(Ordering::Relaxed) > 0
->>>>>>> f79ed9a5
   }
 }
 
