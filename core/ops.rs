--- conflicted
+++ resolved
@@ -83,13 +83,8 @@
 
   #[doc(hidden)]
   pub state: Rc<RefCell<OpState>>,
-<<<<<<< HEAD
-=======
-  #[doc(hidden)]
-  pub get_error_class_fn: GetErrorClassFn,
   #[doc(hidden)]
   pub enable_stack_trace_arg: bool,
->>>>>>> 9dd5f805
 
   pub(crate) decl: OpDecl,
   pub(crate) fast_fn_info: Option<CFunction>,
