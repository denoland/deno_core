// Copyright 2018-2023 the Deno authors. All rights reserved. MIT license.

use crate::error::AnyError;
use crate::error::GetErrorClassFn;
use crate::gotham_state::GothamState;
use crate::io::ResourceTable;
use crate::ops_metrics::OpMetricsFn;
<<<<<<< HEAD
use crate::runtime::DefaultOpDriver;
=======
>>>>>>> 5534917a
use crate::runtime::JsRuntimeState;
use crate::runtime::OpDriverImpl;
use crate::FeatureChecker;
use crate::OpDecl;
use futures::task::AtomicWaker;
use std::cell::RefCell;
use std::cell::UnsafeCell;
use std::ops::Deref;
use std::ops::DerefMut;
use std::ptr::NonNull;
use std::rc::Rc;
use std::sync::Arc;
use v8::fast_api::CFunctionInfo;
use v8::fast_api::CTypeInfo;
use v8::Isolate;

pub type PromiseId = i32;
pub type OpId = u16;

#[cfg(debug_assertions)]
thread_local! {
  static CURRENT_OP: std::cell::Cell<Option<&'static OpDecl>> = None.into();
}

#[cfg(debug_assertions)]
pub struct ReentrancyGuard {}

#[cfg(debug_assertions)]
impl Drop for ReentrancyGuard {
  fn drop(&mut self) {
    CURRENT_OP.with(|f| f.set(None));
  }
}

/// Creates an op re-entrancy check for the given [`OpDecl`].
#[cfg(debug_assertions)]
#[doc(hidden)]
pub fn reentrancy_check(decl: &'static OpDecl) -> Option<ReentrancyGuard> {
  if decl.is_reentrant {
    return None;
  }

  let current = CURRENT_OP.with(|f| f.get());
  if let Some(current) = current {
    panic!("op {} was not marked as #[op2(reentrant)], but re-entrantly invoked op {}", current.name, decl.name);
  }
  CURRENT_OP.with(|f| f.set(Some(decl)));
  Some(ReentrancyGuard {})
}

/// Per-op context.
///
// Note: We don't worry too much about the size of this struct because it's allocated once per realm, and is
// stored in a contiguous array.
pub struct OpCtx {
  /// The id for this op. Will be identical across realms.
  pub id: OpId,

  /// A stashed Isolate that ops can make use of. This is a raw isolate pointer, and as such, is
  /// extremely dangerous to use.
  pub isolate: *mut Isolate,

  #[doc(hidden)]
  pub state: Rc<RefCell<OpState>>,
  #[doc(hidden)]
  pub get_error_class_fn: GetErrorClassFn,

  pub(crate) decl: OpDecl,
  pub(crate) fast_fn_c_info: Option<NonNull<v8::fast_api::CFunctionInfo>>,
  pub(crate) metrics_fn: Option<OpMetricsFn>,
  /// If the last fast op failed, stores the error to be picked up by the slow op.
  pub(crate) last_fast_error: UnsafeCell<Option<AnyError>>,

<<<<<<< HEAD
  op_driver: Rc<DefaultOpDriver>,
=======
  op_driver: Rc<OpDriverImpl>,
>>>>>>> 5534917a
  runtime_state: Rc<JsRuntimeState>,
}

impl OpCtx {
  #[allow(clippy::too_many_arguments)]
  pub(crate) fn new(
    id: OpId,
    isolate: *mut Isolate,
<<<<<<< HEAD
    op_driver: Rc<DefaultOpDriver>,
=======
    op_driver: Rc<OpDriverImpl>,
>>>>>>> 5534917a
    decl: OpDecl,
    state: Rc<RefCell<OpState>>,
    runtime_state: Rc<JsRuntimeState>,
    get_error_class_fn: GetErrorClassFn,
    metrics_fn: Option<OpMetricsFn>,
  ) -> Self {
    let mut fast_fn_c_info = None;

    // If we want metrics for this function, create the fastcall `CFunctionInfo` from the metrics
    // `FastFunction`. For some extremely fast ops, the parameter list may change for the metrics
    // version and require a slightly different set of arguments (for example, it may need the fastcall
    // callback information to get the `OpCtx`).
    let fast_fn = if metrics_fn.is_some() {
      &decl.fast_fn_with_metrics
    } else {
      &decl.fast_fn
    };

    if let Some(fast_fn) = fast_fn {
      let args = CTypeInfo::new_from_slice(fast_fn.args);
      let ret = CTypeInfo::new(fast_fn.return_type);

      // SAFETY: all arguments are coming from the trait and they have
      // static lifetime
      let c_fn = unsafe {
        CFunctionInfo::new(
          args.as_ptr(),
          fast_fn.args.len(),
          ret.as_ptr(),
          fast_fn.repr,
        )
      };
      fast_fn_c_info = Some(c_fn);
    }

    Self {
      id,
      state,
      get_error_class_fn,
      runtime_state,
      decl,
      op_driver,
      fast_fn_c_info,
      last_fast_error: UnsafeCell::new(None),
      isolate,
      metrics_fn,
    }
  }

  #[inline(always)]
  pub fn decl(&self) -> &OpDecl {
    &self.decl
  }

  #[inline(always)]
  pub fn metrics_enabled(&self) -> bool {
    self.metrics_fn.is_some()
  }

  /// This takes the last error from an [`OpCtx`], assuming that no other code anywhere
  /// can hold a `&mut` to the last_fast_error field.
  ///
  /// # Safety
  ///
  /// Must only be called from op implementations.
  #[inline(always)]
  pub unsafe fn unsafely_take_last_error_for_ops_only(
    &self,
  ) -> Option<AnyError> {
    let opt_mut = &mut *self.last_fast_error.get();
    opt_mut.take()
  }

  /// This set the last error for an [`OpCtx`], assuming that no other code anywhere
  /// can hold a `&mut` to the last_fast_error field.
  ///
  /// # Safety
  ///
  /// Must only be called from op implementations.
  #[inline(always)]
  pub unsafe fn unsafely_set_last_error_for_ops_only(&self, error: AnyError) {
    let opt_mut = &mut *self.last_fast_error.get();
    *opt_mut = Some(error);
  }

<<<<<<< HEAD
  // TODO(bartlomieju): this forces use of `DefaultOpDriver`, but making it
  // generic is a bit cumbersome. Probably need to address before landing.
  pub(crate) fn op_driver(&self) -> &DefaultOpDriver {
=======
  pub(crate) fn op_driver(&self) -> &OpDriverImpl {
>>>>>>> 5534917a
    &self.op_driver
  }

  /// Get the [`JsRuntimeState`] for this op.
  pub(crate) fn runtime_state(&self) -> &JsRuntimeState {
    &self.runtime_state
  }
}

/// Maintains the resources and ops inside a JS runtime.
pub struct OpState {
  pub resource_table: ResourceTable,
  pub(crate) gotham_state: GothamState,
  pub waker: Arc<AtomicWaker>,
  pub feature_checker: Arc<FeatureChecker>,
}

impl OpState {
  pub fn new(maybe_feature_checker: Option<Arc<FeatureChecker>>) -> OpState {
    OpState {
      resource_table: Default::default(),
      gotham_state: Default::default(),
      waker: Arc::new(AtomicWaker::new()),
      feature_checker: maybe_feature_checker.unwrap_or_default(),
    }
  }

  /// Clear all user-provided resources and state.
  pub(crate) fn clear(&mut self) {
    std::mem::take(&mut self.gotham_state);
    std::mem::take(&mut self.resource_table);
  }
}

impl Deref for OpState {
  type Target = GothamState;

  fn deref(&self) -> &Self::Target {
    &self.gotham_state
  }
}

impl DerefMut for OpState {
  fn deref_mut(&mut self) -> &mut Self::Target {
    &mut self.gotham_state
  }
}<|MERGE_RESOLUTION|>--- conflicted
+++ resolved
@@ -5,10 +5,6 @@
 use crate::gotham_state::GothamState;
 use crate::io::ResourceTable;
 use crate::ops_metrics::OpMetricsFn;
-<<<<<<< HEAD
-use crate::runtime::DefaultOpDriver;
-=======
->>>>>>> 5534917a
 use crate::runtime::JsRuntimeState;
 use crate::runtime::OpDriverImpl;
 use crate::FeatureChecker;
@@ -82,11 +78,7 @@
   /// If the last fast op failed, stores the error to be picked up by the slow op.
   pub(crate) last_fast_error: UnsafeCell<Option<AnyError>>,
 
-<<<<<<< HEAD
-  op_driver: Rc<DefaultOpDriver>,
-=======
   op_driver: Rc<OpDriverImpl>,
->>>>>>> 5534917a
   runtime_state: Rc<JsRuntimeState>,
 }
 
@@ -95,11 +87,7 @@
   pub(crate) fn new(
     id: OpId,
     isolate: *mut Isolate,
-<<<<<<< HEAD
-    op_driver: Rc<DefaultOpDriver>,
-=======
     op_driver: Rc<OpDriverImpl>,
->>>>>>> 5534917a
     decl: OpDecl,
     state: Rc<RefCell<OpState>>,
     runtime_state: Rc<JsRuntimeState>,
@@ -185,13 +173,7 @@
     *opt_mut = Some(error);
   }
 
-<<<<<<< HEAD
-  // TODO(bartlomieju): this forces use of `DefaultOpDriver`, but making it
-  // generic is a bit cumbersome. Probably need to address before landing.
-  pub(crate) fn op_driver(&self) -> &DefaultOpDriver {
-=======
   pub(crate) fn op_driver(&self) -> &OpDriverImpl {
->>>>>>> 5534917a
     &self.op_driver
   }
 
