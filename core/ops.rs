--- conflicted
+++ resolved
@@ -74,7 +74,6 @@
   }
 }
 
-<<<<<<< HEAD
 /// Per-object contexts for members.
 pub struct OpMethodCtx {
   /// TypeId of the wrapped type
@@ -85,12 +84,12 @@
   pub methods: Vec<OpCtx>,
   /// Per-op context for the static methods
   pub static_methods: Vec<OpCtx>,
-=======
+}
+
 #[derive(Clone, Copy)]
 pub(crate) struct FastFunctionInfo {
   pub(crate) fn_info: NonNull<CFunctionInfo>,
   pub(crate) fn_sig: (NonNull<CTypeInfo>, NonNull<CTypeInfo>),
->>>>>>> 0a28b7a2
 }
 
 /// Per-op context.
