--- conflicted
+++ resolved
@@ -18,13 +18,10 @@
 use crate::OpMetricsFactoryFn;
 use crate::OpState;
 use crate::SourceMapData;
-<<<<<<< HEAD
+use crate::_ops::OpMethodDecl;
 use std::cell::RefCell;
 use std::iter::Chain;
 use std::rc::Rc;
-=======
-use crate::_ops::OpMethodDecl;
->>>>>>> 14c6c2ec
 
 /// Contribute to the `OpState` from each extension.
 pub fn setup_op_state(op_state: &mut OpState, extensions: &mut [Extension]) {
@@ -141,14 +138,8 @@
   op_driver: Rc<OpDriverImpl>,
   op_state: Rc<RefCell<OpState>>,
   runtime_state: Rc<JsRuntimeState>,
-<<<<<<< HEAD
-  enable_stack_trace_arg_in_ops: bool,
-) -> Box<[OpCtx]> {
-=======
-  get_error_class_fn: GetErrorClassFn,
   enable_stack_trace_in_ops: bool,
 ) -> (Box<[OpCtx]>, Box<[OpMethodCtx]>) {
->>>>>>> 14c6c2ec
   let op_count = op_decls.len();
   let mut op_ctxs = Vec::with_capacity(op_count);
   let mut op_method_ctxs = Vec::with_capacity(op_method_decls.len());
