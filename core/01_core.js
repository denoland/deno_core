--- conflicted
+++ resolved
@@ -790,7 +790,6 @@
 
   const hostObjectBrand = SymbolFor("Deno.core.hostObject");
 
-<<<<<<< HEAD
   // A helper function that will bind our own console implementation
   // with default implementation of Console from V8. This will cause
   // console messages to be piped to inspector console.
@@ -862,7 +861,7 @@
   const coreConsole = new CoreConsole();
   globalThis.console = coreConsole;
   wrapConsole(coreConsole, v8Console);
-=======
+
   const {
     op_is_any_array_buffer,
     op_is_arguments_object,
@@ -893,7 +892,6 @@
     op_is_weak_map,
     op_is_weak_set,
   } = ensureFastOps();
->>>>>>> 71a45895
 
   // Extra Deno.core.* exports
   const core = ObjectAssign(globalThis.Deno.core, {
