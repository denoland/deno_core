--- conflicted
+++ resolved
@@ -3,23 +3,16 @@
 use anyhow::anyhow;
 use anyhow::Context;
 use deno_core::anyhow::Error;
-<<<<<<< HEAD
 use deno_core::error::generic_error;
-=======
->>>>>>> 5bbf8987
 use deno_core::v8;
 use deno_core::CustomModuleEvaluationKind;
 use deno_core::FastString;
 use deno_core::FsModuleLoader;
 use deno_core::JsRuntime;
 use deno_core::ModuleSourceCode;
-<<<<<<< HEAD
 use deno_core::ModuleType;
 use deno_core::RuntimeOptions;
 use serde::Deserialize;
-=======
-use deno_core::RuntimeOptions;
->>>>>>> 5bbf8987
 use std::borrow::Cow;
 use std::rc::Rc;
 
@@ -30,14 +23,9 @@
   code: ModuleSourceCode,
 ) -> Result<CustomModuleEvaluationKind, Error> {
   match &*module_type {
-<<<<<<< HEAD
-    "bytes" => Ok(bytes_module(scope, code)),
+    "bytes" => bytes_module(scope, code),
     "text" => text_module(scope, module_name, code),
     "wasm" => wasm_module(scope, module_name, code),
-=======
-    "bytes" => bytes_module(scope, code),
-    "text" => text_module(scope, module_name, code),
->>>>>>> 5bbf8987
     _ => Err(anyhow!(
       "Can't import {:?} because of unknown module type {}",
       module_name,
@@ -49,11 +37,7 @@
 fn bytes_module(
   scope: &mut v8::HandleScope,
   code: ModuleSourceCode,
-<<<<<<< HEAD
-) -> CustomModuleEvaluationKind {
-=======
-) -> Result<CustomModuleEvaluationKind, Error> {
->>>>>>> 5bbf8987
+) -> Result<CustomModuleEvaluationKind, Error> {
   // FsModuleLoader always returns bytes.
   let ModuleSourceCode::Bytes(buf) = code else {
     unreachable!()
@@ -65,8 +49,9 @@
   let ab = v8::ArrayBuffer::with_backing_store(scope, &backing_store_shared);
   let uint8_array = v8::Uint8Array::new(scope, ab, 0, buf_len).unwrap();
   let value: v8::Local<v8::Value> = uint8_array.into();
-<<<<<<< HEAD
-  CustomModuleEvaluationKind::Synthetic(v8::Global::new(scope, value))
+  Ok(CustomModuleEvaluationKind::Synthetic(v8::Global::new(
+    scope, value,
+  )))
 }
 
 #[derive(Debug)]
@@ -238,11 +223,6 @@
   }
 
   src.join("\n")
-=======
-  Ok(CustomModuleEvaluationKind::Synthetic(v8::Global::new(
-    scope, value,
-  )))
->>>>>>> 5bbf8987
 }
 
 fn text_module(
