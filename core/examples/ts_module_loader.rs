// Copyright 2018-2025 the Deno authors. MIT license.
//! This example shows how to use swc to transpile TypeScript and JSX/TSX
//! modules.
//!
//! It will only transpile, not typecheck (like Deno's `--no-check` flag).

use std::borrow::Cow;
use std::cell::RefCell;
use std::collections::HashMap;
use std::rc::Rc;

use anyhow::Context;
use deno_ast::MediaType;
use deno_ast::ParseParams;
use deno_ast::SourceMapOption;
use deno_core::JsRuntime;
<<<<<<< HEAD
use deno_core::ModuleLoadOptions;
=======
use deno_core::ModuleLoadReferrer;
>>>>>>> 1b0115c3
use deno_core::ModuleLoadResponse;
use deno_core::ModuleLoader;
use deno_core::ModuleSource;
use deno_core::ModuleSourceCode;
use deno_core::ModuleSpecifier;
use deno_core::ModuleType;
use deno_core::RequestedModuleType;
use deno_core::ResolutionKind;
use deno_core::RuntimeOptions;
use deno_core::error::ModuleLoaderError;
use deno_core::resolve_import;
use deno_core::resolve_path;
use deno_error::JsErrorBox;

// TODO(bartlomieju): this is duplicated in `testing/checkin`
type SourceMapStore = Rc<RefCell<HashMap<String, Vec<u8>>>>;

// TODO(bartlomieju): this is duplicated in `testing/checkin`
struct TypescriptModuleLoader {
  source_maps: SourceMapStore,
}

// TODO(bartlomieju): this is duplicated in `testing/checkin`
impl ModuleLoader for TypescriptModuleLoader {
  fn resolve(
    &self,
    specifier: &str,
    referrer: &str,
    _kind: ResolutionKind,
  ) -> Result<ModuleSpecifier, ModuleLoaderError> {
    resolve_import(specifier, referrer).map_err(JsErrorBox::from_err)
  }

  fn load(
    &self,
    module_specifier: &ModuleSpecifier,
<<<<<<< HEAD
    _maybe_referrer: Option<&ModuleSpecifier>,
    _options: ModuleLoadOptions,
=======
    _maybe_referrer: Option<&ModuleLoadReferrer>,
    _is_dyn_import: bool,
    _requested_module_type: RequestedModuleType,
>>>>>>> 1b0115c3
  ) -> ModuleLoadResponse {
    let source_maps = self.source_maps.clone();
    fn load(
      source_maps: SourceMapStore,
      module_specifier: &ModuleSpecifier,
    ) -> Result<ModuleSource, ModuleLoaderError> {
      let path = module_specifier
        .to_file_path()
        .map_err(|_| JsErrorBox::generic("Only file:// URLs are supported."))?;

      let media_type = MediaType::from_path(&path);
      let (module_type, should_transpile) = match MediaType::from_path(&path) {
        MediaType::JavaScript | MediaType::Mjs | MediaType::Cjs => {
          (ModuleType::JavaScript, false)
        }
        MediaType::Jsx => (ModuleType::JavaScript, true),
        MediaType::TypeScript
        | MediaType::Mts
        | MediaType::Cts
        | MediaType::Dts
        | MediaType::Dmts
        | MediaType::Dcts
        | MediaType::Tsx => (ModuleType::JavaScript, true),
        MediaType::Json => (ModuleType::Json, false),
        _ => {
          return Err(JsErrorBox::generic(format!(
            "Unknown extension {:?}",
            path.extension()
          )));
        }
      };

      let code =
        std::fs::read_to_string(&path).map_err(JsErrorBox::from_err)?;
      let code = if should_transpile {
        let parsed = deno_ast::parse_module(ParseParams {
          specifier: module_specifier.clone(),
          text: code.into(),
          media_type,
          capture_tokens: false,
          scope_analysis: false,
          maybe_syntax: None,
        })
        .map_err(JsErrorBox::from_err)?;
        let res = parsed
          .transpile(
            &deno_ast::TranspileOptions {
              imports_not_used_as_values:
                deno_ast::ImportsNotUsedAsValues::Remove,
              use_decorators_proposal: true,
              ..Default::default()
            },
            &deno_ast::TranspileModuleOptions { module_kind: None },
            &deno_ast::EmitOptions {
              source_map: SourceMapOption::Separate,
              inline_sources: true,
              ..Default::default()
            },
          )
          .map_err(JsErrorBox::from_err)?;
        let res = res.into_source();
        let source_map = res.source_map.unwrap().into_bytes();
        source_maps
          .borrow_mut()
          .insert(module_specifier.to_string(), source_map);
        res.text
      } else {
        code
      };
      Ok(ModuleSource::new(
        module_type,
        ModuleSourceCode::String(code.into()),
        module_specifier,
        None,
      ))
    }

    ModuleLoadResponse::Sync(load(source_maps, module_specifier))
  }

  fn get_source_map(&self, specifier: &str) -> Option<Cow<'_, [u8]>> {
    self
      .source_maps
      .borrow()
      .get(specifier)
      .map(|v| v.clone().into())
  }
}

fn main() -> Result<(), anyhow::Error> {
  let args: Vec<String> = std::env::args().collect();
  if args.len() < 2 {
    println!("Usage: target/examples/debug/ts_module_loader <path_to_module>");
    std::process::exit(1);
  }
  let main_url = &args[1];
  println!("Run {main_url}");

  let source_map_store = Rc::new(RefCell::new(HashMap::new()));

  let mut js_runtime = JsRuntime::new(RuntimeOptions {
    module_loader: Some(Rc::new(TypescriptModuleLoader {
      source_maps: source_map_store,
    })),
    ..Default::default()
  });

  let main_module = resolve_path(
    main_url,
    &std::env::current_dir().context("Unable to get CWD")?,
  )?;

  let future = async move {
    let mod_id = js_runtime.load_main_es_module(&main_module).await?;
    let result = js_runtime.mod_evaluate(mod_id);
    js_runtime.run_event_loop(Default::default()).await?;
    result.await
  };

  tokio::runtime::Builder::new_current_thread()
    .enable_all()
    .build()
    .unwrap()
    .block_on(future)
    .map_err(|e| e.into())
}<|MERGE_RESOLUTION|>--- conflicted
+++ resolved
@@ -14,11 +14,8 @@
 use deno_ast::ParseParams;
 use deno_ast::SourceMapOption;
 use deno_core::JsRuntime;
-<<<<<<< HEAD
 use deno_core::ModuleLoadOptions;
-=======
 use deno_core::ModuleLoadReferrer;
->>>>>>> 1b0115c3
 use deno_core::ModuleLoadResponse;
 use deno_core::ModuleLoader;
 use deno_core::ModuleSource;
@@ -55,14 +52,8 @@
   fn load(
     &self,
     module_specifier: &ModuleSpecifier,
-<<<<<<< HEAD
-    _maybe_referrer: Option<&ModuleSpecifier>,
+    _maybe_referrer: Option<&ModuleLoadReferrer>,
     _options: ModuleLoadOptions,
-=======
-    _maybe_referrer: Option<&ModuleLoadReferrer>,
-    _is_dyn_import: bool,
-    _requested_module_type: RequestedModuleType,
->>>>>>> 1b0115c3
   ) -> ModuleLoadResponse {
     let source_maps = self.source_maps.clone();
     fn load(
