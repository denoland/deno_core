--- conflicted
+++ resolved
@@ -1,12 +1,7 @@
 // Copyright 2018-2024 the Deno authors. All rights reserved. MIT license.
-use crate::error::exception_to_err_result;
 use crate::error::format_file_name;
-<<<<<<< HEAD
 use crate::error::OpError;
-=======
-use crate::error::generic_error;
-use crate::error::type_error;
->>>>>>> f217fe0a
+use crate::error::{exception_to_err_result, JsNativeError};
 use crate::io::AdaptiveBufferStrategy;
 use crate::io::BufMutView;
 use crate::io::BufView;
@@ -472,9 +467,12 @@
     v8::ModuleStatus::Instantiated
     | v8::ModuleStatus::Instantiating
     | v8::ModuleStatus::Evaluating => {
-      return Err(generic_error(format!(
-        "Cannot require() ES Module {specifier} in a cycle."
-      )));
+      return Err(
+        JsNativeError::generic(format!(
+          "Cannot require() ES Module {specifier} in a cycle."
+        ))
+        .into(),
+      );
     }
     v8::ModuleStatus::Evaluated => {
       // OK
@@ -487,7 +485,8 @@
           false,
           false,
         )
-        .unwrap_err(),
+        .unwrap_err()
+        .into(),
       );
     }
   }
@@ -572,9 +571,12 @@
     v8::ModuleStatus::Uninstantiated
     | v8::ModuleStatus::Instantiating
     | v8::ModuleStatus::Evaluating => {
-      return Err(generic_error(format!(
-        "Cannot require() ES Module {specifier} in a cycle."
-      )));
+      return Err(
+        JsNativeError::generic(format!(
+          "Cannot require() ES Module {specifier} in a cycle."
+        ))
+        .into(),
+      );
     }
     v8::ModuleStatus::Instantiated => {
       module_map_rc.mod_evaluate_sync(scope, module_id)?;
@@ -590,7 +592,8 @@
           false,
           false,
         )
-        .unwrap_err(),
+        .unwrap_err()
+        .into(),
       );
     }
   }
