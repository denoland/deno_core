// Copyright 2018-2025 the Deno authors. MIT license.

use crate::runtime::ops;
use deno_error::JsErrorBox;
use std::{convert::Infallible, mem::MaybeUninit};

/// A conversion from a rust value to a v8 value.
///
/// When passing data from Rust into JS, either
/// via an op or by calling a JS function directly,
/// you need to serialize the data into a native
/// V8 value. When using the [`op2`][deno_core::op2] macro, the return
/// value is converted to a `v8::Local<Value>` automatically,
/// and the strategy for conversion is controlled by attributes
/// like `#[smi]`, `#[number]`, `#[string]`. For types with support
/// built-in to the op2 macro, like primitives, strings, and buffers,
/// these attributes are sufficient and you don't need to worry about this trait.
///
/// If, however, you want to return a custom type from an op, or
/// simply want more control over the conversion process,
/// you can implement the `ToV8` trait. This allows you the
/// choose the best serialization strategy for your specific use case.
/// You can then use the `#[to_v8]` attribute to indicate
/// that the `#[op2]` macro should call your implementation for the conversion.
///
/// # Example
///
/// ```ignore
/// use deno_core::ToV8;
/// use deno_core::convert::Smi;
/// use deno_core::op2;
///
/// struct Foo(i32);
///
/// impl<'a> ToV8<'a> for Foo {
///   // This conversion can never fail, so we use `Infallible` as the error type.
///   // Any error type that implements `std::error::Error` can be used here.
///   type Error = std::convert::Infallible;
///
///   fn to_v8(self, scope: &mut v8::PinScope<'a, '_>) -> Result<v8::Local<'a, v8::Value>, Self::Error> {
///     // For performance, pass this value as a `v8::Integer` (i.e. a `smi`).
///     // The `Smi` wrapper type implements this conversion for you.
///     Smi(self.0).to_v8(scope)
///   }
/// }
///
/// // using the `#[to_v8]` attribute tells the `op2` macro to call this implementation.
/// #[op2]
/// #[to_v8]
/// fn op_foo() -> Foo {
///   Foo(42)
/// }
/// ```
///
/// # Performance Notes
/// ## Structs
/// The natural representation of a struct in JS is an object with fields
/// corresponding the struct. This, however, is a performance footgun and
/// you should avoid creating and passing objects to V8 whenever possible.
/// In general, if you need to pass a compound type to JS, it is more performant to serialize
/// to a tuple (a `v8::Array`) rather than an object.
/// Object keys are V8 strings, and strings are expensive to pass to V8
/// and they have to be managed by the V8 garbage collector.
/// Tuples, on the other hand, are keyed by `smi`s, which are immediates
/// and don't require allocation or garbage collection.
pub trait ToV8<'a> {
  type Error: std::error::Error + Send + Sync + 'static;

  /// Converts the value to a V8 value.
  fn to_v8<'i>(
    self,
    scope: &mut v8::PinScope<'a, 'i>,
  ) -> Result<v8::Local<'a, v8::Value>, Self::Error>;
}

/// A conversion from a v8 value to a rust value.
///
/// When writing a op, or otherwise writing a function in Rust called
/// from JS, arguments passed from JS are represented as [`v8::Local<v8::Value>>`][deno_core::v8::Value].
/// To convert these values into custom Rust types, you can implement the [`FromV8`] trait.
///
/// Once you've implemented this trait, you can use the `#[from_v8]` attribute
/// to tell the [`op2`][deno_core::op2] macro to use your implementation to convert the argument
/// to the desired type.
///
/// # Example
///
/// ```ignore
/// use deno_core::FromV8;
/// use deno_error::JsErrorBox;
/// use deno_core::convert::Smi;
/// use deno_core::op2;
///
/// struct Foo(i32);
///
/// impl<'a> FromV8<'a> for Foo {
///   // This conversion can fail, so we use `JsErrorBox` as the error type.
///   // Any error type that implements `std::error::Error` can be used here.
///   type Error = JsErrorBox;
///
///   fn from_v8(scope: &mut v8::PinScope<'a, '_>, value: v8::Local<'a, v8::Value>) -> Result<Self, Self::Error> {
///     /// We expect this value to be a `v8::Integer`, so we use the [`Smi`][deno_core::convert::Smi] wrapper type to convert it.
///     Smi::from_v8(scope, value).map(|Smi(v)| Foo(v))
///   }
/// }
///
/// // using the `#[from_v8]` attribute tells the `op2` macro to call this implementation.
/// #[op2]
/// fn op_foo(#[from_v8] foo: Foo) {
///   let Foo(_) = foo;
/// }
/// ```
pub trait FromV8<'a>: Sized {
  type Error: std::error::Error + Send + Sync + 'static;

  /// Converts a V8 value to a Rust value.
  fn from_v8<'i>(
    scope: &mut v8::PinScope<'a, 'i>,
    value: v8::Local<'a, v8::Value>,
  ) -> Result<Self, Self::Error>;
}

// impls

#[derive(Debug, Clone, Copy, PartialEq, Eq, PartialOrd, Ord, Hash)]
/// Marks a numeric type as being serialized as a v8 `smi` in a `v8::Integer`.
#[repr(transparent)]
pub struct Smi<T: SmallInt>(pub T);

/// A trait for types that can represent a JS `smi`.
pub trait SmallInt {
  const NAME: &'static str;

  #[allow(clippy::wrong_self_convention)]
  fn as_i32(self) -> i32;
  fn from_i32(value: i32) -> Self;
}

macro_rules! impl_smallint {
  (for $($t:ty),*) => {
    $(
      impl SmallInt for $t {
        const NAME: &'static str = stringify!($t);
        #[allow(clippy::wrong_self_convention)]
        #[inline(always)]
        fn as_i32(self) -> i32 {
          self as _
        }

        #[inline(always)]
        fn from_i32(value: i32) -> Self {
            value as _
        }
      }
    )*
  };
}

impl_smallint!(for u8, u16, u32, u64, usize, i8, i16, i32, i64, isize);

impl<'s, T: SmallInt> ToV8<'s> for Smi<T> {
  type Error = Infallible;

  #[inline]
  fn to_v8<'i>(
    self,
    scope: &mut v8::PinScope<'s, 'i>,
  ) -> Result<v8::Local<'s, v8::Value>, Self::Error> {
    Ok(v8::Integer::new(scope, self.0.as_i32()).into())
  }
}

impl<'s, T: SmallInt> FromV8<'s> for Smi<T> {
  type Error = JsErrorBox;

  #[inline]
  fn from_v8<'i>(
    _scope: &mut v8::PinScope<'s, 'i>,
    value: v8::Local<'s, v8::Value>,
  ) -> Result<Self, Self::Error> {
    let v = ops::to_i32_option(&value)
      .ok_or_else(|| JsErrorBox::type_error(format!("Expected {}", T::NAME)))?;
    Ok(Smi(T::from_i32(v)))
  }
}

#[derive(Debug, Clone, Copy, PartialEq, Eq, PartialOrd, Ord, Hash)]
/// Marks a numeric type as being serialized as a v8 `number` in a `v8::Number`.
#[repr(transparent)]
pub struct Number<T: Numeric>(pub T);

/// A trait for types that can represent a JS `number`.
pub trait Numeric: Sized {
  const NAME: &'static str;
  #[allow(clippy::wrong_self_convention)]
  fn as_f64(self) -> f64;
  fn from_value(value: &v8::Value) -> Option<Self>;
}

macro_rules! impl_numeric {
  ($($t:ty : $from: path ),*) => {
    $(
      impl Numeric for $t {
        const NAME: &'static str = stringify!($t);
        #[inline(always)]
        fn from_value(value: &v8::Value) -> Option<Self> {
          $from(value).map(|v| v as _)
        }

        #[allow(clippy::wrong_self_convention)]
        #[inline(always)]
        fn as_f64(self) -> f64 {
            self as _
        }
      }
    )*
  };
}

impl_numeric!(
  f32   : ops::to_f32_option,
  f64   : ops::to_f64_option,
  u32   : ops::to_u32_option,
  u64   : ops::to_u64_option,
  usize : ops::to_u64_option,
  i32   : ops::to_i32_option,
  i64   : ops::to_i64_option,
  isize : ops::to_i64_option
);

impl<'s, T: Numeric> ToV8<'s> for Number<T> {
  type Error = Infallible;
  #[inline]
  fn to_v8<'i>(
    self,
    scope: &mut v8::PinScope<'s, 'i>,
  ) -> Result<v8::Local<'s, v8::Value>, Self::Error> {
    Ok(v8::Number::new(scope, self.0.as_f64()).into())
  }
}

impl<'s, T: Numeric> FromV8<'s> for Number<T> {
  type Error = JsErrorBox;
  #[inline]
  fn from_v8<'i>(
    _scope: &mut v8::PinScope<'s, 'i>,
    value: v8::Local<'s, v8::Value>,
  ) -> Result<Self, Self::Error> {
    T::from_value(&value)
      .map(Number)
      .ok_or_else(|| JsErrorBox::type_error(format!("Expected {}", T::NAME)))
  }
}

impl<'s> ToV8<'s> for bool {
  type Error = Infallible;
  #[inline]
  fn to_v8<'i>(
    self,
    scope: &mut v8::PinScope<'s, 'i>,
  ) -> Result<v8::Local<'s, v8::Value>, Self::Error> {
    Ok(v8::Boolean::new(scope, self).into())
  }
}

impl<'s> FromV8<'s> for bool {
  type Error = JsErrorBox;
  #[inline]
  fn from_v8<'i>(
    _scope: &mut v8::PinScope<'s, 'i>,
    value: v8::Local<'s, v8::Value>,
  ) -> Result<Self, Self::Error> {
    value
      .try_cast::<v8::Boolean>()
      .map(|v| v.is_true())
      .map_err(|_| JsErrorBox::type_error("Expected boolean"))
  }
}

impl<'s> FromV8<'s> for String {
  type Error = Infallible;
  #[inline]
  fn from_v8<'i>(
    scope: &mut v8::PinScope<'s, 'i>,
    value: v8::Local<'s, v8::Value>,
  ) -> Result<String, Self::Error> {
    Ok(value.to_rust_string_lossy(scope))
  }
}
impl<'s> ToV8<'s> for String {
  type Error = Infallible;
  #[inline]
  fn to_v8<'i>(
    self,
    scope: &mut v8::PinScope<'s, 'i>,
  ) -> Result<v8::Local<'s, v8::Value>, Self::Error> {
    Ok(v8::String::new(scope, &self).unwrap().into()) // TODO
  }
}

#[derive(Debug, Clone, PartialEq, Eq, PartialOrd, Ord, Hash)]
/// A wrapper type for `Option<T>` that (de)serializes `None` as `null`
#[repr(transparent)]
pub struct OptionNull<T>(pub Option<T>);

impl<T> From<Option<T>> for OptionNull<T> {
  fn from(option: Option<T>) -> Self {
    Self(option)
  }
}

impl<T> From<OptionNull<T>> for Option<T> {
  fn from(value: OptionNull<T>) -> Self {
    value.0
  }
}

impl<'s, T> ToV8<'s> for OptionNull<T>
where
  T: ToV8<'s>,
{
  type Error = T::Error;

  fn to_v8<'i>(
    self,
    scope: &mut v8::PinScope<'s, 'i>,
  ) -> Result<v8::Local<'s, v8::Value>, Self::Error> {
    match self.0 {
      Some(value) => value.to_v8(scope),
      None => Ok(v8::null(scope).into()),
    }
  }
}

impl<'s, T> FromV8<'s> for OptionNull<T>
where
  T: FromV8<'s>,
{
  type Error = T::Error;

  fn from_v8<'i>(
    scope: &mut v8::PinScope<'s, 'i>,
    value: v8::Local<'s, v8::Value>,
  ) -> Result<Self, Self::Error> {
    if value.is_null() {
      Ok(OptionNull(None))
    } else {
      T::from_v8(scope, value).map(|v| OptionNull(Some(v)))
    }
  }
}

#[derive(Debug, Clone, PartialEq, Eq, PartialOrd, Ord, Hash)]
/// A wrapper type for `Option<T>` that (de)serializes `None` as `undefined`
#[repr(transparent)]
pub struct OptionUndefined<T>(pub Option<T>);

impl<T> From<Option<T>> for OptionUndefined<T> {
  fn from(option: Option<T>) -> Self {
    Self(option)
  }
}

impl<T> From<OptionUndefined<T>> for Option<T> {
  fn from(value: OptionUndefined<T>) -> Self {
    value.0
  }
}

impl<'s, T> ToV8<'s> for OptionUndefined<T>
where
  T: ToV8<'s>,
{
  type Error = T::Error;

  fn to_v8<'i>(
    self,
    scope: &mut v8::PinScope<'s, 'i>,
  ) -> Result<v8::Local<'s, v8::Value>, Self::Error> {
    match self.0 {
      Some(value) => value.to_v8(scope),
      None => Ok(v8::undefined(scope).into()),
    }
  }
}

impl<'s, T> FromV8<'s> for OptionUndefined<T>
where
  T: FromV8<'s>,
{
  type Error = T::Error;

  fn from_v8<'i>(
    scope: &mut v8::PinScope<'s, 'i>,
    value: v8::Local<'s, v8::Value>,
  ) -> Result<Self, Self::Error> {
    if value.is_undefined() {
      Ok(OptionUndefined(None))
    } else {
      T::from_v8(scope, value).map(|v| OptionUndefined(Some(v)))
    }
  }
}

<<<<<<< HEAD
impl<'a, T> ToV8<'a> for Vec<T>
where
  T: ToV8<'a>,
{
  type Error = T::Error;

  fn to_v8(
    self,
    scope: &mut v8::PinScope<'a, '_>,
  ) -> Result<v8::Local<'a, v8::Value>, Self::Error> {
    let buf = self
      .into_iter()
      .map(|v| v.to_v8(scope))
      .collect::<Result<Vec<_>, _>>()?;
    Ok(v8::Array::new_with_elements(scope, &buf).into())
  }
}

impl<'a, T> FromV8<'a> for Vec<T>
where
  T: FromV8<'a>,
{
  type Error = JsErrorBox;

  fn from_v8(
    scope: &mut v8::PinScope<'a, '_>,
    value: v8::Local<'a, v8::Value>,
  ) -> Result<Self, Self::Error> {
    let arr = v8::Local::<v8::Array>::try_from(value).map_err(|e| {
      JsErrorBox::type_error(format!("Failed to convert from V8: {e}"))
    })?;
    let len = arr.length() as usize;

    let mut out = maybe_uninit_vec::<T>(len);

    for i in 0..len {
      let v = arr.get_index(scope, i as u32).unwrap();
      match T::from_v8(scope, v) {
        Ok(v) => {
          out[i].write(v);
        }
        Err(e) => {
          // need to drop the elements we've already written
          for elem in out.iter_mut().take(i) {
            // SAFETY: we've initialized these elements
            unsafe {
              elem.assume_init_drop();
            }
          }
          return Err(JsErrorBox::generic(e.to_string()));
        }
      }
    }

    // SAFETY: all elements have been initialized, and `MaybeUninit<T>`
    // is transmutable to `T`
    let out = unsafe { transmute_vec::<MaybeUninit<T>, T>(out) };

    Ok(out)
  }
}

fn maybe_uninit_vec<T>(len: usize) -> Vec<std::mem::MaybeUninit<T>> {
  let mut v = Vec::with_capacity(len);
  // SAFETY: `MaybeUninit` is allowed to be uninitialized and
  // the length is the same as the capacity.
  unsafe {
    v.set_len(len);
  }
  v
}

/// Transmutes a `Vec` of one type to a `Vec` of another type.
///
/// # Safety
/// `T` must be transmutable to `U`
unsafe fn transmute_vec<T, U>(v: Vec<T>) -> Vec<U> {
  const {
    assert!(std::mem::size_of::<T>() == std::mem::size_of::<U>());
    assert!(std::mem::align_of::<T>() == std::mem::align_of::<U>());
  }

  // make sure the original vector is not dropped
  let mut v = std::mem::ManuallyDrop::new(v);
  let len = v.len();
  let cap = v.capacity();
  let ptr = v.as_mut_ptr();

  // SAFETY: the original vector is not dropped, the caller upholds the
  // transmutability invariants, and the length and capacity are not changed.
  unsafe { Vec::from_raw_parts(ptr as *mut U, len, cap) }
}

macro_rules! impl_tuple {
  ($(($($name: ident $(,)?),+)),+ $(,)?) => {
    $(
      impl<'a, $($name),+> ToV8<'a> for ($($name,)+)
      where
        $($name: ToV8<'a>,)+
      {
        type Error = deno_error::JsErrorBox;
        fn to_v8(self, scope: &mut v8::PinScope<'a, '_>) -> Result<v8::Local<'a, v8::Value>, Self::Error> {
          #[allow(non_snake_case)]
          let ($($name,)+) = self;
          let elements = &[$($name.to_v8(scope).map_err(|e| deno_error::JsErrorBox::generic(e.to_string()))?),+];
          Ok(v8::Array::new_with_elements(scope, elements).into())
        }
      }
      impl<'a, $($name),+> FromV8<'a> for ($($name,)+)
      where
        $($name: FromV8<'a>,)+
      {
        type Error = deno_error::JsErrorBox;

        fn from_v8(
          scope: &mut v8::PinScope<'a, '_>,
          value: v8::Local<'a, v8::Value>,
        ) -> Result<Self, Self::Error> {
          let array = v8::Local::<v8::Array>::try_from(value)
            .map_err(|e| deno_error::JsErrorBox::generic(e.to_string()))?;
          let mut i = 0;
          #[allow(non_snake_case)]
          let ($($name,)+) = (
            $(
              {
                let element = array.get_index(scope, i).unwrap();
                let res = $name::from_v8(scope, element).map_err(|e| deno_error::JsErrorBox::generic(e.to_string()))?;
                #[allow(unused)]
                {
                  i += 1;
                }
                res
              },
            )+
          );
          Ok(($($name,)+))
        }
      }
    )+
  };
}

impl_tuple!(
  (A,),
  (A, B),
  (A, B, C),
  (A, B, C, D),
  (A, B, C, D, E),
  (A, B, C, D, E, F),
  (A, B, C, D, E, F, G),
  (A, B, C, D, E, F, G, H),
  (A, B, C, D, E, F, G, H, I),
  (A, B, C, D, E, F, G, H, I, J),
  (A, B, C, D, E, F, G, H, I, J, K),
);
=======
impl<'s, T> ToV8<'s> for Option<T>
where
  T: ToV8<'s>,
{
  type Error = T::Error;

  fn to_v8<'i>(
    self,
    scope: &mut v8::PinScope<'s, 'i>,
  ) -> Result<v8::Local<'s, v8::Value>, Self::Error> {
    match self {
      Some(value) => value.to_v8(scope),
      None => Ok(v8::undefined(scope).into()),
    }
  }
}

impl<'s, T> FromV8<'s> for Option<T>
where
  T: FromV8<'s>,
{
  type Error = T::Error;

  fn from_v8<'i>(
    scope: &mut v8::PinScope<'s, 'i>,
    value: v8::Local<'s, v8::Value>,
  ) -> Result<Self, Self::Error> {
    if value.is_undefined() {
      Ok(None)
    } else {
      T::from_v8(scope, value).map(|v| Some(v))
    }
  }
}
>>>>>>> cdb7327a
<|MERGE_RESOLUTION|>--- conflicted
+++ resolved
@@ -402,7 +402,6 @@
   }
 }
 
-<<<<<<< HEAD
 impl<'a, T> ToV8<'a> for Vec<T>
 where
   T: ToV8<'a>,
@@ -558,7 +557,6 @@
   (A, B, C, D, E, F, G, H, I, J),
   (A, B, C, D, E, F, G, H, I, J, K),
 );
-=======
 impl<'s, T> ToV8<'s> for Option<T>
 where
   T: ToV8<'s>,
@@ -592,5 +590,4 @@
       T::from_v8(scope, value).map(|v| Some(v))
     }
   }
-}
->>>>>>> cdb7327a
+}