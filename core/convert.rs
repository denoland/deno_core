// Copyright 2018-2025 the Deno authors. MIT license.

use crate::error::DataError;
use crate::runtime::ops;
use deno_error::JsErrorBox;
use deno_error::JsErrorClass;
use std::convert::Infallible;
use std::mem::MaybeUninit;

/// A conversion from a rust value to a v8 value.
///
/// When passing data from Rust into JS, either
/// via an op or by calling a JS function directly,
/// you need to serialize the data into a native
/// V8 value. When using the [`op2`][deno_core::op2] macro, the return
/// value is converted to a `v8::Local<Value>` automatically,
/// and the strategy for conversion is controlled by attributes
/// like `#[smi]`, `#[number]`, `#[string]`. For types with support
/// built-in to the op2 macro, like primitives, strings, and buffers,
/// these attributes are sufficient and you don't need to worry about this trait.
///
/// If, however, you want to return a custom type from an op, or
/// simply want more control over the conversion process,
/// you can implement the `ToV8` trait. This allows you the
/// choose the best serialization strategy for your specific use case.
/// You can then use the `#[to_v8]` attribute to indicate
/// that the `#[op2]` macro should call your implementation for the conversion.
///
/// # Example
///
/// ```ignore
/// use deno_core::ToV8;
/// use deno_core::convert::Smi;
/// use deno_core::op2;
///
/// struct Foo(i32);
///
/// impl<'a> ToV8<'a> for Foo {
///   // This conversion can never fail, so we use `Infallible` as the error type.
///   // Any error type that implements `std::error::Error` can be used here.
///   type Error = std::convert::Infallible;
///
///   fn to_v8(self, scope: &mut v8::PinScope<'a, '_>) -> Result<v8::Local<'a, v8::Value>, Self::Error> {
///     // For performance, pass this value as a `v8::Integer` (i.e. a `smi`).
///     // The `Smi` wrapper type implements this conversion for you.
///     Smi(self.0).to_v8(scope)
///   }
/// }
///
/// // using the `#[to_v8]` attribute tells the `op2` macro to call this implementation.
/// #[op2]
/// #[to_v8]
/// fn op_foo() -> Foo {
///   Foo(42)
/// }
/// ```
///
/// # Performance Notes
/// ## Structs
/// The natural representation of a struct in JS is an object with fields
/// corresponding the struct. This, however, is a performance footgun and
/// you should avoid creating and passing objects to V8 whenever possible.
/// In general, if you need to pass a compound type to JS, it is more performant to serialize
/// to a tuple (a `v8::Array`) rather than an object.
/// Object keys are V8 strings, and strings are expensive to pass to V8
/// and they have to be managed by the V8 garbage collector.
/// Tuples, on the other hand, are keyed by `smi`s, which are immediates
/// and don't require allocation or garbage collection.
pub trait ToV8<'a> {
  type Error: JsErrorClass;

  /// Converts the value to a V8 value.
  fn to_v8<'i>(
    self,
    scope: &mut v8::PinScope<'a, 'i>,
  ) -> Result<v8::Local<'a, v8::Value>, Self::Error>;
}

/// A conversion from a v8 value to a rust value.
///
/// When writing a op, or otherwise writing a function in Rust called
/// from JS, arguments passed from JS are represented as [`v8::Local<v8::Value>>`][deno_core::v8::Value].
/// To convert these values into custom Rust types, you can implement the [`FromV8`] trait.
///
/// Once you've implemented this trait, you can use the `#[from_v8]` attribute
/// to tell the [`op2`][deno_core::op2] macro to use your implementation to convert the argument
/// to the desired type.
///
/// # Example
///
/// ```ignore
/// use deno_core::FromV8;
/// use deno_error::JsErrorBox;
/// use deno_core::convert::Smi;
/// use deno_core::op2;
///
/// struct Foo(i32);
///
/// impl<'a> FromV8<'a> for Foo {
///   // This conversion can fail, so we use `JsErrorBox` as the error type.
///   // Any error type that implements `std::error::Error` can be used here.
///   type Error = JsErrorBox;
///
///   fn from_v8(scope: &mut v8::PinScope<'a, '_>, value: v8::Local<'a, v8::Value>) -> Result<Self, Self::Error> {
///     /// We expect this value to be a `v8::Integer`, so we use the [`Smi`][deno_core::convert::Smi] wrapper type to convert it.
///     Smi::from_v8(scope, value).map(|Smi(v)| Foo(v))
///   }
/// }
///
/// // using the `#[from_v8]` attribute tells the `op2` macro to call this implementation.
/// #[op2]
/// fn op_foo(#[from_v8] foo: Foo) {
///   let Foo(_) = foo;
/// }
/// ```
pub trait FromV8<'a>: Sized {
  type Error: JsErrorClass;

  /// Converts a V8 value to a Rust value.
  fn from_v8<'i>(
    scope: &mut v8::PinScope<'a, 'i>,
    value: v8::Local<'a, v8::Value>,
  ) -> Result<Self, Self::Error>;
}

// impls

#[derive(Debug, Clone, Copy, PartialEq, Eq, PartialOrd, Ord, Hash)]
/// Marks a numeric type as being serialized as a v8 `smi` in a `v8::Integer`.
#[repr(transparent)]
pub struct Smi<T: SmallInt>(pub T);

/// A trait for types that can represent a JS `smi`.
pub trait SmallInt {
  const NAME: &'static str;

  #[allow(clippy::wrong_self_convention)]
  fn as_i32(self) -> i32;
  fn from_i32(value: i32) -> Self;
}

macro_rules! impl_smallint {
  (for $($t:ty),*) => {
    $(
      impl SmallInt for $t {
        const NAME: &'static str = stringify!($t);
        #[allow(clippy::wrong_self_convention)]
        #[inline(always)]
        fn as_i32(self) -> i32 {
          self as _
        }

        #[inline(always)]
        fn from_i32(value: i32) -> Self {
            value as _
        }
      }
    )*
  };
}

impl_smallint!(for u8, u16, u32, u64, usize, i8, i16, i32, i64, isize);

impl<'s, T: SmallInt> ToV8<'s> for Smi<T> {
  type Error = Infallible;

  #[inline]
  fn to_v8<'i>(
    self,
    scope: &mut v8::PinScope<'s, 'i>,
  ) -> Result<v8::Local<'s, v8::Value>, Self::Error> {
    Ok(v8::Integer::new(scope, self.0.as_i32()).into())
  }
}

impl<'s, T: SmallInt> FromV8<'s> for Smi<T> {
  type Error = DataError;

  #[inline]
  fn from_v8<'i>(
    _scope: &mut v8::PinScope<'s, 'i>,
    value: v8::Local<'s, v8::Value>,
  ) -> Result<Self, Self::Error> {
    let v = ops::to_i32_option(&value).ok_or_else(|| {
      DataError(v8::DataError::BadType {
        actual: value.type_repr(),
        expected: T::NAME,
      })
    })?;
    Ok(Smi(T::from_i32(v)))
  }
}

#[derive(Debug, Clone, Copy, PartialEq, Eq, PartialOrd, Ord, Hash)]
/// Marks a numeric type as being serialized as a v8 `number` in a `v8::Number`.
#[repr(transparent)]
pub struct Number<T: Numeric>(pub T);

/// A trait for types that can represent a JS `number`.
pub trait Numeric: Sized {
  const NAME: &'static str;
  #[allow(clippy::wrong_self_convention)]
  fn as_f64(self) -> f64;
  fn from_value(value: &v8::Value) -> Option<Self>;
}

macro_rules! impl_numeric {
  ($($t:ty : $from: path ),*) => {
    $(
      impl Numeric for $t {
        const NAME: &'static str = stringify!($t);
        #[inline(always)]
        fn from_value(value: &v8::Value) -> Option<Self> {
          $from(value).map(|v| v as _)
        }

        #[allow(clippy::wrong_self_convention)]
        #[inline(always)]
        fn as_f64(self) -> f64 {
            self as _
        }
      }
    )*
  };
}

impl_numeric!(
  f32   : ops::to_f32_option,
  f64   : ops::to_f64_option,
  u32   : ops::to_u32_option,
  u64   : ops::to_u64_option,
  usize : ops::to_u64_option,
  i32   : ops::to_i32_option,
  i64   : ops::to_i64_option,
  isize : ops::to_i64_option
);

impl<'s, T: Numeric> ToV8<'s> for Number<T> {
  type Error = Infallible;
  #[inline]
  fn to_v8<'i>(
    self,
    scope: &mut v8::PinScope<'s, 'i>,
  ) -> Result<v8::Local<'s, v8::Value>, Self::Error> {
    Ok(v8::Number::new(scope, self.0.as_f64()).into())
  }
}

impl<'s, T: Numeric> FromV8<'s> for Number<T> {
  type Error = DataError;
  #[inline]
  fn from_v8<'i>(
    _scope: &mut v8::PinScope<'s, 'i>,
    value: v8::Local<'s, v8::Value>,
  ) -> Result<Self, Self::Error> {
    T::from_value(&value).map(Number).ok_or_else(|| {
      DataError(v8::DataError::BadType {
        actual: value.type_repr(),
        expected: T::NAME,
      })
    })
  }
}

macro_rules! impl_number_types {
  ($($t:ty),*) => {
    $(
      impl<'a> FromV8<'a> for $t {
        type Error = JsErrorBox;
        #[inline]
        fn from_v8<'i>(
          scope: &mut v8::PinScope<'a, 'i>,
          value: v8::Local<'a, v8::Value>,
        ) -> Result<Self, Self::Error> {
          if value.is_big_int() {
            return Err(JsErrorBox::type_error("BigInts are not supported"));
          }

          let Some(n) = value.number_value(scope) else {
            return Err(JsErrorBox::type_error(concat!("Could not convert to ", stringify!($t))));
          };

          Ok(n as Self)
        }
      }
      impl<'a> ToV8<'a> for $t {
        type Error = Infallible;
        #[inline]
        fn to_v8<'i>(
          self,
          scope: &mut v8::PinScope<'a, 'i>,
        ) -> Result<v8::Local<'a, v8::Value>, Self::Error> {
          Ok(v8::Number::new(scope, self as _).into())
        }
      }
    )*
  };
}

impl_number_types!(u8, i8, u16, i16, u32, i32, f32);

impl<'s> ToV8<'s> for bool {
  type Error = Infallible;
  #[inline]
  fn to_v8<'i>(
    self,
    scope: &mut v8::PinScope<'s, 'i>,
  ) -> Result<v8::Local<'s, v8::Value>, Self::Error> {
    Ok(v8::Boolean::new(scope, self).into())
  }
}

impl<'s> FromV8<'s> for bool {
  type Error = DataError;
  #[inline]
  fn from_v8<'i>(
    _scope: &mut v8::PinScope<'s, 'i>,
    value: v8::Local<'s, v8::Value>,
  ) -> Result<Self, Self::Error> {
    value
      .try_cast::<v8::Boolean>()
      .map(|v| v.is_true())
      .map_err(DataError)
  }
}

impl<'s> FromV8<'s> for String {
  type Error = Infallible;
  #[inline]
  fn from_v8<'i>(
    scope: &mut v8::PinScope<'s, 'i>,
    value: v8::Local<'s, v8::Value>,
  ) -> Result<String, Self::Error> {
    Ok(value.to_rust_string_lossy(scope))
  }
}
impl<'s> ToV8<'s> for String {
  type Error = Infallible;
  #[inline]
  fn to_v8<'i>(
    self,
    scope: &mut v8::PinScope<'s, 'i>,
  ) -> Result<v8::Local<'s, v8::Value>, Self::Error> {
    Ok(v8::String::new(scope, &self).unwrap().into()) // TODO
  }
}

#[derive(Debug, Clone, PartialEq, Eq, PartialOrd, Ord, Hash)]
/// A wrapper type for `Option<T>` that (de)serializes `None` as `null`
#[repr(transparent)]
pub struct OptionNull<T>(pub Option<T>);

impl<T> From<Option<T>> for OptionNull<T> {
  fn from(option: Option<T>) -> Self {
    Self(option)
  }
}

impl<T> From<OptionNull<T>> for Option<T> {
  fn from(value: OptionNull<T>) -> Self {
    value.0
  }
}

impl<'s, T> ToV8<'s> for OptionNull<T>
where
  T: ToV8<'s>,
{
  type Error = T::Error;

  fn to_v8<'i>(
    self,
    scope: &mut v8::PinScope<'s, 'i>,
  ) -> Result<v8::Local<'s, v8::Value>, Self::Error> {
    match self.0 {
      Some(value) => value.to_v8(scope),
      None => Ok(v8::null(scope).into()),
    }
  }
}

impl<'s, T> FromV8<'s> for OptionNull<T>
where
  T: FromV8<'s>,
{
  type Error = T::Error;

  fn from_v8<'i>(
    scope: &mut v8::PinScope<'s, 'i>,
    value: v8::Local<'s, v8::Value>,
  ) -> Result<Self, Self::Error> {
    if value.is_null() {
      Ok(OptionNull(None))
    } else {
      T::from_v8(scope, value).map(|v| OptionNull(Some(v)))
    }
  }
}

#[derive(Debug, Clone, PartialEq, Eq, PartialOrd, Ord, Hash)]
/// A wrapper type for `Option<T>` that (de)serializes `None` as `undefined`
#[repr(transparent)]
pub struct OptionUndefined<T>(pub Option<T>);

impl<T> From<Option<T>> for OptionUndefined<T> {
  fn from(option: Option<T>) -> Self {
    Self(option)
  }
}

impl<T> From<OptionUndefined<T>> for Option<T> {
  fn from(value: OptionUndefined<T>) -> Self {
    value.0
  }
}

impl<'s, T> ToV8<'s> for OptionUndefined<T>
where
  T: ToV8<'s>,
{
  type Error = T::Error;

  fn to_v8<'i>(
    self,
    scope: &mut v8::PinScope<'s, 'i>,
  ) -> Result<v8::Local<'s, v8::Value>, Self::Error> {
    match self.0 {
      Some(value) => value.to_v8(scope),
      None => Ok(v8::undefined(scope).into()),
    }
  }
}

impl<'s, T> FromV8<'s> for OptionUndefined<T>
where
  T: FromV8<'s>,
{
  type Error = T::Error;

  fn from_v8<'i>(
    scope: &mut v8::PinScope<'s, 'i>,
    value: v8::Local<'s, v8::Value>,
  ) -> Result<Self, Self::Error> {
    if value.is_undefined() {
      Ok(OptionUndefined(None))
    } else {
      T::from_v8(scope, value).map(|v| OptionUndefined(Some(v)))
    }
  }
}

fn bytes_to_uint8array<'a>(
  scope: &mut v8::PinScope<'a, '_>,
  buf: Vec<u8>,
) -> v8::Local<'a, v8::Value> {
  let len = buf.len();
  let backing = v8::ArrayBuffer::new_backing_store_from_vec(buf);
  let backing_shared = backing.make_shared();
  let ab = v8::ArrayBuffer::with_backing_store(scope, &backing_shared);
  v8::Uint8Array::new(scope, ab, 0, len).unwrap().into()
}

impl<'a> ToV8<'a> for Vec<u8> {
  type Error = Infallible;

  fn to_v8<'i>(
    self,
    scope: &mut v8::PinScope<'a, 'i>,
  ) -> Result<v8::Local<'a, v8::Value>, Self::Error> {
    Ok(bytes_to_uint8array(scope, self))
  }
}

impl<'a> FromV8<'a> for Vec<u8> {
  type Error = DataError;

  fn from_v8<'i>(
    _scope: &mut v8::PinScope<'a, 'i>,
    value: v8::Local<'a, v8::Value>,
  ) -> Result<Self, Self::Error> {
    if value.is_uint8_array() {
      Ok(unsafe { abview_to_vec::<u8>(value.cast::<v8::ArrayBufferView>()) })
    } else {
      Err(DataError(v8::DataError::BadType {
        actual: value.type_repr(),
        expected: "Uint8Array",
      }))
    }
  }
}

unsafe fn abview_to_vec<T>(ab_view: v8::Local<v8::ArrayBufferView>) -> Vec<T> {
  let data = ab_view.data();
  let data = unsafe { data.add(ab_view.byte_offset()) };
  let len = ab_view.byte_length() / std::mem::size_of::<T>();
  let mut out = maybe_uninit_vec::<T>(len);
  unsafe {
    std::ptr::copy_nonoverlapping(
      data.cast::<T>(),
      out.as_mut_ptr().cast::<T>(),
      len,
    );
    transmute_vec::<MaybeUninit<T>, T>(out)
  }
}

impl<'a> FromV8<'a> for Vec<u16> {
  type Error = DataError;

  fn from_v8<'i>(
    _scope: &mut v8::PinScope<'a, 'i>,
    value: v8::Local<'a, v8::Value>,
  ) -> Result<Self, Self::Error> {
    if value.is_uint16_array() {
      Ok(unsafe { abview_to_vec::<u16>(value.cast::<v8::ArrayBufferView>()) })
    } else {
      Err(DataError(v8::DataError::BadType {
        actual: value.type_repr(),
        expected: "Uint16Array",
      }))
    }
  }
}

impl<'a> FromV8<'a> for Vec<u32> {
  type Error = DataError;
  fn from_v8<'i>(
    _scope: &mut v8::PinScope<'a, 'i>,
    value: v8::Local<'a, v8::Value>,
  ) -> Result<Self, Self::Error> {
    if value.is_uint32_array() {
      Ok(unsafe { abview_to_vec::<u32>(value.cast::<v8::ArrayBufferView>()) })
    } else {
      Err(DataError(v8::DataError::BadType {
        actual: value.type_repr(),
        expected: "Uint32Array",
      }))
    }
  }
}

impl<'a> FromV8<'a> for Vec<u64> {
  type Error = DataError;
  fn from_v8<'i>(
    _scope: &mut v8::PinScope<'a, 'i>,
    value: v8::Local<'a, v8::Value>,
  ) -> Result<Self, Self::Error> {
    if value.is_big_uint64_array() {
      Ok(unsafe { abview_to_vec::<u64>(value.cast::<v8::ArrayBufferView>()) })
    } else {
      Err(DataError(v8::DataError::BadType {
        actual: value.type_repr(),
        expected: "BigUint64Array",
      }))
    }
  }
}

impl<'a> FromV8<'a> for Vec<i32> {
  type Error = DataError;
  fn from_v8<'i>(
    _scope: &mut v8::PinScope<'a, 'i>,
    value: v8::Local<'a, v8::Value>,
  ) -> Result<Self, Self::Error> {
    if value.is_int32_array() {
      Ok(unsafe { abview_to_vec::<i32>(value.cast::<v8::ArrayBufferView>()) })
    } else {
      Err(DataError(v8::DataError::BadType {
        actual: value.type_repr(),
        expected: "Int32Array",
      }))
    }
  }
}

impl<'a> FromV8<'a> for Vec<i64> {
  type Error = DataError;
  fn from_v8<'i>(
    _scope: &mut v8::PinScope<'a, 'i>,
    value: v8::Local<'a, v8::Value>,
  ) -> Result<Self, Self::Error> {
    if value.is_big_int64_array() {
      Ok(unsafe { abview_to_vec::<i64>(value.cast::<v8::ArrayBufferView>()) })
    } else {
      Err(DataError(v8::DataError::BadType {
        actual: value.type_repr(),
        expected: "BigInt64Array",
      }))
    }
  }
}

macro_rules! typedarray_to_v8 {
  ($ty:ty, $v8ty:ident) => {
    impl<'a> ToV8<'a> for Vec<$ty> {
      type Error = JsErrorBox;

      fn to_v8<'i>(
        self,
        scope: &mut v8::PinScope<'a, 'i>,
      ) -> Result<v8::Local<'a, v8::Value>, Self::Error> {
        let len = self.len();
        if self.is_empty() {
          return Ok(v8::ArrayBuffer::new(scope, 0).into());
        }
        let bytes = self.into_boxed_slice();
        let backing = v8::ArrayBuffer::new_backing_store_from_bytes(bytes);
        let backing_shared = backing.make_shared();
        let ab = v8::ArrayBuffer::with_backing_store(scope, &backing_shared);
        v8::$v8ty::new(scope, ab, 0, len)
          .ok_or_else(|| JsErrorBox::type_error("Failed to create typed array"))
          .map(|v| v.into())
      }
    }
  };
}

typedarray_to_v8!(u16, Uint16Array);
typedarray_to_v8!(u32, Uint32Array);
typedarray_to_v8!(u64, BigUint64Array);
typedarray_to_v8!(i32, Int32Array);
typedarray_to_v8!(i64, BigInt64Array);

impl<'a, T> ToV8<'a> for Vec<T>
where
  T: ToV8<'a>,
{
  type Error = T::Error;

  fn to_v8(
    self,
    scope: &mut v8::PinScope<'a, '_>,
  ) -> Result<v8::Local<'a, v8::Value>, Self::Error> {
    let buf = self
      .into_iter()
      .map(|v| v.to_v8(scope))
      .collect::<Result<Vec<_>, _>>()?;
    Ok(v8::Array::new_with_elements(scope, &buf).into())
  }
}

impl<'a, T> FromV8<'a> for Vec<T>
where
  T: FromV8<'a>,
{
  type Error = JsErrorBox;

  fn from_v8(
    scope: &mut v8::PinScope<'a, '_>,
    value: v8::Local<'a, v8::Value>,
  ) -> Result<Self, Self::Error> {
    let arr = v8::Local::<v8::Array>::try_from(value)
      .map_err(|e| JsErrorBox::from_err(DataError(e)))?;
    let len = arr.length() as usize;

    let mut out = maybe_uninit_vec::<T>(len);

    for i in 0..len {
      let v = arr.get_index(scope, i as u32).unwrap();
      match T::from_v8(scope, v) {
        Ok(v) => {
          out[i].write(v);
        }
        Err(e) => {
          // need to drop the elements we've already written
          for elem in out.iter_mut().take(i) {
            // SAFETY: we've initialized these elements
            unsafe {
              elem.assume_init_drop();
            }
          }
          return Err(JsErrorBox::from_err(e));
        }
      }
    }

    // SAFETY: all elements have been initialized, and `MaybeUninit<T>`
    // is transmutable to `T`
    let out = unsafe { transmute_vec::<MaybeUninit<T>, T>(out) };

    Ok(out)
  }
}

fn maybe_uninit_vec<T>(len: usize) -> Vec<std::mem::MaybeUninit<T>> {
  let mut v = Vec::with_capacity(len);
  // SAFETY: `MaybeUninit` is allowed to be uninitialized and
  // the length is the same as the capacity.
  unsafe {
    v.set_len(len);
  }
  v
}

/// Transmutes a `Vec` of one type to a `Vec` of another type.
///
/// # Safety
/// `T` must be transmutable to `U`
unsafe fn transmute_vec<T, U>(v: Vec<T>) -> Vec<U> {
  const {
    assert!(std::mem::size_of::<T>() == std::mem::size_of::<U>());
    assert!(std::mem::align_of::<T>() == std::mem::align_of::<U>());
  }

  // make sure the original vector is not dropped
  let mut v = std::mem::ManuallyDrop::new(v);
  let len = v.len();
  let cap = v.capacity();
  let ptr = v.as_mut_ptr();

  // SAFETY: the original vector is not dropped, the caller upholds the
  // transmutability invariants, and the length and capacity are not changed.
  unsafe { Vec::from_raw_parts(ptr as *mut U, len, cap) }
}

macro_rules! impl_tuple {
  ($($len: expr; ($($name: ident $(,)?),+)),+ $(,)?) => {
    $(
      impl<'a, $($name),+> ToV8<'a> for ($($name,)+)
      where
        $($name: ToV8<'a>,)+
      {
        type Error = deno_error::JsErrorBox;
        fn to_v8(self, scope: &mut v8::PinScope<'a, '_>) -> Result<v8::Local<'a, v8::Value>, Self::Error> {
          #[allow(non_snake_case)]
          let ($($name,)+) = self;
          let elements = &[$($name.to_v8(scope).map_err(deno_error::JsErrorBox::from_err)?),+];
          Ok(v8::Array::new_with_elements(scope, elements).into())
        }
      }
      impl<'a, $($name),+> FromV8<'a> for ($($name,)+)
      where
        $($name: FromV8<'a>,)+
      {
        type Error = deno_error::JsErrorBox;

        fn from_v8(
          scope: &mut v8::PinScope<'a, '_>,
          value: v8::Local<'a, v8::Value>,
        ) -> Result<Self, Self::Error> {
          let array = v8::Local::<v8::Array>::try_from(value)
            .map_err(|e| deno_error::JsErrorBox::from_err(crate::error::DataError(e)))?;
          if array.length() != $len {
            return Err(deno_error::JsErrorBox::type_error(format!("Expected {} elements, got {}", $len, array.length())));
          }
          let mut i = 0;
          #[allow(non_snake_case)]
          let ($($name,)+) = (
            $(
              {
                let element = array.get_index(scope, i).unwrap();
                let res = $name::from_v8(scope, element).map_err(deno_error::JsErrorBox::from_err)?;
                #[allow(unused)]
                {
                  i += 1;
                }
                res
              },
            )+
          );
          Ok(($($name,)+))
        }
      }
    )+
  };
}

impl_tuple!(
  1; (A,),
  2; (A, B),
  3; (A, B, C),
  4; (A, B, C, D),
  5; (A, B, C, D, E),
  6; (A, B, C, D, E, F),
  7; (A, B, C, D, E, F, G),
  8; (A, B, C, D, E, F, G, H),
  9; (A, B, C, D, E, F, G, H, I),
  10; (A, B, C, D, E, F, G, H, I, J),
  11; (A, B, C, D, E, F, G, H, I, J, K),
  12; (A, B, C, D, E, F, G, H, I, J, K, L),
);

impl<'s, T> ToV8<'s> for Option<T>
where
  T: ToV8<'s>,
{
  type Error = T::Error;

  fn to_v8<'i>(
    self,
    scope: &mut v8::PinScope<'s, 'i>,
  ) -> Result<v8::Local<'s, v8::Value>, Self::Error> {
    match self {
      Some(value) => value.to_v8(scope),
      None => Ok(v8::undefined(scope).into()),
    }
  }
}

impl<'s, T> FromV8<'s> for Option<T>
where
  T: FromV8<'s>,
{
  type Error = T::Error;

  fn from_v8<'i>(
    scope: &mut v8::PinScope<'s, 'i>,
    value: v8::Local<'s, v8::Value>,
  ) -> Result<Self, Self::Error> {
    if value.is_undefined() {
      Ok(None)
    } else {
      T::from_v8(scope, value).map(|v| Some(v))
    }
  }
}

#[cfg(all(test, not(miri)))]
mod tests {
<<<<<<< HEAD
  use super::*;
  use crate::JsRuntime;
  use std::collections::HashMap;
  use v8::Local;

  #[test]
  fn derive_struct() {
    #[derive(deno_ops::FromV8, deno_ops::ToV8, Eq, PartialEq, Clone, Debug)]
    pub struct Struct {
      a: u8,
      #[from_v8(default = Some(3))]
      c: Option<u32>,
      #[v8(rename = "e")]
      f: String,
      #[v8(serde)]
      b: HashMap<String, u32>,
    }

    let mut runtime = JsRuntime::new(Default::default());
    deno_core::scope!(scope, runtime);

    let value = Struct {
      a: 242,
      c: Some(102),
      f: "foo".to_string(),
      b: Default::default(),
    };
    let to = ToV8::to_v8(value.clone(), scope).unwrap();
    let from = FromV8::from_v8(scope, to).unwrap();
    assert_eq!(value, from);
  }

  #[test]
  fn derive_from_struct() {
    #[derive(deno_ops::FromV8, Eq, PartialEq, Clone, Debug)]
    pub struct Struct {
      a: u8,
      #[from_v8(default = Some(3))]
      c: Option<u32>,
      #[v8(rename = "e")]
      f: String,
      #[v8(serde)]
      b: HashMap<String, u32>,
    }

    let mut runtime = JsRuntime::new(Default::default());
    let val = runtime
      .execute_script("", "({ a: 1, c: 70000, e: 'foo', b: { 'bar': 1 } })")
      .unwrap();

    let val2 = runtime
      .execute_script("", "({ a: 1, e: 'foo', b: {} })")
      .unwrap();

    deno_core::scope!(scope, runtime);

    let val = Local::new(scope, val);
    let from = Struct::from_v8(scope, val).unwrap();
    assert_eq!(
      from,
      Struct {
        a: 1,
        c: Some(70000),
        f: "foo".to_string(),
        b: HashMap::from([("bar".to_string(), 1)]),
      }
    );

    let val2 = Local::new(scope, val2);
    let from = Struct::from_v8(scope, val2).unwrap();
    assert_eq!(
      from,
      Struct {
        a: 1,
        c: Some(3),
        f: "foo".to_string(),
        b: HashMap::default(),
      }
    );
  }

  #[test]
  fn derive_from_tuple_struct() {
    #[derive(deno_ops::FromV8, Eq, PartialEq, Clone, Debug)]
    pub struct Tuple(u8, String);
    #[derive(deno_ops::FromV8, Eq, PartialEq, Clone, Debug)]
    pub struct TupleSingle(u8);

    let mut runtime = JsRuntime::new(Default::default());
    let val = runtime.execute_script("", "([1, 'foo'])").unwrap();
    let val2 = runtime.execute_script("", "(1)").unwrap();

    deno_core::scope!(scope, runtime);
    let val = Local::new(scope, val);

    let from = Tuple::from_v8(scope, val).unwrap();
    assert_eq!(from, Tuple(1, "foo".to_string()));

    let val2 = Local::new(scope, val2);

    let from = TupleSingle::from_v8(scope, val2).unwrap();
    assert_eq!(from, TupleSingle(1));
  }

  #[test]
  fn derive_to_struct() {
    #[derive(deno_ops::ToV8, Eq, PartialEq, Clone, Debug)]
    pub struct Struct {
      a: u8,
      c: Option<u32>,
      #[v8(rename = "e")]
      f: String,
      #[v8(serde)]
      b: HashMap<String, u32>,
    }

    let mut runtime = JsRuntime::new(Default::default());
    deno_core::scope!(scope, runtime);

    let from = ToV8::to_v8(
      Struct {
        a: 1,
        c: Some(70000),
        f: "foo".to_string(),
        b: HashMap::from([("bar".to_string(), 1)]),
      },
      scope,
    )
    .unwrap();
    let obj = from.cast::<v8::Object>();
    let key = v8::String::new(scope, "a").unwrap();
    assert_eq!(
      obj
        .get(scope, key.into())
        .unwrap()
        .number_value(scope)
        .unwrap(),
      1.0
    );
    let key = v8::String::new(scope, "c").unwrap();
    assert_eq!(
      obj
        .get(scope, key.into())
        .unwrap()
        .number_value(scope)
        .unwrap(),
      70000.0
    );
    let key = v8::String::new(scope, "e").unwrap();
    assert_eq!(
      obj
        .get(scope, key.into())
        .unwrap()
        .to_rust_string_lossy(scope),
      "foo"
    );
    let key = v8::String::new(scope, "b").unwrap();
    let record_key = v8::String::new(scope, "bar").unwrap();
    assert_eq!(
      obj
        .get(scope, key.into())
        .unwrap()
        .cast::<v8::Object>()
        .get(scope, record_key.into())
        .unwrap()
        .number_value(scope)
        .unwrap(),
      1.0
    );

    let from = ToV8::to_v8(
      Struct {
        a: 1,
        c: Some(3),
        f: "foo".to_string(),
        b: HashMap::default(),
      },
      scope,
    )
    .unwrap();
    let obj = from.cast::<v8::Object>();
    let key = v8::String::new(scope, "a").unwrap();
    assert_eq!(
      obj
        .get(scope, key.into())
        .unwrap()
        .number_value(scope)
        .unwrap(),
      1.0
    );
    let key = v8::String::new(scope, "c").unwrap();
    assert_eq!(
      obj
        .get(scope, key.into())
        .unwrap()
        .number_value(scope)
        .unwrap(),
      3.0
    );
    let key = v8::String::new(scope, "e").unwrap();
    assert_eq!(
      obj
        .get(scope, key.into())
        .unwrap()
        .to_rust_string_lossy(scope),
      "foo"
    );
    let key = v8::String::new(scope, "b").unwrap();
    assert!(
      obj
        .get(scope, key.into())
        .unwrap()
        .try_cast::<v8::Object>()
        .is_ok()
    );
  }

  #[test]
  fn derive_to_tuple_struct() {
    #[derive(deno_ops::ToV8, Eq, PartialEq, Clone, Debug)]
    pub struct Tuple(u8, String);
    #[derive(deno_ops::ToV8, Eq, PartialEq, Clone, Debug)]
    pub struct TupleSingle(u8);

    let mut runtime = JsRuntime::new(Default::default());
    deno_core::scope!(scope, runtime);

    let from = ToV8::to_v8(Tuple(1, "foo".to_string()), scope).unwrap();
    let arr = from.cast::<v8::Array>();
    assert_eq!(
      arr
        .get_index(scope, 0)
        .unwrap()
        .number_value(scope)
        .unwrap(),
      1.0
    );
    assert_eq!(
      arr.get_index(scope, 1).unwrap().to_rust_string_lossy(scope),
      "foo"
    );

    let from = ToV8::to_v8(TupleSingle(1), scope).unwrap();
    assert_eq!(from.number_value(scope).unwrap(), 1.0);
=======
  use std::sync::atomic::{AtomicUsize, Ordering};

  use deno_error::JsErrorClass;

  use crate::{JsRuntime, scope as scope_macro};

  static ID_COUNTER: AtomicUsize = AtomicUsize::new(0);

  fn next_id() -> usize {
    ID_COUNTER.fetch_add(1, Ordering::Relaxed)
  }

  // minified vendored code from @std/assert
  static ASSERT_CODE: &str = r#"
function equal(a, b) {
  if (a === b) return true;
  if (typeof a !== typeof b) return false;
  if (Array.isArray(a) && Array.isArray(b)) return a.length === b.length && a.every((v, i) => equal(v, b[i]));
  if (typeof a === 'object' && typeof b === 'object') {
    const keysA = Object.keys(a);
    const keysB = Object.keys(b);
    if (keysA.length !== keysB.length) return false;
    for (const key of keysA) {
      if (!equal(a[key], b[key])) return false;
    }
    return true;
  }
  return false;
}
"#;

  use super::*;

  fn cast_closure<F>(f: F) -> F
  where
    F: for<'a, 'b> Fn(
        &mut v8::PinScope<'a, 'b>,
        v8::FunctionCallbackArguments<'a>,
        v8::ReturnValue<'a>,
      ) + 'static,
  {
    f
  }

  fn key<'a>(
    scope: &mut v8::PinScope<'a, '_>,
    name: &str,
  ) -> v8::Local<'a, v8::Value> {
    v8::String::new(scope, name).unwrap().into()
  }

  macro_rules! make_test_fn {
    ($scope:expr, $f:expr) => {
      let global = $scope.get_current_context().global($scope);
      let test_fn_key = key($scope, "test_fn");
      let test_fn = v8::FunctionBuilder::<v8::Function>::new(cast_closure($f))
        .build($scope)
        .unwrap();
      global.set($scope, test_fn_key, test_fn.into()).unwrap();
    };
  }

  macro_rules! to_v8_test {
    ($runtime:ident, |$scope: ident, $args: ident| $to_v8:expr, $assertion:expr) => {{
      scope_macro!($scope, &mut $runtime);
      make_test_fn!($scope, |$scope, $args, mut rv| {
        let v = $to_v8;
        rv.set(v);
      });
    }
    {
      let test_name = format!("test_{}", next_id());
      let assertion = format!("{}{};", ASSERT_CODE, $assertion);
      let result = $runtime.execute_script(test_name, assertion).unwrap();
      scope_macro!(scope, &mut $runtime);
      let local = v8::Local::new(scope, result);
      assert!(local.is_true());
    }};
  }

  macro_rules! from_v8_test {
    ($runtime:ident, $js:expr, |$scope: ident, $result: ident| $assertion:expr) => {{
      let js = format!("{}{};", ASSERT_CODE, $js);
      let $result = $runtime
        .execute_script(format!("test_{}", next_id()), js)
        .unwrap();
      scope_macro!($scope, &mut $runtime);
      let $result = v8::Local::new($scope, $result);
      $assertion;
    }};
  }

  #[test]
  fn test_option_undefined() {
    let mut runtime = JsRuntime::new(Default::default());

    to_v8_test!(
      runtime,
      |scope, _args| OptionUndefined::<Number<f64>>(None).to_v8(scope).unwrap(),
      "test_fn() === undefined"
    );
    to_v8_test!(
      runtime,
      |scope, _args| OptionUndefined::<Number<f64>>(Some(Number(1.0)))
        .to_v8(scope)
        .unwrap(),
      "test_fn() === 1.0"
    );
    from_v8_test!(runtime, "undefined", |scope, result| {
      let r = OptionUndefined::<Number<f64>>::from_v8(scope, result).unwrap();
      assert_eq!(r, OptionUndefined(None));
    });

    from_v8_test!(runtime, "1.0", |scope, result| {
      assert_eq!(
        OptionUndefined::<Number<f64>>::from_v8(scope, result).unwrap(),
        OptionUndefined(Some(Number(1.0)))
      )
    });
  }

  #[test]
  fn test_option_null() {
    let mut runtime = JsRuntime::new(Default::default());

    to_v8_test!(
      runtime,
      |scope, _args| OptionNull::<Number<f64>>(None).to_v8(scope).unwrap(),
      "test_fn() === null"
    );

    to_v8_test!(
      runtime,
      |scope, _args| {
        OptionNull::<Number<f64>>(Some(Number(1.0)))
          .to_v8(scope)
          .unwrap()
      },
      "test_fn() === 1.0"
    );

    from_v8_test!(runtime, "null", |scope, result| assert_eq!(
      OptionNull::<Number<f64>>::from_v8(scope, result).unwrap(),
      OptionNull(None)
    ));

    from_v8_test!(runtime, "1.0", |scope, result| assert_eq!(
      OptionNull::<Number<f64>>::from_v8(scope, result).unwrap(),
      OptionNull(Some(Number(1.0)))
    ));
  }

  #[test]
  fn test_tuple() {
    let mut runtime = JsRuntime::new(Default::default());

    to_v8_test!(
      runtime,
      |scope, _args| (Number(1.0), Number(2.0)).to_v8(scope).unwrap(),
      "var result = test_fn(); equal(result, [1.0, 2.0])"
    );

    to_v8_test!(
      runtime,
      |scope, _args| (Number(1.0), true).to_v8(scope).unwrap(),
      "var result = test_fn(); equal(result, [1.0, true])"
    );

    to_v8_test!(
      runtime,
      |scope, _args| (
        Number(1.0),
        Number(2.0),
        OptionNull::<Number<f64>>(Some(Number(3.0))),
        OptionUndefined::<bool>(None)
      )
        .to_v8(scope)
        .unwrap(),
      "equal(test_fn(), [1.0, 2.0, 3.0, undefined])"
    );

    from_v8_test!(runtime, "[1.0, 2.0]", |scope, result| {
      assert_eq!(
        <(Number<f64>, Number<f64>)>::from_v8(scope, result).unwrap(),
        (Number(1.0), Number(2.0))
      )
    });

    from_v8_test!(runtime, "[1.0, 2.0, 3.0, undefined]", |scope, result| {
      assert_eq!(
        <(
          Number<f64>,
          Number<f64>,
          OptionNull::<Number<f64>>,
          OptionUndefined::<bool>
        )>::from_v8(scope, result)
        .unwrap(),
        (
          Number(1.0),
          Number(2.0),
          OptionNull(Some(Number(3.0))),
          OptionUndefined(None)
        )
      )
    });

    from_v8_test!(runtime, "[1.0]", |scope, result| {
      let err = <(Number<f64>, bool)>::from_v8(scope, result).unwrap_err();
      assert!(
        err.to_string().contains("Expected 2 elements"),
        "expected length mismatch error, got: {}",
        err
      );
    });
  }

  #[test]
  fn test_vec() {
    let mut runtime = JsRuntime::new(Default::default());

    to_v8_test!(
      runtime,
      |scope, _args| vec![Number(1.0), Number(2.0)].to_v8(scope).unwrap(),
      "equal(test_fn(), [1.0, 2.0])"
    );

    from_v8_test!(runtime, "[1.0, 2.0]", |scope, result| {
      assert_eq!(
        <Vec<Number<f64>>>::from_v8(scope, result).unwrap(),
        vec![Number(1.0), Number(2.0)]
      )
    });

    to_v8_test!(
      runtime,
      |scope, _args| Vec::<Number<f64>>::new().to_v8(scope).unwrap(),
      "equal(test_fn(), [])"
    );

    from_v8_test!(runtime, "[]", |scope, result| {
      let v = <Vec<Number<f64>>>::from_v8(scope, result).unwrap();
      assert_eq!(v, vec![]);
    });

    // Test with nested Vec
    to_v8_test!(
      runtime,
      |scope, _args| vec![vec![Number(1.0), Number(2.0)], vec![Number(3.0)]]
        .to_v8(scope)
        .unwrap(),
      "equal(test_fn(), [[1.0,2.0],[3.0]])"
    );
    from_v8_test!(runtime, "[[1.0,2.0],[3.0]]", |scope, result| {
      let v = <Vec<Vec<Number<f64>>>>::from_v8(scope, result).unwrap();
      assert_eq!(v, vec![vec![Number(1.0), Number(2.0)], vec![Number(3.0)]]);
    });

    // Test Vec<Option<T>>
    to_v8_test!(
      runtime,
      |scope, _args| vec![Some(Number(1.0)), None, Some(Number(2.0))]
        .to_v8(scope)
        .unwrap(),
      "equal(test_fn(), [1.0, undefined, 2.0])"
    );
    from_v8_test!(runtime, "[1.0, undefined, 2.0]", |scope, result| {
      let v = <Vec<Option<Number<f64>>>>::from_v8(scope, result).unwrap();
      assert_eq!(v, vec![Some(Number(1.0)), None, Some(Number(2.0))]);
    });

    // Test failure case: element conversion error
    from_v8_test!(runtime, "[1.0, 'notanumber']", |scope, result| {
      let err = <Vec<Number<f64>>>::from_v8(scope, result).unwrap_err();
      let err = err.get_ref().downcast_ref::<DataError>().unwrap();
      assert_eq!(
        err,
        &DataError(v8::DataError::BadType {
          actual: "string",
          expected: "f64",
        })
      );
    });
  }

  #[test]
  fn test_uint8array() {
    let mut runtime = JsRuntime::new(Default::default());

    to_v8_test!(
      runtime,
      |scope, _args| vec![1u8, 2, 3].to_v8(scope).unwrap(),
      "equal(test_fn(), new Uint8Array([1, 2, 3]))"
    );

    to_v8_test!(
      runtime,
      |scope, _args| Vec::<u8>::new().to_v8(scope).unwrap(),
      "equal(test_fn(), new Uint8Array([]))"
    );

    from_v8_test!(runtime, "new Uint8Array([1, 2, 3])", |scope, result| {
      assert_eq!(<Vec<u8>>::from_v8(scope, result).unwrap(), vec![1u8, 2, 3])
    });

    from_v8_test!(runtime, "new Uint8Array([])", |scope, result| {
      assert_eq!(<Vec<u8>>::from_v8(scope, result).unwrap(), Vec::<u8>::new())
    });
  }

  #[test]
  fn test_uint16array() {
    let mut runtime = JsRuntime::new(Default::default());

    to_v8_test!(
      runtime,
      |scope, _args| vec![1u16, 2, 3].to_v8(scope).unwrap(),
      "equal(test_fn(), new Uint16Array([1, 2, 3]))"
    );

    from_v8_test!(runtime, "new Uint16Array([1, 2, 3])", |scope, result| {
      assert_eq!(
        <Vec<u16>>::from_v8(scope, result).unwrap(),
        vec![1u16, 2, 3]
      )
    });

    from_v8_test!(runtime, "new Uint16Array([])", |scope, result| {
      assert_eq!(
        <Vec<u16>>::from_v8(scope, result).unwrap(),
        Vec::<u16>::new()
      )
    });
  }

  #[test]
  fn test_uint32array() {
    let mut runtime = JsRuntime::new(Default::default());

    to_v8_test!(
      runtime,
      |scope, _args| vec![1u32, 2, 3].to_v8(scope).unwrap(),
      "equal(test_fn(), new Uint32Array([1, 2, 3]))"
    );

    from_v8_test!(runtime, "new Uint32Array([1, 2, 3])", |scope, result| {
      assert_eq!(
        <Vec<u32>>::from_v8(scope, result).unwrap(),
        vec![1u32, 2, 3]
      )
    });

    from_v8_test!(runtime, "new Uint32Array([])", |scope, result| {
      assert_eq!(
        <Vec<u32>>::from_v8(scope, result).unwrap(),
        Vec::<u32>::new()
      )
    });
  }

  #[test]
  fn test_int32array() {
    let mut runtime = JsRuntime::new(Default::default());

    to_v8_test!(
      runtime,
      |scope, _args| vec![1i32, 2, 3].to_v8(scope).unwrap(),
      "equal(test_fn(), new Int32Array([1, 2, 3]))"
    );

    from_v8_test!(runtime, "new Int32Array([1, 2, 3])", |scope, result| {
      assert_eq!(
        <Vec<i32>>::from_v8(scope, result).unwrap(),
        vec![1i32, 2, 3]
      )
    });

    from_v8_test!(runtime, "new Int32Array([])", |scope, result| {
      assert_eq!(
        <Vec<i32>>::from_v8(scope, result).unwrap(),
        Vec::<i32>::new()
      )
    });
  }

  #[test]
  fn test_biguint64array() {
    let mut runtime = JsRuntime::new(Default::default());

    to_v8_test!(
      runtime,
      |scope, _args| vec![1u64, 2, 3].to_v8(scope).unwrap(),
      "equal(test_fn(), new BigUint64Array([1n, 2n, 3n]))"
    );

    from_v8_test!(
      runtime,
      "new BigUint64Array([1n, 2n, 3n])",
      |scope, result| {
        assert_eq!(
          <Vec<u64>>::from_v8(scope, result).unwrap(),
          vec![1u64, 2, 3]
        )
      }
    );
  }

  #[test]
  fn test_bigint64array() {
    let mut runtime = JsRuntime::new(Default::default());

    to_v8_test!(
      runtime,
      |scope, _args| vec![1i64, 2, 3].to_v8(scope).unwrap(),
      "equal(test_fn(), new BigInt64Array([1n, 2n, 3n]))"
    );

    from_v8_test!(
      runtime,
      "new BigInt64Array([1n, 2n, 3n])",
      |scope, result| {
        assert_eq!(
          <Vec<i64>>::from_v8(scope, result).unwrap(),
          vec![1i64, 2, 3]
        )
      }
    );

    from_v8_test!(runtime, "new BigInt64Array([])", |scope, result| {
      assert_eq!(
        <Vec<i64>>::from_v8(scope, result).unwrap(),
        Vec::<i64>::new()
      )
    });
>>>>>>> 99fb18a7
  }
}<|MERGE_RESOLUTION|>--- conflicted
+++ resolved
@@ -817,257 +817,15 @@
 
 #[cfg(all(test, not(miri)))]
 mod tests {
-<<<<<<< HEAD
   use super::*;
+  use std::sync::atomic::{AtomicUsize, Ordering};
+
+  use deno_error::JsErrorClass;
+
+  use crate::{JsRuntime, scope as scope_macro};
   use crate::JsRuntime;
   use std::collections::HashMap;
   use v8::Local;
-
-  #[test]
-  fn derive_struct() {
-    #[derive(deno_ops::FromV8, deno_ops::ToV8, Eq, PartialEq, Clone, Debug)]
-    pub struct Struct {
-      a: u8,
-      #[from_v8(default = Some(3))]
-      c: Option<u32>,
-      #[v8(rename = "e")]
-      f: String,
-      #[v8(serde)]
-      b: HashMap<String, u32>,
-    }
-
-    let mut runtime = JsRuntime::new(Default::default());
-    deno_core::scope!(scope, runtime);
-
-    let value = Struct {
-      a: 242,
-      c: Some(102),
-      f: "foo".to_string(),
-      b: Default::default(),
-    };
-    let to = ToV8::to_v8(value.clone(), scope).unwrap();
-    let from = FromV8::from_v8(scope, to).unwrap();
-    assert_eq!(value, from);
-  }
-
-  #[test]
-  fn derive_from_struct() {
-    #[derive(deno_ops::FromV8, Eq, PartialEq, Clone, Debug)]
-    pub struct Struct {
-      a: u8,
-      #[from_v8(default = Some(3))]
-      c: Option<u32>,
-      #[v8(rename = "e")]
-      f: String,
-      #[v8(serde)]
-      b: HashMap<String, u32>,
-    }
-
-    let mut runtime = JsRuntime::new(Default::default());
-    let val = runtime
-      .execute_script("", "({ a: 1, c: 70000, e: 'foo', b: { 'bar': 1 } })")
-      .unwrap();
-
-    let val2 = runtime
-      .execute_script("", "({ a: 1, e: 'foo', b: {} })")
-      .unwrap();
-
-    deno_core::scope!(scope, runtime);
-
-    let val = Local::new(scope, val);
-    let from = Struct::from_v8(scope, val).unwrap();
-    assert_eq!(
-      from,
-      Struct {
-        a: 1,
-        c: Some(70000),
-        f: "foo".to_string(),
-        b: HashMap::from([("bar".to_string(), 1)]),
-      }
-    );
-
-    let val2 = Local::new(scope, val2);
-    let from = Struct::from_v8(scope, val2).unwrap();
-    assert_eq!(
-      from,
-      Struct {
-        a: 1,
-        c: Some(3),
-        f: "foo".to_string(),
-        b: HashMap::default(),
-      }
-    );
-  }
-
-  #[test]
-  fn derive_from_tuple_struct() {
-    #[derive(deno_ops::FromV8, Eq, PartialEq, Clone, Debug)]
-    pub struct Tuple(u8, String);
-    #[derive(deno_ops::FromV8, Eq, PartialEq, Clone, Debug)]
-    pub struct TupleSingle(u8);
-
-    let mut runtime = JsRuntime::new(Default::default());
-    let val = runtime.execute_script("", "([1, 'foo'])").unwrap();
-    let val2 = runtime.execute_script("", "(1)").unwrap();
-
-    deno_core::scope!(scope, runtime);
-    let val = Local::new(scope, val);
-
-    let from = Tuple::from_v8(scope, val).unwrap();
-    assert_eq!(from, Tuple(1, "foo".to_string()));
-
-    let val2 = Local::new(scope, val2);
-
-    let from = TupleSingle::from_v8(scope, val2).unwrap();
-    assert_eq!(from, TupleSingle(1));
-  }
-
-  #[test]
-  fn derive_to_struct() {
-    #[derive(deno_ops::ToV8, Eq, PartialEq, Clone, Debug)]
-    pub struct Struct {
-      a: u8,
-      c: Option<u32>,
-      #[v8(rename = "e")]
-      f: String,
-      #[v8(serde)]
-      b: HashMap<String, u32>,
-    }
-
-    let mut runtime = JsRuntime::new(Default::default());
-    deno_core::scope!(scope, runtime);
-
-    let from = ToV8::to_v8(
-      Struct {
-        a: 1,
-        c: Some(70000),
-        f: "foo".to_string(),
-        b: HashMap::from([("bar".to_string(), 1)]),
-      },
-      scope,
-    )
-    .unwrap();
-    let obj = from.cast::<v8::Object>();
-    let key = v8::String::new(scope, "a").unwrap();
-    assert_eq!(
-      obj
-        .get(scope, key.into())
-        .unwrap()
-        .number_value(scope)
-        .unwrap(),
-      1.0
-    );
-    let key = v8::String::new(scope, "c").unwrap();
-    assert_eq!(
-      obj
-        .get(scope, key.into())
-        .unwrap()
-        .number_value(scope)
-        .unwrap(),
-      70000.0
-    );
-    let key = v8::String::new(scope, "e").unwrap();
-    assert_eq!(
-      obj
-        .get(scope, key.into())
-        .unwrap()
-        .to_rust_string_lossy(scope),
-      "foo"
-    );
-    let key = v8::String::new(scope, "b").unwrap();
-    let record_key = v8::String::new(scope, "bar").unwrap();
-    assert_eq!(
-      obj
-        .get(scope, key.into())
-        .unwrap()
-        .cast::<v8::Object>()
-        .get(scope, record_key.into())
-        .unwrap()
-        .number_value(scope)
-        .unwrap(),
-      1.0
-    );
-
-    let from = ToV8::to_v8(
-      Struct {
-        a: 1,
-        c: Some(3),
-        f: "foo".to_string(),
-        b: HashMap::default(),
-      },
-      scope,
-    )
-    .unwrap();
-    let obj = from.cast::<v8::Object>();
-    let key = v8::String::new(scope, "a").unwrap();
-    assert_eq!(
-      obj
-        .get(scope, key.into())
-        .unwrap()
-        .number_value(scope)
-        .unwrap(),
-      1.0
-    );
-    let key = v8::String::new(scope, "c").unwrap();
-    assert_eq!(
-      obj
-        .get(scope, key.into())
-        .unwrap()
-        .number_value(scope)
-        .unwrap(),
-      3.0
-    );
-    let key = v8::String::new(scope, "e").unwrap();
-    assert_eq!(
-      obj
-        .get(scope, key.into())
-        .unwrap()
-        .to_rust_string_lossy(scope),
-      "foo"
-    );
-    let key = v8::String::new(scope, "b").unwrap();
-    assert!(
-      obj
-        .get(scope, key.into())
-        .unwrap()
-        .try_cast::<v8::Object>()
-        .is_ok()
-    );
-  }
-
-  #[test]
-  fn derive_to_tuple_struct() {
-    #[derive(deno_ops::ToV8, Eq, PartialEq, Clone, Debug)]
-    pub struct Tuple(u8, String);
-    #[derive(deno_ops::ToV8, Eq, PartialEq, Clone, Debug)]
-    pub struct TupleSingle(u8);
-
-    let mut runtime = JsRuntime::new(Default::default());
-    deno_core::scope!(scope, runtime);
-
-    let from = ToV8::to_v8(Tuple(1, "foo".to_string()), scope).unwrap();
-    let arr = from.cast::<v8::Array>();
-    assert_eq!(
-      arr
-        .get_index(scope, 0)
-        .unwrap()
-        .number_value(scope)
-        .unwrap(),
-      1.0
-    );
-    assert_eq!(
-      arr.get_index(scope, 1).unwrap().to_rust_string_lossy(scope),
-      "foo"
-    );
-
-    let from = ToV8::to_v8(TupleSingle(1), scope).unwrap();
-    assert_eq!(from.number_value(scope).unwrap(), 1.0);
-=======
-  use std::sync::atomic::{AtomicUsize, Ordering};
-
-  use deno_error::JsErrorClass;
-
-  use crate::{JsRuntime, scope as scope_macro};
 
   static ID_COUNTER: AtomicUsize = AtomicUsize::new(0);
 
@@ -1496,6 +1254,247 @@
         Vec::<i64>::new()
       )
     });
->>>>>>> 99fb18a7
+  }
+
+
+  #[test]
+  fn derive_struct() {
+    #[derive(deno_ops::FromV8, deno_ops::ToV8, Eq, PartialEq, Clone, Debug)]
+    pub struct Struct {
+      a: u8,
+      #[from_v8(default = Some(3))]
+      c: Option<u32>,
+      #[v8(rename = "e")]
+      f: String,
+      #[v8(serde)]
+      b: HashMap<String, u32>,
+    }
+
+    let mut runtime = JsRuntime::new(Default::default());
+    deno_core::scope!(scope, runtime);
+
+    let value = Struct {
+      a: 242,
+      c: Some(102),
+      f: "foo".to_string(),
+      b: Default::default(),
+    };
+    let to = ToV8::to_v8(value.clone(), scope).unwrap();
+    let from = FromV8::from_v8(scope, to).unwrap();
+    assert_eq!(value, from);
+  }
+
+  #[test]
+  fn derive_from_struct() {
+    #[derive(deno_ops::FromV8, Eq, PartialEq, Clone, Debug)]
+    pub struct Struct {
+      a: u8,
+      #[from_v8(default = Some(3))]
+      c: Option<u32>,
+      #[v8(rename = "e")]
+      f: String,
+      #[v8(serde)]
+      b: HashMap<String, u32>,
+    }
+
+    let mut runtime = JsRuntime::new(Default::default());
+    let val = runtime
+      .execute_script("", "({ a: 1, c: 70000, e: 'foo', b: { 'bar': 1 } })")
+      .unwrap();
+
+    let val2 = runtime
+      .execute_script("", "({ a: 1, e: 'foo', b: {} })")
+      .unwrap();
+
+    deno_core::scope!(scope, runtime);
+
+    let val = Local::new(scope, val);
+    let from = Struct::from_v8(scope, val).unwrap();
+    assert_eq!(
+      from,
+      Struct {
+        a: 1,
+        c: Some(70000),
+        f: "foo".to_string(),
+        b: HashMap::from([("bar".to_string(), 1)]),
+      }
+    );
+
+    let val2 = Local::new(scope, val2);
+    let from = Struct::from_v8(scope, val2).unwrap();
+    assert_eq!(
+      from,
+      Struct {
+        a: 1,
+        c: Some(3),
+        f: "foo".to_string(),
+        b: HashMap::default(),
+      }
+    );
+  }
+
+  #[test]
+  fn derive_from_tuple_struct() {
+    #[derive(deno_ops::FromV8, Eq, PartialEq, Clone, Debug)]
+    pub struct Tuple(u8, String);
+    #[derive(deno_ops::FromV8, Eq, PartialEq, Clone, Debug)]
+    pub struct TupleSingle(u8);
+
+    let mut runtime = JsRuntime::new(Default::default());
+    let val = runtime.execute_script("", "([1, 'foo'])").unwrap();
+    let val2 = runtime.execute_script("", "(1)").unwrap();
+
+    deno_core::scope!(scope, runtime);
+    let val = Local::new(scope, val);
+
+    let from = Tuple::from_v8(scope, val).unwrap();
+    assert_eq!(from, Tuple(1, "foo".to_string()));
+
+    let val2 = Local::new(scope, val2);
+
+    let from = TupleSingle::from_v8(scope, val2).unwrap();
+    assert_eq!(from, TupleSingle(1));
+  }
+
+  #[test]
+  fn derive_to_struct() {
+    #[derive(deno_ops::ToV8, Eq, PartialEq, Clone, Debug)]
+    pub struct Struct {
+      a: u8,
+      c: Option<u32>,
+      #[v8(rename = "e")]
+      f: String,
+      #[v8(serde)]
+      b: HashMap<String, u32>,
+    }
+
+    let mut runtime = JsRuntime::new(Default::default());
+    deno_core::scope!(scope, runtime);
+
+    let from = ToV8::to_v8(
+      Struct {
+        a: 1,
+        c: Some(70000),
+        f: "foo".to_string(),
+        b: HashMap::from([("bar".to_string(), 1)]),
+      },
+      scope,
+    )
+      .unwrap();
+    let obj = from.cast::<v8::Object>();
+    let key = v8::String::new(scope, "a").unwrap();
+    assert_eq!(
+      obj
+        .get(scope, key.into())
+        .unwrap()
+        .number_value(scope)
+        .unwrap(),
+      1.0
+    );
+    let key = v8::String::new(scope, "c").unwrap();
+    assert_eq!(
+      obj
+        .get(scope, key.into())
+        .unwrap()
+        .number_value(scope)
+        .unwrap(),
+      70000.0
+    );
+    let key = v8::String::new(scope, "e").unwrap();
+    assert_eq!(
+      obj
+        .get(scope, key.into())
+        .unwrap()
+        .to_rust_string_lossy(scope),
+      "foo"
+    );
+    let key = v8::String::new(scope, "b").unwrap();
+    let record_key = v8::String::new(scope, "bar").unwrap();
+    assert_eq!(
+      obj
+        .get(scope, key.into())
+        .unwrap()
+        .cast::<v8::Object>()
+        .get(scope, record_key.into())
+        .unwrap()
+        .number_value(scope)
+        .unwrap(),
+      1.0
+    );
+
+    let from = ToV8::to_v8(
+      Struct {
+        a: 1,
+        c: Some(3),
+        f: "foo".to_string(),
+        b: HashMap::default(),
+      },
+      scope,
+    )
+      .unwrap();
+    let obj = from.cast::<v8::Object>();
+    let key = v8::String::new(scope, "a").unwrap();
+    assert_eq!(
+      obj
+        .get(scope, key.into())
+        .unwrap()
+        .number_value(scope)
+        .unwrap(),
+      1.0
+    );
+    let key = v8::String::new(scope, "c").unwrap();
+    assert_eq!(
+      obj
+        .get(scope, key.into())
+        .unwrap()
+        .number_value(scope)
+        .unwrap(),
+      3.0
+    );
+    let key = v8::String::new(scope, "e").unwrap();
+    assert_eq!(
+      obj
+        .get(scope, key.into())
+        .unwrap()
+        .to_rust_string_lossy(scope),
+      "foo"
+    );
+    let key = v8::String::new(scope, "b").unwrap();
+    assert!(
+      obj
+        .get(scope, key.into())
+        .unwrap()
+        .try_cast::<v8::Object>()
+        .is_ok()
+    );
+  }
+
+  #[test]
+  fn derive_to_tuple_struct() {
+    #[derive(deno_ops::ToV8, Eq, PartialEq, Clone, Debug)]
+    pub struct Tuple(u8, String);
+    #[derive(deno_ops::ToV8, Eq, PartialEq, Clone, Debug)]
+    pub struct TupleSingle(u8);
+
+    let mut runtime = JsRuntime::new(Default::default());
+    deno_core::scope!(scope, runtime);
+
+    let from = ToV8::to_v8(Tuple(1, "foo".to_string()), scope).unwrap();
+    let arr = from.cast::<v8::Array>();
+    assert_eq!(
+      arr
+        .get_index(scope, 0)
+        .unwrap()
+        .number_value(scope)
+        .unwrap(),
+      1.0
+    );
+    assert_eq!(
+      arr.get_index(scope, 1).unwrap().to_rust_string_lossy(scope),
+      "foo"
+    );
+
+    let from = ToV8::to_v8(TupleSingle(1), scope).unwrap();
+    assert_eq!(from.number_value(scope).unwrap(), 1.0);
   }
 }