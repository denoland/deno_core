--- conflicted
+++ resolved
@@ -10,13 +10,10 @@
 use crate::resolve_import;
 use crate::resolve_url;
 use crate::ModuleLoader;
-<<<<<<< HEAD
+use crate::ModuleName;
 use crate::RequestedModuleType;
 use base64::prelude::BASE64_STANDARD;
 use base64::Engine;
-=======
-use crate::ModuleName;
->>>>>>> 224bcf22
 pub use sourcemap::SourceMap;
 use std::borrow::Cow;
 use std::collections::HashMap;
@@ -85,7 +82,21 @@
     }
   }
 
-<<<<<<< HEAD
+  /// Add a source map for particular `ext:` module.
+  pub(crate) fn add_ext_source_map(
+    &mut self,
+    module_name: ModuleName,
+    source_map_data: SourceMapData,
+  ) {
+    self.ext_source_maps.insert(module_name, source_map_data);
+  }
+
+  pub(crate) fn take_ext_source_maps(
+    &mut self,
+  ) -> HashMap<ModuleName, SourceMapData> {
+    std::mem::take(&mut self.ext_source_maps)
+  }
+
   pub fn set_module_map(&mut self, module_map: Rc<ModuleMap>) {
     assert!(self.maybe_module_map.replace(module_map).is_none());
   }
@@ -167,21 +178,6 @@
       line_number,
       column_number,
     ))
-=======
-  /// Add a source map for particular `ext:` module.
-  pub(crate) fn add_ext_source_map(
-    &mut self,
-    module_name: ModuleName,
-    source_map_data: SourceMapData,
-  ) {
-    self.ext_source_maps.insert(module_name, source_map_data);
-  }
-
-  pub(crate) fn take_ext_source_maps(
-    &mut self,
-  ) -> HashMap<ModuleName, SourceMapData> {
-    std::mem::take(&mut self.ext_source_maps)
->>>>>>> 224bcf22
   }
 
   /// Apply a source map to the passed location. If there is no source map for
