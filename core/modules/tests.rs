// Copyright 2018-2023 the Deno authors. All rights reserved. MIT license.
use crate::ascii_str;
use crate::error::exception_to_err_result;
use crate::error::generic_error;
use crate::modules::loaders::ModuleLoadEventCounts;
use crate::modules::loaders::TestingModuleLoader;
use crate::modules::loaders::*;
use crate::modules::ModuleCodeBytes;
use crate::modules::ModuleError;
use crate::modules::ModuleRequest;
use crate::modules::ModuleSourceCode;
use crate::modules::RequestedModuleType;
use crate::resolve_import;
use crate::resolve_url;
use crate::runtime::JsRuntime;
use crate::runtime::JsRuntimeForSnapshot;
use crate::FastString;
use crate::ModuleCodeBytes;
use crate::ModuleCodeString;
use crate::ModuleSource;
use crate::ModuleSourceFuture;
use crate::ModuleSpecifier;
use crate::ModuleType;
use crate::ResolutionKind;
use crate::RuntimeOptions;
use crate::Snapshot;
use anyhow::bail;
use anyhow::Error;
use deno_ops::op2;
use futures::future::poll_fn;
use futures::future::FutureExt;
use parking_lot::Mutex;
use std::borrow::Cow;
use std::cell::RefCell;
use std::collections::HashMap;
use std::fmt;
use std::future::Future;
use std::pin::Pin;
use std::rc::Rc;
use std::sync::atomic::AtomicUsize;
use std::sync::atomic::Ordering;
use std::sync::Arc;
use std::task::Context;
use std::task::Poll;
use tokio::task::LocalSet;
use url::Url;

// deno_ops macros generate code assuming deno_core in scope.
use crate::deno_core;

#[derive(Default)]
struct MockLoader {
  pub loads: Arc<Mutex<Vec<String>>>,
}

impl MockLoader {
  fn new() -> Rc<Self> {
    Default::default()
  }
}

fn mock_source_code(url: &str) -> Option<(&'static str, &'static str)> {
  const A_SRC: &str = r#"
import { b } from "/b.js";
import { c } from "/c.js";
if (b() != 'b') throw Error();
if (c() != 'c') throw Error();
if (!import.meta.main) throw Error();
if (import.meta.url != 'file:///a.js') throw Error();
"#;

  const B_SRC: &str = r#"
import { c } from "/c.js";
if (c() != 'c') throw Error();
export function b() { return 'b'; }
if (import.meta.main) throw Error();
if (import.meta.url != 'file:///b.js') throw Error();
"#;

  const C_SRC: &str = r#"
import { d } from "/d.js";
export function c() { return 'c'; }
if (d() != 'd') throw Error();
if (import.meta.main) throw Error();
if (import.meta.url != 'file:///c.js') throw Error();
"#;

  const D_SRC: &str = r#"
export function d() { return 'd'; }
if (import.meta.main) throw Error();
if (import.meta.url != 'file:///d.js') throw Error();
"#;

  const CIRCULAR1_SRC: &str = r#"
import "/circular2.js";
Deno.core.print("circular1");
"#;

  const CIRCULAR2_SRC: &str = r#"
import "/circular3.js";
Deno.core.print("circular2");
"#;

  const CIRCULAR3_SRC: &str = r#"
import "/circular1.js";
import "/circular2.js";
Deno.core.print("circular3");
"#;

  const REDIRECT1_SRC: &str = r#"
import "./redirect2.js";
Deno.core.print("redirect1");
"#;

  const REDIRECT2_SRC: &str = r#"
import "./redirect3.js";
Deno.core.print("redirect2");
"#;

  const REDIRECT3_SRC: &str = r#"Deno.core.print("redirect3");"#;

  const MAIN_SRC: &str = r#"
// never_ready.js never loads.
import "/never_ready.js";
// slow.js resolves after one tick.
import "/slow.js";
"#;

  const SLOW_SRC: &str = r#"
// Circular import of never_ready.js
// Does this trigger two ModuleLoader calls? It shouldn't.
import "/never_ready.js";
import "/a.js";
"#;

  const BAD_IMPORT_SRC: &str = r#"import "foo";"#;

  // (code, real_module_name)
  let spec: Vec<&str> = url.split("file://").collect();
  match spec[1] {
    "/a.js" => Some((A_SRC, "file:///a.js")),
    "/b.js" => Some((B_SRC, "file:///b.js")),
    "/c.js" => Some((C_SRC, "file:///c.js")),
    "/d.js" => Some((D_SRC, "file:///d.js")),
    "/circular1.js" => Some((CIRCULAR1_SRC, "file:///circular1.js")),
    "/circular2.js" => Some((CIRCULAR2_SRC, "file:///circular2.js")),
    "/circular3.js" => Some((CIRCULAR3_SRC, "file:///circular3.js")),
    "/redirect1.js" => Some((REDIRECT1_SRC, "file:///redirect1.js")),
    // pretend redirect - real module name is different than one requested
    "/redirect2.js" => Some((REDIRECT2_SRC, "file:///dir/redirect2.js")),
    "/dir/redirect3.js" => Some((REDIRECT3_SRC, "file:///redirect3.js")),
    "/slow.js" => Some((SLOW_SRC, "file:///slow.js")),
    "/never_ready.js" => {
      Some(("should never be Ready", "file:///never_ready.js"))
    }
    "/main.js" => Some((MAIN_SRC, "file:///main.js")),
    "/bad_import.js" => Some((BAD_IMPORT_SRC, "file:///bad_import.js")),
    // deliberately empty code.
    "/main_with_code.js" => Some(("", "file:///main_with_code.js")),
    _ => None,
  }
}

#[derive(Debug, PartialEq)]
enum MockError {
  ResolveErr,
  LoadErr,
}

impl fmt::Display for MockError {
  fn fmt(&self, _f: &mut fmt::Formatter) -> fmt::Result {
    unimplemented!()
  }
}

impl std::error::Error for MockError {
  fn cause(&self) -> Option<&dyn std::error::Error> {
    unimplemented!()
  }
}

struct DelayedSourceCodeFuture {
  url: String,
  counter: u32,
}

impl Future for DelayedSourceCodeFuture {
  type Output = Result<ModuleSource, Error>;

  fn poll(self: Pin<&mut Self>, cx: &mut Context) -> Poll<Self::Output> {
    let inner = self.get_mut();
    inner.counter += 1;
    if inner.url == "file:///never_ready.js" {
      return Poll::Pending;
    }
    if inner.url == "file:///slow.js" && inner.counter < 2 {
      // TODO(ry) Hopefully in the future we can remove current task
      // notification.
      cx.waker().wake_by_ref();
      return Poll::Pending;
    }
    match mock_source_code(&inner.url) {
      Some(src) => Poll::Ready(Ok(ModuleSource::for_test_with_redirect(
        src.0,
        inner.url.as_str(),
        src.1,
      ))),
      None => Poll::Ready(Err(MockError::LoadErr.into())),
    }
  }
}

impl ModuleLoader for MockLoader {
  fn resolve(
    &self,
    specifier: &str,
    referrer: &str,
    _kind: ResolutionKind,
  ) -> Result<ModuleSpecifier, Error> {
    let referrer = if referrer == "." {
      "file:///"
    } else {
      referrer
    };

    let output_specifier = match resolve_import(specifier, referrer) {
      Ok(specifier) => specifier,
      Err(..) => return Err(MockError::ResolveErr.into()),
    };

    if mock_source_code(output_specifier.as_ref()).is_some() {
      Ok(output_specifier)
    } else {
      Err(MockError::ResolveErr.into())
    }
  }

  fn load(
    &self,
    module_specifier: &ModuleSpecifier,
    _maybe_referrer: Option<&ModuleSpecifier>,
    _requested_module_type: RequestedModuleType,
    _is_dyn_import: bool,
  ) -> Pin<Box<ModuleSourceFuture>> {
    let mut loads = self.loads.lock();
    loads.push(module_specifier.to_string());
    let url = module_specifier.to_string();
    DelayedSourceCodeFuture { url, counter: 0 }.boxed()
  }
}

#[test]
fn test_recursive_load() {
  let loader = MockLoader::new();
  let loads = loader.loads.clone();
  let mut runtime = JsRuntime::new(RuntimeOptions {
    module_loader: Some(loader),
    ..Default::default()
  });
  let spec = resolve_url("file:///a.js").unwrap();
  let a_id_fut = runtime.load_main_module(&spec, None);
  let a_id = futures::executor::block_on(a_id_fut).unwrap();

  #[allow(clippy::let_underscore_future)]
  let _ = runtime.mod_evaluate(a_id);
  futures::executor::block_on(runtime.run_event_loop(Default::default()))
    .unwrap();
  let l = loads.lock();
  assert_eq!(
    l.to_vec(),
    vec![
      "file:///a.js",
      "file:///b.js",
      "file:///c.js",
      "file:///d.js"
    ]
  );

  let module_map_rc = runtime.module_map();
  let modules = module_map_rc;

  assert_eq!(
    modules.get_id("file:///a.js", RequestedModuleType::None),
    Some(a_id)
  );
  let b_id = modules
    .get_id("file:///b.js", RequestedModuleType::None)
    .unwrap();
  let c_id = modules
    .get_id("file:///c.js", RequestedModuleType::None)
    .unwrap();
  let d_id = modules
    .get_id("file:///d.js", RequestedModuleType::None)
    .unwrap();
  assert_eq!(
    modules.get_requested_modules(a_id),
    Some(vec![
      ModuleRequest {
        specifier: "file:///b.js".to_string(),
        requested_module_type: RequestedModuleType::None,
      },
      ModuleRequest {
        specifier: "file:///c.js".to_string(),
        requested_module_type: RequestedModuleType::None,
      },
    ])
  );
  assert_eq!(
    modules.get_requested_modules(b_id),
    Some(vec![ModuleRequest {
      specifier: "file:///c.js".to_string(),
      requested_module_type: RequestedModuleType::None,
    },])
  );
  assert_eq!(
    modules.get_requested_modules(c_id),
    Some(vec![ModuleRequest {
      specifier: "file:///d.js".to_string(),
      requested_module_type: RequestedModuleType::None,
    },])
  );
  assert_eq!(modules.get_requested_modules(d_id), Some(vec![]));
}

#[test]
fn test_mods() {
  let loader = Rc::new(TestingModuleLoader::new(NoopModuleLoader));
  static DISPATCH_COUNT: AtomicUsize = AtomicUsize::new(0);

  #[op2(fast)]
  fn op_test(control: u8) -> u8 {
    DISPATCH_COUNT.fetch_add(1, Ordering::Relaxed);
    assert_eq!(control, 42);
    43
  }

  deno_core::extension!(test_ext, ops = [op_test]);

  let mut runtime = JsRuntime::new(RuntimeOptions {
    extensions: vec![test_ext::init_ops()],
    module_loader: Some(loader.clone()),
    ..Default::default()
  });

  runtime
    .execute_script_static(
      "setup.js",
      r#"
      function assert(cond) {
        if (!cond) {
          throw Error("assert");
        }
      }
      "#,
    )
    .unwrap();

  assert_eq!(DISPATCH_COUNT.load(Ordering::Relaxed), 0);

  let module_map = runtime.module_map().clone();

  let (mod_a, mod_b) = {
    let scope = &mut runtime.handle_scope();
    let specifier_a = ascii_str!("file:///a.js");
    let mod_a = module_map
      .new_es_module(
        scope,
        true,
        specifier_a,
        ascii_str!(
          r#"
        import { b } from './b.js'
        if (b() != 'b') throw Error();
        let control = 42;
        Deno.core.ops.op_test(control);
      "#
        ),
        false,
      )
      .unwrap();

    assert_eq!(DISPATCH_COUNT.load(Ordering::Relaxed), 0);
    let imports = module_map.get_requested_modules(mod_a);
    assert_eq!(
      imports,
      Some(vec![ModuleRequest {
        specifier: "file:///b.js".to_string(),
        requested_module_type: RequestedModuleType::None,
      },])
    );

    let mod_b = module_map
      .new_es_module(
        scope,
        false,
        ascii_str!("file:///b.js"),
        ascii_str!("export function b() { return 'b' }"),
        false,
      )
      .unwrap();
    let imports = module_map.get_requested_modules(mod_b).unwrap();
    assert_eq!(imports.len(), 0);
    (mod_a, mod_b)
  };

  runtime.instantiate_module(mod_b).unwrap();
  assert_eq!(DISPATCH_COUNT.load(Ordering::Relaxed), 0);
  assert_eq!(loader.counts(), ModuleLoadEventCounts::new(1, 0, 0));

  runtime.instantiate_module(mod_a).unwrap();
  assert_eq!(DISPATCH_COUNT.load(Ordering::Relaxed), 0);

  #[allow(clippy::let_underscore_future)]
  let _ = runtime.mod_evaluate(mod_a);
  assert_eq!(DISPATCH_COUNT.load(Ordering::Relaxed), 1);
}

#[test]
fn test_lazy_loaded_esm() {
  deno_core::extension!(test_ext, lazy_loaded_esm = [dir "modules/testdata", "lazy_loaded.js"]);

  let mut runtime = JsRuntime::new(RuntimeOptions {
    extensions: vec![test_ext::init_ops_and_esm()],
    ..Default::default()
  });

  runtime
    .execute_script_static(
      "setup.js",
      r#"
      Deno.core.print("1\n");
      const module = Deno.core.ops.op_lazy_load_esm("ext:test_ext/lazy_loaded.js");
      module.blah("hello\n");
      Deno.core.print(`${JSON.stringify(module)}\n`);
      const module1 = Deno.core.ops.op_lazy_load_esm("ext:test_ext/lazy_loaded.js");
      if (module !== module1) throw new Error("should return the same error");
      "#,
    )
    .unwrap();
}

#[test]
fn test_json_module() {
  let loader = Rc::new(TestingModuleLoader::new(StaticModuleLoader::new([])));
  let mut runtime = JsRuntime::new(RuntimeOptions {
    module_loader: Some(loader.clone()),
    ..Default::default()
  });

  runtime
    .execute_script_static(
      "setup.js",
      r#"
        function assert(cond) {
          if (!cond) {
            throw Error("assert");
          }
        }
        "#,
    )
    .unwrap();

  let module_map = runtime.module_map().clone();

  let (mod_a, mod_b, mod_c) = {
    let scope = &mut runtime.handle_scope();
    let specifier_a = ascii_str!("file:///a.js");
    let specifier_b = ascii_str!("file:///b.js");
    let mod_a = module_map
      .new_es_module(
        scope,
        true,
        specifier_a,
        ascii_str!(
          r#"
          import jsonData from './c.json' assert {type: "json"};
          assert(jsonData.a == "b");
          assert(jsonData.c.d == 10);
        "#
        ),
        false,
      )
      .unwrap();

    let imports = module_map.get_requested_modules(mod_a);
    assert_eq!(
      imports,
      Some(vec![ModuleRequest {
        specifier: "file:///c.json".to_string(),
        requested_module_type: RequestedModuleType::Json,
      },])
    );

    let mod_b = module_map
      .new_es_module(
        scope,
        false,
        specifier_b,
        ascii_str!(
          r#"
          import jsonData from './c.json' with {type: "json"};
          assert(jsonData.a == "b");
          assert(jsonData.c.d == 10);
        "#
        ),
        false,
      )
      .unwrap();

    let imports = module_map.get_requested_modules(mod_b);
    assert_eq!(
      imports,
      Some(vec![ModuleRequest {
        specifier: "file:///c.json".to_string(),
        requested_module_type: RequestedModuleType::Json,
      },])
    );

    let mod_c = module_map
      .new_json_module(
        scope,
        ascii_str!("file:///c.json"),
        ascii_str!("{\"a\": \"b\", \"c\": {\"d\": 10}}"),
      )
      .unwrap();
    let imports = module_map.get_requested_modules(mod_c).unwrap();
    assert_eq!(imports.len(), 0);
    (mod_a, mod_b, mod_c)
  };

  runtime.instantiate_module(mod_c).unwrap();
  assert_eq!(loader.counts(), ModuleLoadEventCounts::new(2, 0, 0));

  runtime.instantiate_module(mod_a).unwrap();

  let receiver = runtime.mod_evaluate(mod_a);
  futures::executor::block_on(runtime.run_event_loop(Default::default()))
    .unwrap();
  futures::executor::block_on(receiver).unwrap();

  runtime.instantiate_module(mod_b).unwrap();

  let receiver = runtime.mod_evaluate(mod_b);
  futures::executor::block_on(runtime.run_event_loop(Default::default()))
    .unwrap();
  futures::executor::block_on(receiver).unwrap();
}

#[test]
fn test_validate_import_attributes_default() {
  // Verify that unless `validate_import_attributes_cb` is passed all import
  // are allowed and don't have any problem executing "invalid" code.

  let loader = Rc::new(TestingModuleLoader::new(StaticModuleLoader::new([])));
  let mut runtime = JsRuntime::new(RuntimeOptions {
    module_loader: Some(loader.clone()),
    ..Default::default()
  });

  let module_map_rc = runtime.module_map().clone();
  let scope = &mut runtime.handle_scope();
  module_map_rc
    .new_es_module(
      scope,
      false,
      ascii_str!("file:///a.js"),
      ascii_str!(r#"import jsonData from './c.json' with {foo: "bar"};"#),
      false,
    )
    .unwrap();

  module_map_rc
    .new_es_module(
      scope,
      true,
      ascii_str!("file:///a.js"),
      ascii_str!(r#"import jsonData from './c.json' with {type: "bar"};"#),
      false,
    )
    .unwrap();
}

#[test]
fn test_validate_import_attributes_callback() {
  // Verify that `validate_import_attributes_cb` is called and can deny
  // attributes.

  fn validate_import_attributes(
    scope: &mut v8::HandleScope,
    assertions: &HashMap<String, String>,
  ) {
    for (key, value) in assertions {
      let msg = if key != "type" {
        Some(format!("\"{key}\" attribute is not supported."))
      } else if value != "json" {
        Some(format!("\"{value}\" is not a valid module type."))
      } else {
        None
      };

      let Some(msg) = msg else {
        continue;
      };

      let message = v8::String::new(scope, &msg).unwrap();
      let exception = v8::Exception::type_error(scope, message);
      scope.throw_exception(exception);
      return;
    }
  }

  let loader = Rc::new(TestingModuleLoader::new(StaticModuleLoader::new([])));
  let mut runtime = JsRuntime::new(RuntimeOptions {
    module_loader: Some(loader.clone()),
    validate_import_attributes_cb: Some(Box::new(validate_import_attributes)),
    ..Default::default()
  });

  let module_map_rc = runtime.module_map().clone();

  {
    let scope = &mut runtime.handle_scope();
    let module_err = module_map_rc
      .new_es_module(
        scope,
        true,
        ascii_str!("file:///a.js"),
        ascii_str!(r#"import jsonData from './c.json' with {foo: "bar"};"#),
        false,
      )
      .unwrap_err();

    let ModuleError::Exception(exc) = module_err else {
      unreachable!();
    };
    let exception = v8::Local::new(scope, exc);
    let err =
      exception_to_err_result::<()>(scope, exception, false, true).unwrap_err();
    assert_eq!(
      err.to_string(),
      "Uncaught TypeError: \"foo\" attribute is not supported."
    );
  }

  {
    let scope = &mut runtime.handle_scope();
    let module_err = module_map_rc
      .new_es_module(
        scope,
        true,
        ascii_str!("file:///a.js"),
        ascii_str!(r#"import jsonData from './c.json' with {type: "bar"};"#),
        false,
      )
      .unwrap_err();

    let ModuleError::Exception(exc) = module_err else {
      unreachable!();
    };
    let exception = v8::Local::new(scope, exc);
    let err =
      exception_to_err_result::<()>(scope, exception, false, true).unwrap_err();
    assert_eq!(
      err.to_string(),
      "Uncaught TypeError: \"bar\" is not a valid module type."
    );
  }
}

#[test]
fn test_validate_import_attributes_callback2() {
  fn validate_import_attrs(
    scope: &mut v8::HandleScope,
    _attrs: &HashMap<String, String>,
  ) {
    let msg = v8::String::new(scope, "boom!").unwrap();
    let ex = v8::Exception::type_error(scope, msg);
    scope.throw_exception(ex);
  }

  let loader = Rc::new(TestingModuleLoader::new(StaticModuleLoader::new([])));
  let mut runtime = JsRuntime::new(RuntimeOptions {
    module_loader: Some(loader.clone()),
    validate_import_attributes_cb: Some(Box::new(validate_import_attrs)),
    ..Default::default()
  });

  let module_map = runtime.module_map().clone();

  {
    let scope = &mut runtime.handle_scope();
    let module_err = module_map
      .new_es_module(
        scope,
        true,
        ascii_str!("file:///a.js"),
        ascii_str!(r#"import jsonData from './c.json' with {foo: "bar"};"#),
        false,
      )
      .unwrap_err();

    let ModuleError::Exception(exc) = module_err else {
      unreachable!();
    };
    let exception = v8::Local::new(scope, exc);
    let err =
      exception_to_err_result::<()>(scope, exception, false, true).unwrap_err();
    assert_eq!(err.to_string(), "Uncaught TypeError: boom!");
  }
}

#[test]
<<<<<<< HEAD
fn test_custom_module_type() {
  fn validate_import_attrs(
    _scope: &mut v8::HandleScope,
    _attrs: &HashMap<String, String>,
  ) {
    // pass, allow all
  }

  let loader = Rc::new(TestingModuleLoader::new(StaticModuleLoader::new([])));
  let mut runtime = JsRuntime::new(RuntimeOptions {
    module_loader: Some(loader.clone()),
    validate_import_attributes_cb: Some(Box::new(validate_import_attrs)),
=======
fn test_custom_module_type_default() {
  let loader = Rc::new(TestingModuleLoader::new(StaticModuleLoader::new([])));
  let mut runtime = JsRuntime::new(RuntimeOptions {
    module_loader: Some(loader.clone()),
>>>>>>> 1672b95f
    ..Default::default()
  });

  let module_map = runtime.module_map().clone();

  let err = {
    let scope = &mut runtime.handle_scope();
    let specifier_a = ascii_str!("file:///a.png");
    module_map
      .new_module(
        scope,
        true,
        false,
        ModuleSource {
          code: ModuleSourceCode::Bytes(ModuleCodeBytes::Static(&[])),
          module_url_found: None,
          module_url_specified: specifier_a,
          module_type: ModuleType::Other("bytes".into()),
        },
      )
      .unwrap_err()
  };

  match err {
    ModuleError::Other(err) => {
      assert_eq!(
        err.to_string(),
        "Importing 'bytes' modules is not supported"
      );
    }
    _ => unreachable!(),
  };
}

<<<<<<< HEAD
=======
#[test]
fn test_custom_module_type_callback() {
  fn custom_eval_cb(
    scope: &mut v8::HandleScope,
    module_type: Cow<'_, str>,
    _module_name: &FastString,
    module_code: ModuleSourceCode,
  ) -> Result<v8::Global<v8::Value>, Error> {
    if module_type != "bytes" {
      return Err(generic_error(format!(
        "Can't load '{}' module",
        module_type
      )));
    }

    let buf = match module_code {
      ModuleSourceCode::Bytes(buf) => buf.to_vec(),
      ModuleSourceCode::String(str_) => str_.as_bytes().to_vec(),
    };
    let buf_len: usize = buf.len();
    let backing_store = v8::ArrayBuffer::new_backing_store_from_vec(buf);
    let backing_store_shared = backing_store.make_shared();
    let ab = v8::ArrayBuffer::with_backing_store(scope, &backing_store_shared);
    let uint8_array = v8::Uint8Array::new(scope, ab, 0, buf_len).unwrap();
    let value: v8::Local<v8::Value> = uint8_array.into();
    Ok(v8::Global::new(scope, value))
  }

  let loader = Rc::new(TestingModuleLoader::new(StaticModuleLoader::new([])));
  let mut runtime = JsRuntime::new(RuntimeOptions {
    module_loader: Some(loader.clone()),
    custom_module_evaluation_cb: Some(Box::new(custom_eval_cb)),
    ..Default::default()
  });

  let module_map = runtime.module_map().clone();

  let err = {
    let scope = &mut runtime.handle_scope();
    let specifier_a = ascii_str!("file:///a.png");
    module_map
      .new_module(
        scope,
        true,
        false,
        ModuleSource {
          code: ModuleSourceCode::Bytes(ModuleCodeBytes::Static(&[])),
          module_url_found: None,
          module_url_specified: specifier_a,
          module_type: ModuleType::Other("foo".into()),
        },
      )
      .unwrap_err()
  };

  match err {
    ModuleError::Other(err) => {
      assert_eq!(err.to_string(), "Can't load 'foo' module");
    }
    _ => unreachable!(),
  };

  {
    let scope = &mut runtime.handle_scope();
    let specifier_a = ascii_str!("file:///b.png");
    module_map
      .new_module(
        scope,
        true,
        false,
        ModuleSource {
          code: ModuleSourceCode::Bytes(ModuleCodeBytes::Static(&[])),
          module_url_found: None,
          module_url_specified: specifier_a,
          module_type: ModuleType::Other("bytes".into()),
        },
      )
      .unwrap()
  };
}

>>>>>>> 1672b95f
#[tokio::test]
async fn dyn_import_err() {
  let loader = Rc::new(TestingModuleLoader::new(StaticModuleLoader::new([])));
  let mut runtime = JsRuntime::new(RuntimeOptions {
    module_loader: Some(loader.clone()),
    ..Default::default()
  });

  // Test an erroneous dynamic import where the specified module isn't found.
  poll_fn(move |cx| {
    runtime
      .execute_script_static(
        "file:///dyn_import2.js",
        r#"
      (async () => {
        await import("/foo.js");
      })();
      "#,
      )
      .unwrap();

    // We should get an error here.
    let result = runtime.poll_event_loop(cx, Default::default());
    assert!(matches!(result, Poll::Ready(Err(_))));
    assert_eq!(loader.counts(), ModuleLoadEventCounts::new(4, 1, 1));
    Poll::Ready(())
  })
  .await;
}

#[tokio::test]
async fn dyn_import_ok() {
  let loader = Rc::new(TestingModuleLoader::new(StaticModuleLoader::with(
    Url::parse("file:///b.js").unwrap(),
    ascii_str!("export function b() { return 'b' }"),
  )));
  let mut runtime = JsRuntime::new(RuntimeOptions {
    module_loader: Some(loader.clone()),
    ..Default::default()
  });
  poll_fn(move |cx| {
    // Dynamically import mod_b
    runtime
      .execute_script_static(
        "file:///dyn_import3.js",
        r#"
        (async () => {
          let mod = await import("./b.js");
          if (mod.b() !== 'b') {
            throw Error("bad1");
          }
          // And again!
          mod = await import("./b.js");
          if (mod.b() !== 'b') {
            throw Error("bad2");
          }
        })();
        "#,
      )
      .unwrap();

    assert!(matches!(
      runtime.poll_event_loop(cx, Default::default()),
      Poll::Ready(Ok(_))
    ));
    assert_eq!(loader.counts(), ModuleLoadEventCounts::new(7, 1, 1));
    assert!(matches!(
      runtime.poll_event_loop(cx, Default::default()),
      Poll::Ready(Ok(_))
    ));
    assert_eq!(loader.counts(), ModuleLoadEventCounts::new(7, 1, 1));
    Poll::Ready(())
  })
  .await;
}

#[tokio::test]
async fn dyn_import_borrow_mut_error() {
  // https://github.com/denoland/deno/issues/6054
  let loader = Rc::new(TestingModuleLoader::new(StaticModuleLoader::with(
    Url::parse("file:///b.js").unwrap(),
    ascii_str!("export function b() { return 'b' }"),
  )));
  let mut runtime = JsRuntime::new(RuntimeOptions {
    module_loader: Some(loader.clone()),
    ..Default::default()
  });

  poll_fn(move |cx| {
    runtime
      .execute_script_static(
        "file:///dyn_import3.js",
        r#"
        (async () => {
          let mod = await import("./b.js");
          if (mod.b() !== 'b') {
            throw Error("bad");
          }
        })();
        "#,
      )
      .unwrap();
    // TODO(mmastrac): These checks here are pretty broken and make a lot of assumptions
    // about the ordering of resolution and events. If these break, we can remove them.

    // Old comments that are likely wrong:
    // First poll runs `prepare_load` hook.
    let _ = runtime.poll_event_loop(cx, Default::default());
    assert_eq!(loader.counts(), ModuleLoadEventCounts::new(4, 1, 1));
    // Second poll triggers error
    let _ = runtime.poll_event_loop(cx, Default::default());
    assert_eq!(loader.counts(), ModuleLoadEventCounts::new(4, 1, 1));
    Poll::Ready(())
  })
  .await;
}

#[test]
fn test_circular_load() {
  let loader = MockLoader::new();
  let loads = loader.loads.clone();
  let mut runtime = JsRuntime::new(RuntimeOptions {
    module_loader: Some(loader),
    ..Default::default()
  });

  let fut = async move {
    let spec = resolve_url("file:///circular1.js").unwrap();
    let result = runtime.load_main_module(&spec, None).await;
    assert!(result.is_ok());
    let circular1_id = result.unwrap();
    #[allow(clippy::let_underscore_future)]
    let _ = runtime.mod_evaluate(circular1_id);
    runtime.run_event_loop(Default::default()).await.unwrap();

    let l = loads.lock();
    assert_eq!(
      l.to_vec(),
      vec![
        "file:///circular1.js",
        "file:///circular2.js",
        "file:///circular3.js"
      ]
    );

    let module_map_rc = runtime.module_map();
    let modules = module_map_rc;

    assert_eq!(
      modules.get_id("file:///circular1.js", RequestedModuleType::None),
      Some(circular1_id)
    );
    let circular2_id = modules
      .get_id("file:///circular2.js", RequestedModuleType::None)
      .unwrap();

    assert_eq!(
      modules.get_requested_modules(circular1_id),
      Some(vec![ModuleRequest {
        specifier: "file:///circular2.js".to_string(),
        requested_module_type: RequestedModuleType::None,
      }])
    );

    assert_eq!(
      modules.get_requested_modules(circular2_id),
      Some(vec![ModuleRequest {
        specifier: "file:///circular3.js".to_string(),
        requested_module_type: RequestedModuleType::None,
      }])
    );

    assert!(modules
      .get_id("file:///circular3.js", RequestedModuleType::None)
      .is_some());
    let circular3_id = modules
      .get_id("file:///circular3.js", RequestedModuleType::None)
      .unwrap();
    assert_eq!(
      modules.get_requested_modules(circular3_id),
      Some(vec![
        ModuleRequest {
          specifier: "file:///circular1.js".to_string(),
          requested_module_type: RequestedModuleType::None,
        },
        ModuleRequest {
          specifier: "file:///circular2.js".to_string(),
          requested_module_type: RequestedModuleType::None,
        }
      ])
    );
  }
  .boxed_local();

  futures::executor::block_on(fut);
}

#[test]
fn test_redirect_load() {
  let loader = MockLoader::new();
  let loads = loader.loads.clone();
  let mut runtime = JsRuntime::new(RuntimeOptions {
    module_loader: Some(loader),
    ..Default::default()
  });

  let fut =
    async move {
      let spec = resolve_url("file:///redirect1.js").unwrap();
      let result = runtime.load_main_module(&spec, None).await;
      assert!(result.is_ok());
      let redirect1_id = result.unwrap();
      #[allow(clippy::let_underscore_future)]
      let _ = runtime.mod_evaluate(redirect1_id);
      runtime.run_event_loop(Default::default()).await.unwrap();
      let l = loads.lock();
      assert_eq!(
        l.to_vec(),
        vec![
          "file:///redirect1.js",
          "file:///redirect2.js",
          "file:///dir/redirect3.js"
        ]
      );

      let module_map_rc = runtime.module_map();
      let modules = module_map_rc;

      assert_eq!(
        modules.get_id("file:///redirect1.js", RequestedModuleType::None),
        Some(redirect1_id)
      );

      let redirect2_id = modules
        .get_id("file:///dir/redirect2.js", RequestedModuleType::None)
        .unwrap();
      assert!(
        modules.is_alias("file:///redirect2.js", RequestedModuleType::None)
      );
      assert!(!modules
        .is_alias("file:///dir/redirect2.js", RequestedModuleType::None));
      assert_eq!(
        modules.get_id("file:///redirect2.js", RequestedModuleType::None),
        Some(redirect2_id)
      );

      let redirect3_id = modules
        .get_id("file:///redirect3.js", RequestedModuleType::None)
        .unwrap();
      assert!(
        modules.is_alias("file:///dir/redirect3.js", RequestedModuleType::None)
      );
      assert!(
        !modules.is_alias("file:///redirect3.js", RequestedModuleType::None)
      );
      assert_eq!(
        modules.get_id("file:///dir/redirect3.js", RequestedModuleType::None),
        Some(redirect3_id)
      );
    }
    .boxed_local();

  futures::executor::block_on(fut);
}

#[tokio::test]
async fn slow_never_ready_modules() {
  let loader = MockLoader::new();
  let loads = loader.loads.clone();
  let mut runtime = JsRuntime::new(RuntimeOptions {
    module_loader: Some(loader),
    ..Default::default()
  });

  poll_fn(move |cx| {
    let spec = resolve_url("file:///main.js").unwrap();
    let mut recursive_load =
      runtime.load_main_module(&spec, None).boxed_local();

    let result = recursive_load.poll_unpin(cx);
    assert!(result.is_pending());

    // TODO(ry) Arguably the first time we poll only the following modules
    // should be loaded:
    //      "file:///main.js",
    //      "file:///never_ready.js",
    //      "file:///slow.js"
    // But due to current task notification in DelayedSourceCodeFuture they
    // all get loaded in a single poll.

    for _ in 0..10 {
      let result = recursive_load.poll_unpin(cx);
      assert!(result.is_pending());
      let l = loads.lock();
      assert_eq!(
        l.to_vec(),
        vec![
          "file:///main.js",
          "file:///never_ready.js",
          "file:///slow.js",
          "file:///a.js",
          "file:///b.js",
          "file:///c.js",
          "file:///d.js"
        ]
      );
    }
    Poll::Ready(())
  })
  .await;
}

#[tokio::test]
async fn loader_disappears_after_error() {
  let loader = MockLoader::new();
  let mut runtime = JsRuntime::new(RuntimeOptions {
    module_loader: Some(loader),
    ..Default::default()
  });

  let spec = resolve_url("file:///bad_import.js").unwrap();
  let result = runtime.load_main_module(&spec, None).await;
  let err = result.unwrap_err();
  assert_eq!(
    err.downcast_ref::<MockError>().unwrap(),
    &MockError::ResolveErr
  );
}

#[test]
fn recursive_load_main_with_code() {
  const MAIN_WITH_CODE_SRC: FastString = ascii_str!(
    r#"
import { b } from "/b.js";
import { c } from "/c.js";
if (b() != 'b') throw Error();
if (c() != 'c') throw Error();
if (!import.meta.main) throw Error();
if (import.meta.url != 'file:///main_with_code.js') throw Error();
"#
  );

  let loader = MockLoader::new();
  let loads = loader.loads.clone();
  let mut runtime = JsRuntime::new(RuntimeOptions {
    module_loader: Some(loader),
    ..Default::default()
  });
  // In default resolution code should be empty.
  // Instead we explicitly pass in our own code.
  // The behavior should be very similar to /a.js.
  let spec = resolve_url("file:///main_with_code.js").unwrap();
  let main_id_fut = runtime
    .load_main_module(&spec, Some(MAIN_WITH_CODE_SRC))
    .boxed_local();
  let main_id = futures::executor::block_on(main_id_fut).unwrap();

  #[allow(clippy::let_underscore_future)]
  let _ = runtime.mod_evaluate(main_id);
  futures::executor::block_on(runtime.run_event_loop(Default::default()))
    .unwrap();

  let l = loads.lock();
  assert_eq!(
    l.to_vec(),
    vec!["file:///b.js", "file:///c.js", "file:///d.js"]
  );

  let module_map_rc = runtime.module_map();
  let modules = module_map_rc;

  assert_eq!(
    modules.get_id("file:///main_with_code.js", RequestedModuleType::None),
    Some(main_id)
  );
  let b_id = modules
    .get_id("file:///b.js", RequestedModuleType::None)
    .unwrap();
  let c_id = modules
    .get_id("file:///c.js", RequestedModuleType::None)
    .unwrap();
  let d_id = modules
    .get_id("file:///d.js", RequestedModuleType::None)
    .unwrap();

  assert_eq!(
    modules.get_requested_modules(main_id),
    Some(vec![
      ModuleRequest {
        specifier: "file:///b.js".to_string(),
        requested_module_type: RequestedModuleType::None,
      },
      ModuleRequest {
        specifier: "file:///c.js".to_string(),
        requested_module_type: RequestedModuleType::None,
      }
    ])
  );
  assert_eq!(
    modules.get_requested_modules(b_id),
    Some(vec![ModuleRequest {
      specifier: "file:///c.js".to_string(),
      requested_module_type: RequestedModuleType::None,
    }])
  );
  assert_eq!(
    modules.get_requested_modules(c_id),
    Some(vec![ModuleRequest {
      specifier: "file:///d.js".to_string(),
      requested_module_type: RequestedModuleType::None,
    }])
  );
  assert_eq!(modules.get_requested_modules(d_id), Some(vec![]));
}

#[test]
fn main_and_side_module() {
  let main_specifier = resolve_url("file:///main_module.js").unwrap();
  let side_specifier = resolve_url("file:///side_module.js").unwrap();

  let loader = StaticModuleLoader::new([
    (
      main_specifier.clone(),
      ascii_str!("if (!import.meta.main) throw Error();"),
    ),
    (
      side_specifier.clone(),
      ascii_str!("if (import.meta.main) throw Error();"),
    ),
  ]);

  let mut runtime = JsRuntime::new(RuntimeOptions {
    module_loader: Some(Rc::new(loader)),
    ..Default::default()
  });

  let main_id_fut = runtime
    .load_main_module(&main_specifier, None)
    .boxed_local();
  let main_id = futures::executor::block_on(main_id_fut).unwrap();

  #[allow(clippy::let_underscore_future)]
  let _ = runtime.mod_evaluate(main_id);
  futures::executor::block_on(runtime.run_event_loop(Default::default()))
    .unwrap();

  // Try to add another main module - it should error.
  let side_id_fut = runtime
    .load_main_module(&side_specifier, None)
    .boxed_local();
  futures::executor::block_on(side_id_fut).unwrap_err();

  // And now try to load it as a side module
  let side_id_fut = runtime
    .load_side_module(&side_specifier, None)
    .boxed_local();
  let side_id = futures::executor::block_on(side_id_fut).unwrap();

  #[allow(clippy::let_underscore_future)]
  let _ = runtime.mod_evaluate(side_id);
  futures::executor::block_on(runtime.run_event_loop(Default::default()))
    .unwrap();
}

#[test]
fn dynamic_imports_snapshot() {
  //TODO: Once the issue with the ModuleNamespaceEntryGetter is fixed, we can maintain a reference to the module
  // and use it when loading the snapshot
  let snapshot = {
    const MAIN_WITH_CODE_SRC: FastString = ascii_str!(
      r#"
    await import("./b.js");
  "#
    );

    let loader = MockLoader::new();
    let mut runtime = JsRuntimeForSnapshot::new(RuntimeOptions {
      module_loader: Some(loader),
      ..Default::default()
    });
    // In default resolution code should be empty.
    // Instead we explicitly pass in our own code.
    // The behavior should be very similar to /a.js.
    let spec = resolve_url("file:///main_with_code.js").unwrap();
    let main_id_fut = runtime
      .load_main_module(&spec, Some(MAIN_WITH_CODE_SRC))
      .boxed_local();
    let main_id = futures::executor::block_on(main_id_fut).unwrap();

    #[allow(clippy::let_underscore_future)]
    let _ = runtime.mod_evaluate(main_id);
    futures::executor::block_on(runtime.run_event_loop(Default::default()))
      .unwrap();
    runtime.snapshot()
  };

  let snapshot = Snapshot::JustCreated(snapshot);
  let mut runtime2 = JsRuntime::new(RuntimeOptions {
    startup_snapshot: Some(snapshot),
    ..Default::default()
  });

  //Evaluate the snapshot with an empty function
  runtime2.execute_script_static("check.js", "true").unwrap();
}

#[test]
fn import_meta_snapshot() {
  let snapshot = {
    const MAIN_WITH_CODE_SRC: ModuleCodeString = ascii_str!(
      r#"
  if (import.meta.url != 'file:///main_with_code.js') throw Error();
  globalThis.meta = import.meta;
  globalThis.url = import.meta.url;
  "#
    );

    let loader = MockLoader::new();
    let mut runtime = JsRuntimeForSnapshot::new(RuntimeOptions {
      module_loader: Some(loader),
      ..Default::default()
    });
    // In default resolution code should be empty.
    // Instead we explicitly pass in our own code.
    // The behavior should be very similar to /a.js.
    let spec = resolve_url("file:///main_with_code.js").unwrap();
    let main_id_fut = runtime
      .load_main_module(&spec, Some(MAIN_WITH_CODE_SRC))
      .boxed_local();
    let main_id = futures::executor::block_on(main_id_fut).unwrap();

    #[allow(clippy::let_underscore_future)]
    let eval_fut = runtime.mod_evaluate(main_id);
    futures::executor::block_on(runtime.run_event_loop(Default::default()))
      .unwrap();
    futures::executor::block_on(eval_fut).unwrap();
    runtime.snapshot()
  };

  let snapshot = Snapshot::JustCreated(snapshot);
  let mut runtime2 = JsRuntime::new(RuntimeOptions {
    startup_snapshot: Some(snapshot),
    ..Default::default()
  });

  runtime2
    .execute_script_static(
      "check.js",
      "if (globalThis.url !== 'file:///main_with_code.js') throw Error('x')",
    )
    .unwrap();
}

#[tokio::test]
async fn no_duplicate_loads() {
  // Both of these imports will cause redirects - ie. their "found" specifier
  // will be different than requested specifier.
  const MAIN_SRC: &str = r#"
  import "https://example.com/foo.js";
  import "https://example.com/bar.js";
  "#;

  // foo.js is importing bar.js that is already redirected
  const FOO_SRC: &str = r#"
  import "https://example.com/v1/bar.js";
  "#;

  struct ConsumingLoader {
    pub files: Rc<RefCell<HashMap<String, Option<String>>>>,
  }

  impl Default for ConsumingLoader {
    fn default() -> Self {
      let files = HashMap::from_iter([
        (
          "https://example.com/v1/foo.js".to_string(),
          Some(FOO_SRC.to_string()),
        ),
        (
          "https://example.com/v1/bar.js".to_string(),
          Some("".to_string()),
        ),
        ("file:///main.js".to_string(), Some(MAIN_SRC.to_string())),
      ]);
      Self {
        files: Rc::new(RefCell::new(files)),
      }
    }
  }

  impl ModuleLoader for ConsumingLoader {
    fn resolve(
      &self,
      specifier: &str,
      referrer: &str,
      _kind: ResolutionKind,
    ) -> Result<ModuleSpecifier, Error> {
      let referrer = if referrer == "." {
        "file:///"
      } else {
        referrer
      };

      Ok(resolve_import(specifier, referrer)?)
    }

    fn load(
      &self,
      module_specifier: &ModuleSpecifier,
      _maybe_referrer: Option<&ModuleSpecifier>,
      _requested_module_type: RequestedModuleType,
      _is_dyn_import: bool,
    ) -> Pin<Box<ModuleSourceFuture>> {
      let found_specifier =
        if module_specifier.as_str() == "https://example.com/foo.js" {
          Some("https://example.com/v1/foo.js".to_string())
        } else if module_specifier.as_str() == "https://example.com/bar.js" {
          Some("https://example.com/v1/bar.js".to_string())
        } else {
          None
        };

      let mut files = self.files.borrow_mut();
      eprintln!(
        "getting specifier {} {:?}",
        module_specifier.as_str(),
        found_specifier
      );
      let source_code = if let Some(found) = &found_specifier {
        files.get_mut(found).unwrap().take().unwrap()
      } else {
        files
          .get_mut(module_specifier.as_str())
          .unwrap()
          .take()
          .unwrap()
      };
      let module_source = ModuleSource {
        code: ModuleSourceCode::String(ModuleCodeString::from(source_code)),
        module_type: ModuleType::JavaScript,
        module_url_specified: module_specifier.clone().into(),
        module_url_found: found_specifier.map(|s| s.into()),
      };
      async move { Ok(module_source) }.boxed_local()
    }
  }

  let loader = Rc::new(ConsumingLoader::default());
  let mut runtime = JsRuntime::new(RuntimeOptions {
    module_loader: Some(loader),
    ..Default::default()
  });

  let spec = resolve_url("file:///main.js").unwrap();
  let a_id = runtime.load_main_module(&spec, None).await.unwrap();
  #[allow(clippy::let_underscore_future)]
  let _ = runtime.mod_evaluate(a_id);
  runtime.run_event_loop(Default::default()).await.unwrap();
}

#[tokio::test]
async fn import_meta_resolve_cb() {
  fn import_meta_resolve_cb(
    _loader: &dyn ModuleLoader,
    specifier: String,
    _referrer: String,
  ) -> Result<ModuleSpecifier, Error> {
    if specifier == "foo" {
      return Ok(ModuleSpecifier::parse("foo:bar").unwrap());
    }

    if specifier == "./mod.js" {
      return Ok(ModuleSpecifier::parse("file:///mod.js").unwrap());
    }

    bail!("unexpected")
  }

  let mut runtime = JsRuntime::new(RuntimeOptions {
    import_meta_resolve_callback: Some(Box::new(import_meta_resolve_cb)),
    ..Default::default()
  });

  let spec = ModuleSpecifier::parse("file:///test.js").unwrap();
  let source = r#"
  if (import.meta.resolve("foo") !== "foo:bar") throw new Error("a");
  if (import.meta.resolve("./mod.js") !== "file:///mod.js") throw new Error("b");
  let caught = false;
  try {
    import.meta.resolve("boom!");
  } catch (e) {
    if (!(e instanceof TypeError)) throw new Error("c");
    caught = true;
  }
  if (!caught) throw new Error("d");
  "#
  .to_string();

  let a_id = runtime
    .load_main_module(&spec, Some(source.into()))
    .await
    .unwrap();
  let local = LocalSet::new();
  let a = local.spawn_local(runtime.mod_evaluate(a_id));
  let b = local.spawn_local(async move {
    runtime.run_event_loop(Default::default()).await
  });
  local.await;

  a.await.unwrap().unwrap();
  b.await.unwrap().unwrap();
}

#[test]
fn builtin_core_module() {
  let main_specifier = resolve_url("ext:///main_module.js").unwrap();

  let source_code =
    r#"import { core, primordials, internals } from "ext:core/mod.js";
if (typeof core === "undefined") throw new Error("core missing");
if (typeof primordials === "undefined") throw new Error("core missing");
if (typeof internals === "undefined") throw new Error("core missing");
"#
    .to_string();
  let loader =
    StaticModuleLoader::new([(main_specifier.clone(), source_code.into())]);

  let mut runtime = JsRuntime::new(RuntimeOptions {
    module_loader: Some(Rc::new(loader)),
    ..Default::default()
  });

  let main_id_fut = runtime
    .load_main_module(&main_specifier, None)
    .boxed_local();
  let main_id = futures::executor::block_on(main_id_fut).unwrap();

  #[allow(clippy::let_underscore_future)]
  let _ = runtime.mod_evaluate(main_id);
  futures::executor::block_on(runtime.run_event_loop(Default::default()))
    .unwrap();
}<|MERGE_RESOLUTION|>--- conflicted
+++ resolved
@@ -15,7 +15,6 @@
 use crate::runtime::JsRuntime;
 use crate::runtime::JsRuntimeForSnapshot;
 use crate::FastString;
-use crate::ModuleCodeBytes;
 use crate::ModuleCodeString;
 use crate::ModuleSource;
 use crate::ModuleSourceFuture;
@@ -710,25 +709,10 @@
 }
 
 #[test]
-<<<<<<< HEAD
-fn test_custom_module_type() {
-  fn validate_import_attrs(
-    _scope: &mut v8::HandleScope,
-    _attrs: &HashMap<String, String>,
-  ) {
-    // pass, allow all
-  }
-
-  let loader = Rc::new(TestingModuleLoader::new(StaticModuleLoader::new([])));
-  let mut runtime = JsRuntime::new(RuntimeOptions {
-    module_loader: Some(loader.clone()),
-    validate_import_attributes_cb: Some(Box::new(validate_import_attrs)),
-=======
 fn test_custom_module_type_default() {
   let loader = Rc::new(TestingModuleLoader::new(StaticModuleLoader::new([])));
   let mut runtime = JsRuntime::new(RuntimeOptions {
     module_loader: Some(loader.clone()),
->>>>>>> 1672b95f
     ..Default::default()
   });
 
@@ -763,8 +747,6 @@
   };
 }
 
-<<<<<<< HEAD
-=======
 #[test]
 fn test_custom_module_type_callback() {
   fn custom_eval_cb(
@@ -846,7 +828,6 @@
   };
 }
 
->>>>>>> 1672b95f
 #[tokio::test]
 async fn dyn_import_err() {
   let loader = Rc::new(TestingModuleLoader::new(StaticModuleLoader::new([])));
