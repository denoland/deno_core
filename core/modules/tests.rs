--- conflicted
+++ resolved
@@ -302,14 +302,8 @@
   fn load(
     &self,
     module_specifier: &ModuleSpecifier,
-<<<<<<< HEAD
-    _maybe_referrer: Option<&ModuleSpecifier>,
+    _maybe_referrer: Option<&ModuleLoadReferrer>,
     _options: ModuleLoadOptions,
-=======
-    _maybe_referrer: Option<&ModuleLoadReferrer>,
-    _is_dyn_import: bool,
-    _requested_module_type: RequestedModuleType,
->>>>>>> 1b0115c3
   ) -> ModuleLoadResponse {
     let mut loads = self.loads.lock();
     loads.push(module_specifier.to_string());
@@ -1757,14 +1751,8 @@
     fn load(
       &self,
       module_specifier: &ModuleSpecifier,
-<<<<<<< HEAD
-      _maybe_referrer: Option<&ModuleSpecifier>,
+      _maybe_referrer: Option<&ModuleLoadReferrer>,
       _options: ModuleLoadOptions,
-=======
-      _maybe_referrer: Option<&ModuleLoadReferrer>,
-      _is_dyn_import: bool,
-      _requested_module_type: RequestedModuleType,
->>>>>>> 1b0115c3
     ) -> ModuleLoadResponse {
       let found_specifier =
         if module_specifier.as_str() == "https://example.com/foo.js" {
@@ -1852,14 +1840,8 @@
     fn load(
       &self,
       _module_specifier: &ModuleSpecifier,
-<<<<<<< HEAD
-      _maybe_referrer: Option<&ModuleSpecifier>,
+      _maybe_referrer: Option<&ModuleLoadReferrer>,
       _options: ModuleLoadOptions,
-=======
-      _maybe_referrer: Option<&ModuleLoadReferrer>,
-      _is_dyn_import: bool,
-      _requested_module_type: RequestedModuleType,
->>>>>>> 1b0115c3
     ) -> ModuleLoadResponse {
       unreachable!();
     }
