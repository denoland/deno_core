// Copyright 2018-2023 the Deno authors. All rights reserved. MIT license.
use crate::error::exception_to_err_result;
use crate::error::generic_error;
use crate::error::throw_type_error;
use crate::error::to_v8_type_error;
use crate::error::AnyError;
use crate::error::JsError;
use crate::modules::get_requested_module_type_from_attributes;
use crate::modules::parse_import_attributes;
use crate::modules::recursive_load::RecursiveModuleLoad;
use crate::modules::ImportAttributesKind;
use crate::modules::ModuleCodeString;
use crate::modules::ModuleError;
use crate::modules::ModuleId;
use crate::modules::ModuleLoadId;
use crate::modules::ModuleLoader;
use crate::modules::ModuleName;
use crate::modules::ModuleRequest;
use crate::modules::ModuleType;
use crate::modules::ResolutionKind;
use crate::runtime::exception_state::ExceptionState;
use crate::runtime::JsRealm;
use crate::ExtensionFileSource;
use crate::JsRuntime;
use crate::ModuleSource;
use crate::ModuleSpecifier;
use anyhow::bail;
use anyhow::Error;
use futures::future::FutureExt;
use futures::stream::FuturesUnordered;
use futures::stream::StreamFuture;
use futures::task::AtomicWaker;
use futures::Future;
use futures::StreamExt;
use log::debug;
use v8::Function;
use v8::PromiseState;

use std::cell::Cell;
use std::cell::RefCell;
use std::collections::HashMap;
use std::ops::DerefMut;
use std::pin::Pin;
use std::rc::Rc;
use std::task::Context;
use std::task::Poll;
use tokio::sync::oneshot;

use super::module_map_data::ModuleMapData;
use super::module_map_data::ModuleMapSnapshottedData;
use super::CustomModuleEvaluationKind;
use super::LazyEsmModuleLoader;
use super::RequestedModuleType;

type PrepareLoadFuture =
  dyn Future<Output = (ModuleLoadId, Result<RecursiveModuleLoad, Error>)>;

use super::ImportMetaResolveCallback;

struct ModEvaluate {
  module_map: Rc<ModuleMap>,
  sender: Option<oneshot::Sender<Result<(), Error>>>,
}

pub const BOM_CHAR: &[u8] = &[0xef, 0xbb, 0xbf];

/// Strips the byte order mark from the provided text if it exists.
fn strip_bom(source_code: &[u8]) -> &[u8] {
  if source_code.starts_with(BOM_CHAR) {
    &source_code[BOM_CHAR.len()..]
  } else {
    source_code
  }
}

struct DynImportModEvaluate {
  load_id: ModuleLoadId,
  module_id: ModuleId,
  promise: v8::Global<v8::Promise>,
  module: v8::Global<v8::Module>,
}

/// A collection of JS modules.
pub struct ModuleMap {
  // Handling of futures for loading module sources
  // TODO(mmastrac): we should not be swapping this loader out
  pub(crate) loader: RefCell<Rc<dyn ModuleLoader>>,
  pub(crate) import_meta_resolve_cb: ImportMetaResolveCallback,

  exception_state: Rc<ExceptionState>,
  dynamic_import_map:
    RefCell<HashMap<ModuleLoadId, v8::Global<v8::PromiseResolver>>>,
  preparing_dynamic_imports:
    RefCell<FuturesUnordered<Pin<Box<PrepareLoadFuture>>>>,
  preparing_dynamic_imports_pending: Cell<bool>,
  pending_dynamic_imports:
    RefCell<FuturesUnordered<StreamFuture<RecursiveModuleLoad>>>,
  pending_dynamic_imports_pending: Cell<bool>,
  pending_dyn_mod_evaluations: RefCell<Vec<DynImportModEvaluate>>,
  pending_dyn_mod_evaluations_pending: Cell<bool>,
  pending_mod_evaluation: Cell<bool>,
  module_waker: AtomicWaker,
  data: RefCell<ModuleMapData>,

  /// A counter used to delay our dynamic import deadlock detection by one spin
  /// of the event loop.
  pub(crate) dyn_module_evaluate_idle_counter: Cell<u32>,
}

impl ModuleMap {
  pub(crate) fn next_load_id(&self) -> i32 {
    // TODO(mmastrac): move recursive module loading into here so we can avoid making this pub
    let mut data = self.data.borrow_mut();
    let id = data.next_load_id;
    data.next_load_id += 1;
    id + 1
  }

  #[cfg(debug_assertions)]
  pub(crate) fn check_all_modules_evaluated(
    &self,
    scope: &mut v8::HandleScope,
  ) -> Result<(), Error> {
    let mut not_evaluated = vec![];
    let data = self.data.borrow();

    for (handle, i) in data.handles_inverted.iter() {
      let module = v8::Local::new(scope, handle);
      match module.get_status() {
        v8::ModuleStatus::Errored => {
          return Err(
            JsError::from_v8_exception(scope, module.get_exception()).into(),
          );
        }
        v8::ModuleStatus::Evaluated => {}
        _ => {
          not_evaluated.push(data.info[*i].name.as_str().to_string());
        }
      }
    }

    if !not_evaluated.is_empty() {
      let mut msg = String::new();
      for m in not_evaluated {
        msg.push_str(&format!("  - {}\n", m));
      }
      bail!("Following modules were not evaluated; make sure they are imported from other code:\n {}", msg);
    }

    Ok(())
  }

  pub(crate) fn new(
    loader: Rc<dyn ModuleLoader>,
    exception_state: Rc<ExceptionState>,
    import_meta_resolve_cb: ImportMetaResolveCallback,
  ) -> Self {
    Self {
      loader: loader.into(),
      exception_state,
      import_meta_resolve_cb,
      dyn_module_evaluate_idle_counter: Default::default(),
      dynamic_import_map: Default::default(),
      preparing_dynamic_imports: Default::default(),
      preparing_dynamic_imports_pending: Default::default(),
      pending_dynamic_imports: Default::default(),
      pending_dynamic_imports_pending: Default::default(),
      pending_dyn_mod_evaluations: Default::default(),
      pending_dyn_mod_evaluations_pending: Default::default(),
      pending_mod_evaluation: Default::default(),
      module_waker: Default::default(),
      data: Default::default(),
    }
  }

  pub(crate) fn new_from_snapshotted_data(
    loader: Rc<dyn ModuleLoader>,
    exception_state: Rc<ExceptionState>,
    import_meta_resolve_cb: ImportMetaResolveCallback,
    scope: &mut v8::HandleScope,
    data: ModuleMapSnapshottedData,
  ) -> Self {
    let new = Self::new(loader, exception_state, import_meta_resolve_cb);
    new
      .data
      .borrow_mut()
      .update_with_snapshotted_data(scope, data);
    new
  }

  fn get_handle_by_name(
    &self,
    name: impl AsRef<str>,
  ) -> Option<v8::Global<v8::Module>> {
    let id = self
      .get_id(name.as_ref(), RequestedModuleType::None)
      .or_else(|| self.get_id(name.as_ref(), RequestedModuleType::Json))?;
    self.get_handle(id)
  }

  /// Get module id, following all aliases in case of module specifier
  /// that had been redirected.
  pub(crate) fn get_id(
    &self,
    name: impl AsRef<str>,
    requested_module_type: impl AsRef<RequestedModuleType>,
  ) -> Option<ModuleId> {
    self.data.borrow().get_id(name, requested_module_type)
  }

  pub(crate) fn is_main_module(&self, global: &v8::Global<v8::Module>) -> bool {
    self.data.borrow().is_main_module(global)
  }

  pub(crate) fn get_name_by_module(
    &self,
    global: &v8::Global<v8::Module>,
  ) -> Option<String> {
    self.data.borrow().get_name_by_module(global)
  }

  pub(crate) fn get_name_by_id(&self, id: ModuleId) -> Option<String> {
    self.data.borrow().get_name_by_id(id)
  }

  pub(crate) fn get_handle(
    &self,
    id: ModuleId,
  ) -> Option<v8::Global<v8::Module>> {
    self.data.borrow().get_handle(id)
  }

  pub(crate) fn serialize_for_snapshotting(
    &self,
    scope: &mut v8::HandleScope,
  ) -> ModuleMapSnapshottedData {
    self.data.borrow().serialize_for_snapshotting(scope)
  }

  #[cfg(test)]
  pub fn is_alias(
    &self,
    name: &str,
    requested_module_type: impl AsRef<RequestedModuleType>,
  ) -> bool {
    self.data.borrow().is_alias(name, requested_module_type)
  }

  #[cfg(test)]
  pub fn get_data(&self) -> &RefCell<ModuleMapData> {
    &self.data
  }

  #[cfg(test)]
  pub fn assert_module_map(&self, modules: &Vec<super::ModuleInfo>) {
    self.data.borrow().assert_module_map(modules);
  }

  pub(crate) fn new_module(
    &self,
    scope: &mut v8::HandleScope,
    main: bool,
    dynamic: bool,
    module_source: ModuleSource,
  ) -> Result<ModuleId, ModuleError> {
    let ModuleSource {
      code,
      module_type,
      module_url_found,
      module_url_specified,
    } = module_source;

    // Register the module in the module map unless it's already there. If the
    // specified URL and the "true" URL are different, register the alias.
    let module_url_found = if let Some(module_url_found) = module_url_found {
      let (module_url_found1, module_url_found2) =
        module_url_found.into_cheap_copy();
      self.data.borrow_mut().alias(
        module_url_specified,
        &module_type.clone().into(),
        module_url_found1,
      );
      module_url_found2
    } else {
      module_url_specified
    };

    // TODO(bartlomieju): I have a hunch that this is wrong - write a test
    // that tries to "confuse" the type system, by first requesting a module
    // with type `RequestedModuleType::Other("foo".into)``, and then the loader
    // actually returns `ModuleType::Other("bar".into())`. See if it leads to
    // unexpected result in how `ModuleMap` is structured and verify how
    // querying the module map works (`ModuleMap::get_by_id`, `ModuleMap::get_by_name`).
    let requested_module_type = RequestedModuleType::from(module_type.clone());
    let maybe_module_id = self.get_id(&module_url_found, requested_module_type);

    if let Some(module_id) = maybe_module_id {
      debug!(
        "Already-registered module fetched again: {:?}",
        module_url_found
      );
      return Ok(module_id);
    }

    let module_id = match module_type {
      ModuleType::JavaScript => {
        let code =
          ModuleSource::get_string_source(module_url_found.as_str(), code)
            .map_err(ModuleError::Other)?;
        self.new_module_from_js_source(
          scope,
          main,
          ModuleType::JavaScript,
          module_url_found,
          code,
          dynamic,
        )?
      }
      ModuleType::Json => {
        let code =
          ModuleSource::get_string_source(module_url_found.as_str(), code)
            .map_err(ModuleError::Other)?;
        self.new_json_module(scope, module_url_found, code)?
      }
      ModuleType::Other(module_type) => {
        let state = JsRuntime::state_from(scope);
        let custom_module_evaluation_cb =
          state.custom_module_evaluation_cb.as_ref();

        let Some(custom_evaluation_cb) = custom_module_evaluation_cb else {
          return Err(ModuleError::Other(generic_error(format!(
            "Importing '{}' modules is not supported",
            module_type
          ))));
        };

        // TODO(bartlomieju): creating a global just to create a local from it
        // seems superfluous. However, changing `CustomModuleEvaluationCb` to have
        // a lifetime will have a viral effect and required `JsRuntimeOptions`
        // to have a callback as well as `JsRuntime`.
        let module_evaluation_kind = custom_evaluation_cb(
          scope,
          module_type.clone(),
          &module_url_found,
          code,
        )
        .map_err(ModuleError::Other)?;

        match module_evaluation_kind {
          // Simple case, we just got a single value so we create a regular
          // synthetic module.
          CustomModuleEvaluationKind::Synthetic(value_global) => {
            let value = v8::Local::new(scope, value_global);
            self.new_synthetic_module(
              scope,
              module_url_found,
              ModuleType::Other(module_type.clone()),
              value,
            )?
          }

          // Complex case - besides a synthetic module, we will create a new
          // module from JS code.
          CustomModuleEvaluationKind::ComputedAndSynthetic(
            computed_src,
            synthetic_value,
            synthetic_module_type,
          ) => {
            let (url1, url2) = module_url_found.into_cheap_copy();
            let value = v8::Local::new(scope, synthetic_value);
            let _synthetic_mod_id = self.new_synthetic_module(
              scope,
              url1,
              synthetic_module_type,
              value,
            )?;
            self.new_module_from_js_source(
              scope,
              main,
              ModuleType::Other(module_type.clone()),
              url2,
<<<<<<< HEAD
              computed_src.into(),
=======
              computed_src,
>>>>>>> 9b8fbdb4
              dynamic,
            )?
          }
        }
      }
    };
    Ok(module_id)
  }

  /// Creates a "synthetic module", that contains only a single, "default" export,
  /// that returns the provided value.
  pub fn new_synthetic_module(
    &self,
    scope: &mut v8::HandleScope,
    name: ModuleName,
    module_type: ModuleType,
    value: v8::Local<v8::Value>,
  ) -> Result<ModuleId, ModuleError> {
    let name_str = name.v8(scope);

    let export_names = [v8::String::new(scope, "default").unwrap()];
    let module = v8::Module::create_synthetic_module(
      scope,
      name_str,
      &export_names,
      synthetic_module_evaluation_steps,
    );

    let handle = v8::Global::<v8::Module>::new(scope, module);
    let value_handle = v8::Global::<v8::Value>::new(scope, value);
    self
      .data
      .borrow_mut()
      .synthetic_module_value_store
      .insert(handle.clone(), value_handle);

    let id = self.data.borrow_mut().create_module_info(
      name,
      module_type,
      handle,
      false,
      vec![],
    );

    Ok(id)
  }

  // TODO(bartlomieju): remove this method or rename it to `new_js_module`.
  /// Create and compile an ES module.
  pub(crate) fn new_es_module(
    &self,
    scope: &mut v8::HandleScope,
    main: bool,
    name: ModuleName,
    source: ModuleCodeString,
    is_dynamic_import: bool,
  ) -> Result<ModuleId, ModuleError> {
    self.new_module_from_js_source(
      scope,
      main,
      ModuleType::JavaScript,
      name,
      source,
      is_dynamic_import,
    )
  }

  /// Provided given JavaScript source code, compile and create a module of given
  /// type.
  ///
  /// Passed type doesn't have to be [`ModuleType::JavaScript`]! This method
  /// can be used to create "shim" modules, that execute some JS and act as a
  /// proxy to the actual underlying module (eg. you might create a "shim" for
  /// WASM module).
  ///
  /// Imports in the executed code are parsed (along their import attributes)
  /// and attached to associated [`ModuleInfo`].
  ///
  /// Returns an ID of newly created module.
  pub(crate) fn new_module_from_js_source(
    &self,
    scope: &mut v8::HandleScope,
    main: bool,
    module_type: ModuleType,
    name: ModuleName,
    source: ModuleCodeString,
    is_dynamic_import: bool,
  ) -> Result<ModuleId, ModuleError> {
    if main {
      let data = self.data.borrow();
      if let Some(main_module) = data.main_module_id {
        let main_name = self.data.borrow().get_name_by_id(main_module).unwrap();
        return Err(ModuleError::Other(generic_error(
          format!("Trying to create \"main\" module ({:?}), when one already exists ({:?})",
          name.as_ref(),
          main_name,
        ))));
      }
    }

    let name_str = name.v8(scope);
    let source_str = source.v8(scope);

    let origin = module_origin(scope, name_str);
    let source = v8::script_compiler::Source::new(source_str, Some(&origin));

    let tc_scope = &mut v8::TryCatch::new(scope);

    let maybe_module = v8::script_compiler::compile_module(tc_scope, source);

    if tc_scope.has_caught() {
      assert!(maybe_module.is_none());
      let exception = tc_scope.exception().unwrap();
      let exception = v8::Global::new(tc_scope, exception);
      // TODO(bartlomieju): add a more concrete variant - like `ModuleError::CompileError`?
      return Err(ModuleError::Exception(exception));
    }

    let module = maybe_module.unwrap();

    // TODO(bartlomieju): maybe move to a helper function?
    let module_requests = module.get_module_requests();
    let requests_len = module_requests.length();
    let mut requests = Vec::with_capacity(requests_len);
    for i in 0..module_requests.length() {
      let module_request = v8::Local::<v8::ModuleRequest>::try_from(
        module_requests.get(tc_scope, i).unwrap(),
      )
      .unwrap();
      let import_specifier = module_request
        .get_specifier()
        .to_rust_string_lossy(tc_scope);

      let import_attributes = module_request.get_import_assertions();

      let attributes = parse_import_attributes(
        tc_scope,
        import_attributes,
        ImportAttributesKind::StaticImport,
      );

      // FIXME(bartomieju): there are no stack frames if exception
      // is thrown here
      {
        let state = JsRuntime::state_from(tc_scope);
        if let Some(validate_import_attributes_cb) =
          &state.validate_import_attributes_cb
        {
          (validate_import_attributes_cb)(tc_scope, &attributes);
        }
      }

      if tc_scope.has_caught() {
        let exception = tc_scope.exception().unwrap();
        let exception = v8::Global::new(tc_scope, exception);
        return Err(ModuleError::Exception(exception));
      }

      let module_specifier = match self.resolve(
        &import_specifier,
        name.as_ref(),
        if is_dynamic_import {
          ResolutionKind::DynamicImport
        } else {
          ResolutionKind::Import
        },
      ) {
        Ok(s) => s,
        Err(e) => return Err(ModuleError::Other(e)),
      };
      let requested_module_type =
        get_requested_module_type_from_attributes(&attributes);
      let request = ModuleRequest {
        specifier: module_specifier.to_string(),
        requested_module_type,
      };
      requests.push(request);
    }

    let handle = v8::Global::<v8::Module>::new(tc_scope, module);
    let id = self.data.borrow_mut().create_module_info(
      name,
      module_type,
      handle,
      main,
      requests,
    );

    Ok(id)
  }

  pub(crate) fn new_json_module(
    &self,
    scope: &mut v8::HandleScope,
    name: ModuleName,
    code: ModuleCodeString,
  ) -> Result<ModuleId, ModuleError> {
    let source_str = v8::String::new_from_utf8(
      scope,
      strip_bom(code.as_bytes()),
      v8::NewStringType::Normal,
    )
    .unwrap();
    let tc_scope = &mut v8::TryCatch::new(scope);

    let parsed_json = match v8::json::parse(tc_scope, source_str) {
      Some(parsed_json) => parsed_json,
      None => {
        assert!(tc_scope.has_caught());
        let exception = tc_scope.exception().unwrap();
        let exception = v8::Global::new(tc_scope, exception);
        return Err(ModuleError::Exception(exception));
      }
    };
    self.new_synthetic_module(tc_scope, name, ModuleType::Json, parsed_json)
  }

  pub(crate) fn instantiate_module(
    &self,
    scope: &mut v8::HandleScope,
    id: ModuleId,
  ) -> Result<(), v8::Global<v8::Value>> {
    let tc_scope = &mut v8::TryCatch::new(scope);

    let module = self
      .get_handle(id)
      .map(|handle| v8::Local::new(tc_scope, handle))
      .expect("ModuleInfo not found");

    if module.get_status() == v8::ModuleStatus::Errored {
      return Err(v8::Global::new(tc_scope, module.get_exception()));
    }

    tc_scope.set_slot(self as *const _);
    let instantiate_result =
      module.instantiate_module(tc_scope, Self::module_resolve_callback);
    tc_scope.remove_slot::<*const Self>();
    if instantiate_result.is_none() {
      let exception = tc_scope.exception().unwrap();
      return Err(v8::Global::new(tc_scope, exception));
    }

    Ok(())
  }

  /// Called by V8 during `JsRuntime::instantiate_module`. This is only used internally, so we use the Isolate's annex
  /// to propagate a &Self.
  fn module_resolve_callback<'s>(
    context: v8::Local<'s, v8::Context>,
    specifier: v8::Local<'s, v8::String>,
    import_attributes: v8::Local<'s, v8::FixedArray>,
    referrer: v8::Local<'s, v8::Module>,
  ) -> Option<v8::Local<'s, v8::Module>> {
    // SAFETY: `CallbackScope` can be safely constructed from `Local<Context>`
    let scope = &mut unsafe { v8::CallbackScope::new(context) };

    let module_map =
      // SAFETY: We retrieve the pointer from the slot, having just set it a few stack frames up
      unsafe { scope.get_slot::<*const Self>().unwrap().as_ref().unwrap() };

    let referrer_global = v8::Global::new(scope, referrer);

    let referrer_name = module_map
      .data
      .borrow()
      .get_name_by_module(&referrer_global)
      .expect("ModuleInfo not found");

    let specifier_str = specifier.to_rust_string_lossy(scope);

    let assertions = parse_import_attributes(
      scope,
      import_attributes,
      ImportAttributesKind::StaticImport,
    );
    let maybe_module = module_map.resolve_callback(
      scope,
      &specifier_str,
      &referrer_name,
      assertions,
    );
    if let Some(module) = maybe_module {
      return Some(module);
    }

    let msg = format!(
      r#"Cannot resolve module "{specifier_str}" from "{referrer_name}""#
    );
    throw_type_error(scope, msg);
    None
  }

  /// Resolve provided module. This function calls out to `loader.resolve`,
  /// but applies some additional checks that disallow resolving/importing
  /// certain modules (eg. `ext:` or `node:` modules)
  pub fn resolve(
    &self,
    specifier: &str,
    referrer: &str,
    kind: ResolutionKind,
  ) -> Result<ModuleSpecifier, AnyError> {
    if specifier.starts_with("ext:")
      && !referrer.starts_with("ext:")
      && !referrer.starts_with("node:")
      && referrer != "."
      && kind != ResolutionKind::MainModule
    {
      let referrer = if referrer.is_empty() {
        "(no referrer)"
      } else {
        referrer
      };
      let msg = format!("Importing ext: modules is only allowed from ext: and node: modules. Tried to import {} from {}", specifier, referrer);
      return Err(generic_error(msg));
    }

    self.loader.borrow().resolve(specifier, referrer, kind)
  }

  /// Called by `module_resolve_callback` during module instantiation.
  fn resolve_callback<'s>(
    &self,
    scope: &mut v8::HandleScope<'s>,
    specifier: &str,
    referrer: &str,
    import_attributes: HashMap<String, String>,
  ) -> Option<v8::Local<'s, v8::Module>> {
    let resolved_specifier =
      match self.resolve(specifier, referrer, ResolutionKind::Import) {
        Ok(s) => s,
        Err(e) => {
          throw_type_error(scope, e.to_string());
          return None;
        }
      };

    let module_type =
      get_requested_module_type_from_attributes(&import_attributes);

    if let Some(id) = self.get_id(resolved_specifier.as_str(), module_type) {
      if let Some(handle) = self.get_handle(id) {
        return Some(v8::Local::new(scope, handle));
      }
    }

    None
  }

  pub(crate) fn inject_handle(
    &self,
    name: ModuleName,
    module_type: ModuleType,
    handle: v8::Global<v8::Module>,
  ) {
    self.data.borrow_mut().create_module_info(
      name,
      module_type,
      handle,
      false,
      vec![],
    );
  }

  pub(crate) fn get_requested_modules(
    &self,
    id: ModuleId,
  ) -> Option<Vec<ModuleRequest>> {
    // TODO(mmastrac): Remove cloning. We were originally cloning this at the call sites but that's no excuse.
    self.data.borrow().info.get(id).map(|i| i.requests.clone())
  }

  pub(crate) async fn load_main(
    module_map_rc: Rc<ModuleMap>,
    specifier: impl AsRef<str>,
  ) -> Result<RecursiveModuleLoad, Error> {
    let load =
      RecursiveModuleLoad::main(specifier.as_ref(), module_map_rc.clone());
    load.prepare().await?;
    Ok(load)
  }

  pub(crate) async fn load_side(
    module_map_rc: Rc<ModuleMap>,
    specifier: impl AsRef<str>,
  ) -> Result<RecursiveModuleLoad, Error> {
    let load =
      RecursiveModuleLoad::side(specifier.as_ref(), module_map_rc.clone());
    load.prepare().await?;
    Ok(load)
  }

  // Initiate loading of a module graph imported using `import()`.
  pub(crate) fn load_dynamic_import(
    self: Rc<Self>,
    specifier: &str,
    referrer: &str,
    requested_module_type: RequestedModuleType,
    resolver_handle: v8::Global<v8::PromiseResolver>,
  ) {
    let load = RecursiveModuleLoad::dynamic_import(
      specifier,
      referrer,
      requested_module_type.clone(),
      self.clone(),
    );

    self
      .dynamic_import_map
      .borrow_mut()
      .insert(load.id, resolver_handle);

    let resolve_result =
      self.resolve(specifier, referrer, ResolutionKind::DynamicImport);
    let fut = match resolve_result {
      Ok(module_specifier) => {
        if self
          .data
          .borrow()
          .is_registered(module_specifier, requested_module_type)
        {
          async move { (load.id, Ok(load)) }.boxed_local()
        } else {
          async move { (load.id, load.prepare().await.map(|()| load)) }
            .boxed_local()
        }
      }
      Err(error) => async move { (load.id, Err(error)) }.boxed_local(),
    };
    self.preparing_dynamic_imports.borrow_mut().push(fut);
    self.preparing_dynamic_imports_pending.set(true);
  }

  pub(crate) fn has_pending_dynamic_imports(&self) -> bool {
    self.preparing_dynamic_imports_pending.get()
      || self.pending_dynamic_imports_pending.get()
  }

  pub(crate) fn has_pending_module_evaluation(&self) -> bool {
    self.pending_mod_evaluation.get()
  }
  pub(crate) fn has_pending_dyn_module_evaluation(&self) -> bool {
    self.pending_dyn_mod_evaluations_pending.get()
  }

  /// See [`JsRuntime::mod_evaluate`].
  pub fn mod_evaluate(
    self: &Rc<Self>,
    scope: &mut v8::HandleScope,
    id: ModuleId,
  ) -> impl Future<Output = Result<(), Error>> + Unpin {
    let tc_scope = &mut v8::TryCatch::new(scope);

    let module = self
      .get_handle(id)
      .map(|handle| v8::Local::new(tc_scope, handle))
      .expect("ModuleInfo not found");
    let mut status = module.get_status();
    assert_eq!(
      status,
      v8::ModuleStatus::Instantiated,
      "{} {} ({})",
      if status == v8::ModuleStatus::Evaluated {
        "Module already evaluated. Perhaps you've re-provided a module or extension that was already included in the snapshot?"
      } else {
        "Module not instantiated"
      },
      self.get_name_by_id(id).unwrap(),
      id,
    );

    let (sender, receiver) = oneshot::channel();
    let receiver = receiver.map(|res| {
      res.unwrap_or_else(|_| {
        bail!("Cannot evaluate module, because JavaScript execution has been terminated")
      }
    )});

    let Some(value) = module.evaluate(tc_scope) else {
      if tc_scope.has_terminated() || tc_scope.is_execution_terminating() {
        let undefined = v8::undefined(tc_scope).into();
        _ = sender
          .send(exception_to_err_result(tc_scope, undefined, true, false));
      } else {
        debug_assert_eq!(module.get_status(), v8::ModuleStatus::Errored);
      }
      return receiver;
    };

    self.pending_mod_evaluation.set(true);

    // Update status after evaluating.
    status = module.get_status();

    if self.exception_state.has_dispatched_exception() {
      // This will be overridden in `exception_to_err_result()`.
      let exception = v8::undefined(tc_scope).into();
      sender
        .send(exception_to_err_result(tc_scope, exception, false, false))
        .expect("Failed to send module evaluation error.");
    } else {
      debug_assert!(
        status == v8::ModuleStatus::Evaluated
          || status == v8::ModuleStatus::Errored
      );
      let promise = v8::Local::<v8::Promise>::try_from(value)
        .expect("Expected to get promise as module evaluation result");

      // Create a ModEvaluate instance and stash it in an external
      let evaluation = v8::External::new(
        tc_scope,
        Box::into_raw(Box::new(ModEvaluate {
          module_map: self.clone(),
          sender: Some(sender),
        })) as _,
      );

      fn get_sender(arg: v8::Local<v8::Value>) -> ModEvaluate {
        let sender = v8::Local::<v8::External>::try_from(arg).unwrap();
        *unsafe { Box::from_raw(sender.value() as _) }
      }

      let on_fulfilled = Function::builder(
        |_scope: &mut v8::HandleScope<'_>,
         args: v8::FunctionCallbackArguments<'_>,
         _rv: v8::ReturnValue| {
          let mut sender = get_sender(args.data());
          sender.module_map.pending_mod_evaluation.set(false);
          sender.module_map.module_waker.wake();
          _ = sender.sender.take().unwrap().send(Ok(()));
        },
      )
      .data(evaluation.into())
      .build(tc_scope);

      let on_rejected = Function::builder(
        |scope: &mut v8::HandleScope<'_>,
         args: v8::FunctionCallbackArguments<'_>,
         _rv: v8::ReturnValue| {
          let mut sender = get_sender(args.data());
          sender.module_map.pending_mod_evaluation.set(false);
          sender.module_map.module_waker.wake();
          _ = sender.sender.take().unwrap().send(Ok(()));
          scope.throw_exception(args.get(0));
        },
      )
      .data(evaluation.into())
      .build(tc_scope);

      // V8 GC roots all promises, so we don't need to worry about it after this
      // then2 will return None if the runtime is shutting down
      if on_fulfilled.is_none()
        || on_rejected.is_none()
        || promise
          .then2(tc_scope, on_fulfilled.unwrap(), on_rejected.unwrap())
          .is_none()
      {
        // The runtime might have been shut down, so we need to synthesize a promise result here
        let mut sender = get_sender(evaluation.into());
        match promise.state() {
          PromiseState::Fulfilled => {
            // Module loaded OK
            _ = sender.sender.take().unwrap().send(Ok(()));
          }
          PromiseState::Rejected => {
            // Module was rejected
            let err = promise.result(tc_scope);
            let err = JsError::from_v8_exception(tc_scope, err);
            _ = sender.sender.take().unwrap().send(Err(err.into()));
          }
          PromiseState::Pending => {
            // Module pending, just drop the sender at this point -- we can't do anything with a shut-down runtime.
            drop(sender);
          }
        }
      }

      tc_scope.perform_microtask_checkpoint();
    }

    receiver
  }

  fn dynamic_import_module_evaluate(
    &self,
    scope: &mut v8::HandleScope,
    load_id: ModuleLoadId,
    id: ModuleId,
  ) -> Result<(), Error> {
    let module_handle = self.get_handle(id).expect("ModuleInfo not found");

    let status = {
      let module = module_handle.open(scope);
      module.get_status()
    };

    match status {
      v8::ModuleStatus::Instantiated | v8::ModuleStatus::Evaluated => {}
      _ => return Ok(()),
    }

    // IMPORTANT: Top-level-await is enabled, which means that return value
    // of module evaluation is a promise.
    //
    // This promise is internal, and not the same one that gets returned to
    // the user. We add an empty `.catch()` handler so that it does not result
    // in an exception if it rejects. That will instead happen for the other
    // promise if not handled by the user.
    //
    // For more details see:
    // https://github.com/denoland/deno/issues/4908
    // https://v8.dev/features/top-level-await#module-execution-order
    let tc_scope = &mut v8::TryCatch::new(scope);
    let module = v8::Local::new(tc_scope, &module_handle);
    let maybe_value = module.evaluate(tc_scope);

    // Update status after evaluating.
    let status = module.get_status();

    if let Some(value) = maybe_value {
      debug_assert!(
        status == v8::ModuleStatus::Evaluated
          || status == v8::ModuleStatus::Errored
      );
      let promise = v8::Local::<v8::Promise>::try_from(value)
        .expect("Expected to get promise as module evaluation result");
      let empty_fn =
        crate::runtime::bindings::create_empty_fn(tc_scope).unwrap();
      promise.catch(tc_scope, empty_fn);
      let promise_global = v8::Global::new(tc_scope, promise);
      let module_global = v8::Global::new(tc_scope, module);

      let dyn_import_mod_evaluate = DynImportModEvaluate {
        load_id,
        module_id: id,
        promise: promise_global,
        module: module_global,
      };

      self
        .pending_dyn_mod_evaluations
        .borrow_mut()
        .push(dyn_import_mod_evaluate);
      self.pending_dyn_mod_evaluations_pending.set(true);
    } else if tc_scope.has_terminated() || tc_scope.is_execution_terminating() {
      return Err(
        generic_error("Cannot evaluate dynamically imported module, because JavaScript execution has been terminated.")
      );
    } else {
      assert_eq!(status, v8::ModuleStatus::Errored);
    }

    Ok(())
  }

  // Returns true if some dynamic import was resolved.
  fn evaluate_dyn_imports(&self, scope: &mut v8::HandleScope) -> bool {
    if !self.pending_dyn_mod_evaluations_pending.get() {
      return false;
    }

    let pending =
      std::mem::take(self.pending_dyn_mod_evaluations.borrow_mut().deref_mut());
    let mut resolved_any = false;
    let mut still_pending = vec![];
    for pending_dyn_evaluate in pending {
      let maybe_result = {
        let module_id = pending_dyn_evaluate.module_id;
        let promise = pending_dyn_evaluate.promise.open(scope);
        let _module = pending_dyn_evaluate.module.open(scope);
        let promise_state = promise.state();

        match promise_state {
          v8::PromiseState::Pending => {
            still_pending.push(pending_dyn_evaluate);
            None
          }
          v8::PromiseState::Fulfilled => {
            Some(Ok((pending_dyn_evaluate.load_id, module_id)))
          }
          v8::PromiseState::Rejected => {
            let exception = promise.result(scope);
            let exception = v8::Global::new(scope, exception);
            Some(Err((pending_dyn_evaluate.load_id, exception)))
          }
        }
      };

      if let Some(result) = maybe_result {
        resolved_any = true;
        match result {
          Ok((dyn_import_id, module_id)) => {
            self.dynamic_import_resolve(scope, dyn_import_id, module_id);
          }
          Err((dyn_import_id, exception)) => {
            self.dynamic_import_reject(scope, dyn_import_id, exception);
          }
        }
      }
    }
    self
      .pending_dyn_mod_evaluations_pending
      .set(!still_pending.is_empty());
    *self.pending_dyn_mod_evaluations.borrow_mut() = still_pending;
    resolved_any
  }

  pub(crate) fn dynamic_import_reject(
    &self,
    scope: &mut v8::HandleScope,
    id: ModuleLoadId,
    exception: v8::Global<v8::Value>,
  ) {
    let resolver_handle = self
      .dynamic_import_map
      .borrow_mut()
      .remove(&id)
      .expect("Invalid dynamic import id");
    let resolver = resolver_handle.open(scope);

    let exception = v8::Local::new(scope, exception);
    resolver.reject(scope, exception).unwrap();
    scope.perform_microtask_checkpoint();
  }

  pub(crate) fn dynamic_import_resolve(
    &self,
    scope: &mut v8::HandleScope,
    id: ModuleLoadId,
    mod_id: ModuleId,
  ) {
    let resolver_handle = self
      .dynamic_import_map
      .borrow_mut()
      .remove(&id)
      .expect("Invalid dynamic import id");
    let resolver = resolver_handle.open(scope);

    let module = self
      .data
      .borrow()
      .get_handle(mod_id)
      .map(|handle| v8::Local::new(scope, handle))
      .expect("Dyn import module info not found");
    // Resolution success
    assert_eq!(module.get_status(), v8::ModuleStatus::Evaluated);

    // IMPORTANT: No borrows to `ModuleMap` can be held at this point because
    // resolving the promise might initiate another `import()` which will
    // in turn call `bindings::host_import_module_dynamically_callback` which
    // will reach into `ModuleMap` from within the isolate.
    let module_namespace = module.get_module_namespace();
    resolver.resolve(scope, module_namespace).unwrap();
    self.dyn_module_evaluate_idle_counter.set(0);
    scope.perform_microtask_checkpoint();
  }

  /// Poll for progress in the module loading logic. Note that this takes a waker but
  /// doesn't act like a normal polling method.
  pub(crate) fn poll_progress(
    &self,
    cx: &mut Context,
    scope: &mut v8::HandleScope,
  ) -> Result<(), Error> {
    let mut has_evaluated = true;

    // TODO(mmastrac): We register this waker unconditionally because we occasionally need to re-run
    // the event loop. Eventually we will want this method to correctly wake the waker on any forward
    // progress.
    self.module_waker.register(cx.waker());

    // Run in a loop so that dynamic imports that only depend on another
    // dynamic import can be resolved in this event loop iteration.
    //
    // For example, a dynamically imported module like the following can be
    // immediately resolved after `dependency.ts` is fully evaluated, but it
    // wouldn't if not for this loop.
    //
    //    await delay(1000);
    //    await import("./dependency.ts");
    //    console.log("test")
    //
    // These dynamic import dependencies can be cross-realm:
    //
    //    await delay(1000);
    //    await new ShadowRealm().importValue("./dependency.js", "default");
    //
    while has_evaluated {
      has_evaluated = false;
      loop {
        let poll_imports = self.poll_prepare_dyn_imports(cx, scope)?;
        assert!(poll_imports.is_ready());

        let poll_imports = self.poll_dyn_imports(cx, scope)?;
        assert!(poll_imports.is_ready());

        if self.evaluate_dyn_imports(scope) {
          has_evaluated = true;
        } else {
          break;
        }
      }
    }

    Ok(())
  }

  fn poll_prepare_dyn_imports(
    &self,
    cx: &mut Context,
    scope: &mut v8::HandleScope,
  ) -> Poll<Result<(), Error>> {
    if !self.preparing_dynamic_imports_pending.get() {
      return Poll::Ready(Ok(()));
    }

    loop {
      let poll_result = self
        .preparing_dynamic_imports
        .borrow_mut()
        .poll_next_unpin(cx);

      if let Poll::Ready(Some(prepare_poll)) = poll_result {
        let dyn_import_id = prepare_poll.0;
        let prepare_result = prepare_poll.1;

        match prepare_result {
          Ok(load) => {
            self
              .pending_dynamic_imports
              .borrow_mut()
              .push(load.into_future());
            self.pending_dynamic_imports_pending.set(true);
          }
          Err(err) => {
            let exception = to_v8_type_error(scope, err);
            self.dynamic_import_reject(scope, dyn_import_id, exception);
          }
        }
        // Continue polling for more prepared dynamic imports.
        continue;
      }

      // There are no active dynamic import loads, or none are ready.
      self
        .preparing_dynamic_imports_pending
        .set(!self.preparing_dynamic_imports.borrow().is_empty());
      return Poll::Ready(Ok(()));
    }
  }

  fn poll_dyn_imports(
    &self,
    cx: &mut Context,
    scope: &mut v8::HandleScope,
  ) -> Poll<Result<(), Error>> {
    if !self.pending_dynamic_imports_pending.get() {
      return Poll::Ready(Ok(()));
    }

    loop {
      let poll_result = self
        .pending_dynamic_imports
        .borrow_mut()
        .poll_next_unpin(cx);

      if let Poll::Ready(Some(load_stream_poll)) = poll_result {
        let maybe_result = load_stream_poll.0;
        let mut load = load_stream_poll.1;
        let dyn_import_id = load.id;

        if let Some(load_stream_result) = maybe_result {
          match load_stream_result {
            Ok((request, info)) => {
              // A module (not necessarily the one dynamically imported) has been
              // fetched. Create and register it, and if successful, poll for the
              // next recursive-load event related to this dynamic import.
              let register_result =
                load.register_and_recurse(scope, &request, info);

              match register_result {
                Ok(()) => {
                  // Keep importing until it's fully drained
                  self
                    .pending_dynamic_imports
                    .borrow_mut()
                    .push(load.into_future());
                  self.pending_dynamic_imports_pending.set(true);
                }
                Err(err) => {
                  let exception = match err {
                    ModuleError::Exception(e) => e,
                    ModuleError::Other(e) => to_v8_type_error(scope, e),
                  };
                  self.dynamic_import_reject(scope, dyn_import_id, exception)
                }
              }
            }
            Err(err) => {
              // A non-javascript error occurred; this could be due to a an invalid
              // module specifier, or a problem with the source map, or a failure
              // to fetch the module source code.
              let exception = to_v8_type_error(scope, err);
              self.dynamic_import_reject(scope, dyn_import_id, exception);
            }
          }
        } else {
          // The top-level module from a dynamic import has been instantiated.
          // Load is done.
          let module_id =
            load.root_module_id.expect("Root module should be loaded");
          let result = self.instantiate_module(scope, module_id);
          if let Err(exception) = result {
            self.dynamic_import_reject(scope, dyn_import_id, exception);
          }
          self.dynamic_import_module_evaluate(
            scope,
            dyn_import_id,
            module_id,
          )?;
        }

        // Continue polling for more ready dynamic imports.
        continue;
      }

      // There are no active dynamic import loads, or none are ready.
      self
        .pending_dynamic_imports_pending
        .set(!self.pending_dynamic_imports.borrow().is_empty());
      return Poll::Ready(Ok(()));
    }
  }

  /// Returns the namespace object of a module.
  ///
  /// This is only available after module evaluation has completed.
  /// This function panics if module has not been instantiated.
  pub fn get_module_namespace(
    &self,
    scope: &mut v8::HandleScope,
    module_id: ModuleId,
  ) -> Result<v8::Global<v8::Object>, Error> {
    let module_handle = self
      .data
      .borrow()
      .get_handle(module_id)
      .expect("ModuleInfo not found");

    let module = module_handle.open(scope);

    if module.get_status() == v8::ModuleStatus::Errored {
      let exception = module.get_exception();
      return exception_to_err_result(scope, exception, false, false);
    }

    assert!(matches!(
      module.get_status(),
      v8::ModuleStatus::Instantiated | v8::ModuleStatus::Evaluated
    ));

    let module_namespace: v8::Local<v8::Object> =
      v8::Local::try_from(module.get_module_namespace())
        .map_err(|err: v8::DataError| generic_error(err.to_string()))?;

    Ok(v8::Global::new(scope, module_namespace))
  }

  /// Clear the module map, meant to be used after initializing extensions.
  /// Optionally pass a list of exceptions `(old_name, new_name)` representing
  /// specifiers which will be renamed and preserved in the module map.
  pub fn clear_module_map(&self, exceptions: &'static [&'static str]) {
    let handles = exceptions
      .iter()
      .map(|mod_name| (self.get_handle_by_name(mod_name).unwrap(), mod_name))
      .collect::<Vec<_>>();
    *self.data.borrow_mut() = ModuleMapData::default();
    for (handle, new_name) in handles {
      self.inject_handle(
        ModuleName::from_static(new_name),
        ModuleType::JavaScript,
        handle,
      )
    }
  }

  fn get_stalled_top_level_await_message_for_module(
    &self,
    scope: &mut v8::HandleScope,
    module_id: ModuleId,
  ) -> Vec<v8::Global<v8::Message>> {
    let data = self.data.borrow();
    let module_handle = data.handles.get(module_id).unwrap();

    let module = v8::Local::new(scope, module_handle);
    let stalled = module.get_stalled_top_level_await_message(scope);
    let mut messages = vec![];
    for (_, message) in stalled {
      messages.push(v8::Global::new(scope, message));
    }
    messages
  }

  pub(crate) fn find_stalled_top_level_await(
    &self,
    scope: &mut v8::HandleScope,
  ) -> Vec<v8::Global<v8::Message>> {
    // First check if that's root module
    let root_module_id = self
      .data
      .borrow()
      .info
      .iter()
      .filter(|m| m.main)
      .map(|m| m.id)
      .next();

    if let Some(root_module_id) = root_module_id {
      let messages = self
        .get_stalled_top_level_await_message_for_module(scope, root_module_id);
      if !messages.is_empty() {
        return messages;
      }
    }

    // It wasn't a top module, so iterate over all modules and try to find
    // any with stalled top level await
    for module_id in 0..self.data.borrow().handles.len() {
      let messages =
        self.get_stalled_top_level_await_message_for_module(scope, module_id);
      if !messages.is_empty() {
        return messages;
      }
    }

    vec![]
  }

  /// Load and evaluate an ES module provided the specifier and source code.
  ///
  /// The module should not have Top-Level Await (that is, it should be
  /// possible to evaluate it synchronously).
  ///
  /// It is caller's responsibility to ensure that not duplicate specifiers are
  /// passed to this method.
  pub(crate) fn lazy_load_es_module_from_code(
    &self,
    scope: &mut v8::HandleScope,
    module_specifier: &str,
    source_code: ModuleCodeString,
  ) -> Result<v8::Global<v8::Value>, Error> {
    let specifier = ModuleSpecifier::parse(module_specifier)?;
    let mod_id = self
      .new_es_module(scope, false, specifier.into(), source_code, false)
      .map_err(|e| e.into_any_error(scope, false, true))?;

    self.instantiate_module(scope, mod_id).map_err(|e| {
      let exception = v8::Local::new(scope, e);
      exception_to_err_result::<()>(scope, exception, false, true).unwrap_err()
    })?;

    let module_handle = self.get_handle(mod_id).unwrap();
    let module_local = v8::Local::<v8::Module>::new(scope, module_handle);

    let status = module_local.get_status();
    assert_eq!(status, v8::ModuleStatus::Instantiated);

    let value = module_local.evaluate(scope).unwrap();
    let promise = v8::Local::<v8::Promise>::try_from(value).unwrap();
    let result = promise.result(scope);
    if !result.is_undefined() {
      return Err(
        exception_to_err_result::<()>(scope, result, false, true).unwrap_err(),
      );
    }

    let status = module_local.get_status();
    assert_eq!(status, v8::ModuleStatus::Evaluated);

    let mod_ns = module_local.get_module_namespace();

    Ok(v8::Global::new(scope, mod_ns))
  }

  pub(crate) fn add_lazy_loaded_esm_sources(
    &self,
    sources: &[ExtensionFileSource],
  ) {
    if sources.is_empty() {
      return;
    }

    let data = self.data.borrow_mut();
    data.lazy_esm_sources.borrow_mut().extend(
      sources
        .iter()
        .cloned()
        .map(|source| (source.specifier, source)),
    );
  }

  /// Lazy load and evaluate an ES module. Only modules that have been added
  /// during build time can be executed (the ones stored in
  /// `ModuleMapData::lazy_esm_sources`), not _any, random_ module.
  pub(crate) fn lazy_load_esm_module(
    &self,
    scope: &mut v8::HandleScope,
    module_specifier: &str,
  ) -> Result<v8::Global<v8::Value>, Error> {
    let lazy_esm_sources = self.data.borrow().lazy_esm_sources.clone();
    let loader = LazyEsmModuleLoader::new(lazy_esm_sources);

    // Check if this module has already been loaded.
    {
      let module_map_data = self.data.borrow();
      if let Some(id) =
        module_map_data.get_id(module_specifier, RequestedModuleType::None)
      {
        let handle = module_map_data.get_handle(id).unwrap();
        let handle_local = v8::Local::new(scope, handle);
        let module =
          v8::Global::new(scope, handle_local.get_module_namespace());
        return Ok(module);
      }
    }

    let specifier = ModuleSpecifier::parse(module_specifier)?;
    let source = futures::executor::block_on(async {
      loader
        .load(&specifier, None, false, RequestedModuleType::None)
        .await
    })?;

    self.lazy_load_es_module_from_code(
      scope,
      module_specifier,
      ModuleSource::get_string_source(specifier.as_str(), source.code)?,
    )
  }
}

// Clippy thinks the return value doesn't need to be an Option, it's unaware
// of the mapping that MapFnFrom<F> does for ResolveModuleCallback.
#[allow(clippy::unnecessary_wraps)]
fn synthetic_module_evaluation_steps<'a>(
  context: v8::Local<'a, v8::Context>,
  module: v8::Local<v8::Module>,
) -> Option<v8::Local<'a, v8::Value>> {
  // SAFETY: `CallbackScope` can be safely constructed from `Local<Context>`
  let scope = &mut unsafe { v8::CallbackScope::new(context) };
  let tc_scope = &mut v8::TryCatch::new(scope);
  let module_map = JsRealm::module_map_from(tc_scope);

  let handle = v8::Global::<v8::Module>::new(tc_scope, module);
  let value_handle = module_map
    .data
    .borrow_mut()
    .synthetic_module_value_store
    .remove(&handle)
    .unwrap();
  let value_local = v8::Local::new(tc_scope, value_handle);

  let name = v8::String::new(tc_scope, "default").unwrap();
  // This should never fail
  assert!(
    module.set_synthetic_module_export(tc_scope, name, value_local)
      == Some(true)
  );
  assert!(!tc_scope.has_caught());

  // Since TLA is active we need to return a promise.
  let resolver = v8::PromiseResolver::new(tc_scope).unwrap();
  let undefined = v8::undefined(tc_scope);
  resolver.resolve(tc_scope, undefined.into());
  Some(resolver.get_promise(tc_scope).into())
}

pub fn module_origin<'a>(
  s: &mut v8::HandleScope<'a>,
  resource_name: v8::Local<'a, v8::String>,
) -> v8::ScriptOrigin<'a> {
  let source_map_url = v8::String::empty(s);
  v8::ScriptOrigin::new(
    s,
    resource_name.into(),
    0,
    0,
    false,
    123,
    source_map_url.into(),
    true,
    false,
    true,
  )
}<|MERGE_RESOLUTION|>--- conflicted
+++ resolved
@@ -379,11 +379,7 @@
               main,
               ModuleType::Other(module_type.clone()),
               url2,
-<<<<<<< HEAD
-              computed_src.into(),
-=======
               computed_src,
->>>>>>> 9b8fbdb4
               dynamic,
             )?
           }
