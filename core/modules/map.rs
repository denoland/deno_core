--- conflicted
+++ resolved
@@ -1,4 +1,3 @@
-use crate::CustomModuleEvaluationCtx;
 // Copyright 2018-2023 the Deno authors. All rights reserved. MIT license.
 use crate::error::exception_to_err_result;
 use crate::error::generic_error;
@@ -325,28 +324,8 @@
           ))));
         };
 
-<<<<<<< HEAD
-        let ctx = {
-          let ctx_state = JsRealm::state_from_scope(scope);
-          let web_assembly_module_imports_fn = ctx_state
-            .web_assembly_module_imports_fn
-            .borrow()
-            .clone()
-            .unwrap();
-          let web_assembly_module_exports_fn = ctx_state
-            .web_assembly_module_exports_fn
-            .borrow()
-            .clone()
-            .unwrap();
-          CustomModuleEvaluationCtx {
-            web_assembly_module_imports_fn,
-            web_assembly_module_exports_fn,
-          }
-        };
-=======
         let ctx = JsRealm::get_custom_module_evaluation_ctx(scope);
 
->>>>>>> 0234b44b
         // TODO(bartlomieju): creating a global just to create a local from it
         // seems superfluous. However, changing `CustomModuleEvaluationCb` to have
         // a lifetime will have a viral effect and required `JsRuntimeOptions`
