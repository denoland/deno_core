--- conflicted
+++ resolved
@@ -556,7 +556,7 @@
     if specifier.starts_with("ext:")
       && !referrer.starts_with("ext:")
       && !referrer.starts_with("node:")
-      && referrer != "." && ResolutionKind::MainModule
+      && referrer != "." && kind != ResolutionKind::MainModule
     {
       let referrer = if referrer.is_empty() {
         "(no referrer)"
@@ -581,23 +581,6 @@
     referrer: &str,
     import_assertions: HashMap<String, String>,
   ) -> Option<v8::Local<'s, v8::Module>> {
-<<<<<<< HEAD
-    eprintln!("module resolve callback {} {}", specifier, referrer);
-    if specifier.starts_with("ext:")
-      && !referrer.starts_with("ext:")
-      && !referrer.starts_with("node:")
-    {
-      let msg = format!("Importing ext: modules is only allowed from ext: and node: modules. Tried to import {} from {}", specifier, referrer);
-      throw_type_error(scope, msg);
-      return None;
-    }
-
-    let resolved_specifier = self
-      .loader
-      .borrow()
-      .resolve(specifier, referrer, ResolutionKind::Import)
-      .expect("Module should have been already resolved");
-=======
     let resolved_specifier = match self.resolve(specifier, referrer, ResolutionKind::Import) {
       Ok(s) => s,
       Err(e) => {
@@ -605,7 +588,6 @@
         return None
       }
     };
->>>>>>> aadd1a1b
 
     let module_type =
       get_asserted_module_type_from_assertions(&import_assertions);
@@ -682,26 +664,7 @@
       .borrow_mut()
       .insert(load.id, resolver_handle);
 
-<<<<<<< HEAD
-    let loader = self.loader.clone();
-
-    eprintln!("load dynamic import {} {}", specifier, referrer);
-    if specifier.starts_with("ext:")
-      && !referrer.starts_with("ext:")
-      && !referrer.starts_with("node:")
-    {
-      let msg = format!("Importing ext: modules is only allowed from ext: and node: modules. Tried to import {} from {}", specifier, referrer);
-      let err = generic_error(msg);
-      let fut = async move { (load.id, Err(err)) }.boxed_local();
-      self.preparing_dynamic_imports.borrow_mut().push(fut);
-      self.preparing_dynamic_imports_pending.set(true);
-      return;
-    }
-
-    let resolve_result = loader.borrow().resolve(
-=======
     let resolve_result = self.resolve(
->>>>>>> aadd1a1b
       specifier,
       referrer,
       ResolutionKind::DynamicImport,
