<<<<<<< HEAD
// Copyright 2018-2024 the Deno authors. All rights reserved. MIT license.
use crate::error::CoreError;
=======
// Copyright 2018-2025 the Deno authors. MIT license.

>>>>>>> 8d7bfea4
use crate::module_specifier::ModuleSpecifier;
use crate::modules::map::ModuleMap;
use crate::modules::ModuleError;
use crate::modules::ModuleId;
use crate::modules::ModuleLoadId;
use crate::modules::ModuleLoaderError;
use crate::modules::ModuleRequest;
use crate::modules::RequestedModuleType;
use crate::modules::ResolutionKind;
use crate::resolve_url;
use crate::ModuleLoadResponse;
use crate::ModuleLoader;
use crate::ModuleSource;
use futures::future::FutureExt;
use futures::stream::FuturesUnordered;
use futures::stream::Stream;
use futures::stream::TryStreamExt;
use std::cell::RefCell;
use std::collections::HashSet;
use std::collections::VecDeque;
use std::future::Future;
use std::pin::Pin;
use std::rc::Rc;
use std::task::Context;
use std::task::Poll;

type ModuleLoadFuture = dyn Future<
  Output = Result<Option<(ModuleRequest, ModuleSource)>, ModuleLoaderError>,
>;

/// Describes the entrypoint of a recursive module load.
#[derive(Debug)]
enum LoadInit {
  /// Main module specifier.
  Main(String),
  /// Module specifier for side module.
  Side(String),
  /// Dynamic import specifier with referrer and expected
  /// module type (which is determined by import assertion).
  DynamicImport(String, String, RequestedModuleType),
}

#[derive(Debug, Eq, PartialEq)]
enum LoadState {
  Init,
  LoadingRoot,
  LoadingImports,
  Done,
}

/// This future is used to implement parallel async module loading.
pub(crate) struct RecursiveModuleLoad {
  pub id: ModuleLoadId,
  pub root_module_id: Option<ModuleId>,
  init: LoadInit,
  state: LoadState,
  module_map_rc: Rc<ModuleMap>,
  pending: FuturesUnordered<Pin<Box<ModuleLoadFuture>>>,
  visited: HashSet<ModuleRequest>,
  visited_as_alias: Rc<RefCell<HashSet<String>>>,
  // The loader is copied from `module_map_rc`, but its reference is cloned
  // ahead of time to avoid already-borrowed errors.
  loader: Rc<dyn ModuleLoader>,
}

impl Drop for RecursiveModuleLoad {
  fn drop(&mut self) {
    self.loader.finish_load();
  }
}

impl RecursiveModuleLoad {
  /// Starts a new asynchronous load of the module graph for given specifier.
  ///
  /// The module corresponding for the given `specifier` will be marked as
  // "the main module" (`import.meta.main` will return `true` for this module).
  pub(crate) fn main(specifier: &str, module_map_rc: Rc<ModuleMap>) -> Self {
    Self::new(LoadInit::Main(specifier.to_string()), module_map_rc)
  }

  /// Starts a new asynchronous load of the module graph for given specifier.
  pub(crate) fn side(specifier: &str, module_map_rc: Rc<ModuleMap>) -> Self {
    Self::new(LoadInit::Side(specifier.to_string()), module_map_rc)
  }

  /// Starts a new asynchronous load of the module graph for given specifier
  /// that was imported using `import()`.
  pub(crate) fn dynamic_import(
    specifier: &str,
    referrer: &str,
    requested_module_type: RequestedModuleType,
    module_map_rc: Rc<ModuleMap>,
  ) -> Self {
    Self::new(
      LoadInit::DynamicImport(
        specifier.to_string(),
        referrer.to_string(),
        requested_module_type,
      ),
      module_map_rc,
    )
  }

  fn new(init: LoadInit, module_map_rc: Rc<ModuleMap>) -> Self {
    let id = module_map_rc.next_load_id();
    let loader = module_map_rc.loader.borrow().clone();
    let requested_module_type = match &init {
      LoadInit::DynamicImport(_, _, module_type) => module_type.clone(),
      _ => RequestedModuleType::None,
    };
    let mut load = Self {
      id,
      root_module_id: None,
      init,
      state: LoadState::Init,
      module_map_rc: module_map_rc.clone(),
      loader,
      pending: FuturesUnordered::new(),
      visited: HashSet::new(),
      visited_as_alias: Default::default(),
    };
    // FIXME(bartlomieju): this seems fishy
    // Ignore the error here, let it be hit in `Stream::poll_next()`.
    if let Ok(root_specifier) = load.resolve_root() {
      if let Some(module_id) =
        module_map_rc.get_id(root_specifier.as_str(), requested_module_type)
      {
        load.root_module_id = Some(module_id);
      }
    }
    load
  }

  fn resolve_root(&self) -> Result<ModuleSpecifier, CoreError> {
    match self.init {
      LoadInit::Main(ref specifier) => {
        self
          .module_map_rc
          .resolve(specifier, ".", ResolutionKind::MainModule)
      }
      LoadInit::Side(ref specifier) => {
        self
          .module_map_rc
          .resolve(specifier, ".", ResolutionKind::Import)
      }
      LoadInit::DynamicImport(ref specifier, ref referrer, _) => self
        .module_map_rc
        .resolve(specifier, referrer, ResolutionKind::DynamicImport),
    }
  }

  pub(crate) async fn prepare(&self) -> Result<(), CoreError> {
    let (module_specifier, maybe_referrer) = match self.init {
      LoadInit::Main(ref specifier) => {
        let spec = self.module_map_rc.resolve(
          specifier,
          ".",
          ResolutionKind::MainModule,
        )?;
        (spec, None)
      }
      LoadInit::Side(ref specifier) => {
        let spec =
          self
            .module_map_rc
            .resolve(specifier, ".", ResolutionKind::Import)?;
        (spec, None)
      }
      LoadInit::DynamicImport(ref specifier, ref referrer, _) => {
        let spec = self.module_map_rc.resolve(
          specifier,
          referrer,
          ResolutionKind::DynamicImport,
        )?;
        (spec, Some(referrer.to_string()))
      }
    };

    self
      .loader
      .prepare_load(&module_specifier, maybe_referrer, self.is_dynamic_import())
      .await
      .map_err(|e| e.into())
  }

  fn is_currently_loading_main_module(&self) -> bool {
    !self.is_dynamic_import()
      && matches!(self.init, LoadInit::Main(..))
      && self.state == LoadState::LoadingRoot
  }

  fn is_dynamic_import(&self) -> bool {
    matches!(self.init, LoadInit::DynamicImport(..))
  }

  pub(crate) fn register_and_recurse(
    &mut self,
    scope: &mut v8::HandleScope,
    module_request: &ModuleRequest,
    module_source: ModuleSource,
  ) -> Result<(), ModuleError> {
    let module_id = self.module_map_rc.new_module(
      scope,
      self.is_currently_loading_main_module(),
      self.is_dynamic_import(),
      module_source,
    )?;

    self.register_and_recurse_inner(module_id, module_request);

    // Update `self.state` however applicable.
    if self.state == LoadState::LoadingRoot {
      self.root_module_id = Some(module_id);
      self.state = LoadState::LoadingImports;
    }
    if self.pending.is_empty() {
      self.state = LoadState::Done;
    }

    Ok(())
  }

  fn register_and_recurse_inner(
    &mut self,
    module_id: usize,
    module_request: &ModuleRequest,
  ) {
    // Recurse the module's imports. There are two cases for each import:
    // 1. If the module is not in the module map, start a new load for it in
    //    `self.pending`. The result of that load should eventually be passed to
    //    this function for recursion.
    // 2. If the module is already in the module map, queue it up to be
    //    recursed synchronously here.
    // This robustly ensures that the whole graph is in the module map before
    // `LoadState::Done` is set.
    let mut already_registered = VecDeque::new();
    already_registered.push_back((module_id, module_request.clone()));
    self.visited.insert(module_request.clone());
    while let Some((module_id, module_request)) = already_registered.pop_front()
    {
      let referrer = &module_request.specifier;
      let imports = self
        .module_map_rc
        .get_requested_modules(module_id)
        .unwrap()
        .clone();
      for module_request in imports {
        if !self.visited.contains(&module_request)
          && !self
            .visited_as_alias
            .borrow()
            .contains(module_request.specifier.as_str())
        {
          if let Some(module_id) = self.module_map_rc.get_id(
            module_request.specifier.as_str(),
            &module_request.requested_module_type,
          ) {
            already_registered.push_back((module_id, module_request.clone()));
          } else {
            let request = module_request.clone();
            let visited_as_alias = self.visited_as_alias.clone();
            let referrer = referrer.clone();
            let loader = self.loader.clone();
            let is_dynamic_import = self.is_dynamic_import();
            let requested_module_type = request.requested_module_type.clone();
            let fut = async move {
              // `visited_as_alias` unlike `visited` is checked as late as
              // possible because it can only be populated after completed
              // loads, meaning a duplicate load future may have already been
              // dispatched before we know it's a duplicate.
              if visited_as_alias
                .borrow()
                .contains(request.specifier.as_str())
              {
                return Ok(None);
              }
              let load_response = loader.load(
                &request.specifier,
                Some(&referrer),
                is_dynamic_import,
                requested_module_type,
              );

              let load_result = match load_response {
                ModuleLoadResponse::Sync(result) => result,
                ModuleLoadResponse::Async(fut) => fut.await,
              };
              if let Ok(source) = &load_result {
                if let Some(found_specifier) = &source.module_url_found {
                  visited_as_alias
                    .borrow_mut()
                    .insert(found_specifier.as_str().to_string());
                }
              }
              load_result.map(|s| Some((request, s)))
            };
            self.pending.push(fut.boxed_local());
          }
          self.visited.insert(module_request);
        }
      }
    }
  }
}

impl Stream for RecursiveModuleLoad {
  type Item = Result<(ModuleRequest, ModuleSource), CoreError>;

  fn poll_next(
    self: Pin<&mut Self>,
    cx: &mut Context,
  ) -> Poll<Option<Self::Item>> {
    let inner = self.get_mut();
    // IMPORTANT: Do not borrow `inner.module_map_rc` here. It may not be
    // available.
    match inner.state {
      LoadState::Init => {
        let module_specifier = match inner.resolve_root() {
          Ok(url) => url,
          Err(error) => {
            return Poll::Ready(Some(Err(error)));
          }
        };
        let requested_module_type = match &inner.init {
          LoadInit::DynamicImport(_, _, module_type) => module_type.clone(),
          _ => RequestedModuleType::None,
        };
        let module_request = ModuleRequest {
          specifier: module_specifier.clone(),
          requested_module_type: requested_module_type.clone(),
        };
        let load_fut = if let Some(module_id) = inner.root_module_id {
          // If the inner future is already in the map, we might be done (assuming there are no pending
          // loads).
          inner.register_and_recurse_inner(module_id, &module_request);
          if inner.pending.is_empty() {
            inner.state = LoadState::Done;
          } else {
            inner.state = LoadState::LoadingImports;
          }
          // Internally re-poll using the new state to avoid spinning the event loop again.
          return Self::poll_next(Pin::new(inner), cx);
        } else {
          let maybe_referrer = match inner.init {
            LoadInit::DynamicImport(_, ref referrer, _) => {
              resolve_url(referrer).ok()
            }
            _ => None,
          };
          let loader = inner.loader.clone();
          let is_dynamic_import = inner.is_dynamic_import();
          let requested_module_type = requested_module_type.clone();
          async move {
            let load_response = loader.load(
              &module_specifier,
              maybe_referrer.as_ref(),
              is_dynamic_import,
              requested_module_type,
            );
            let result = match load_response {
              ModuleLoadResponse::Sync(result) => result,
              ModuleLoadResponse::Async(fut) => fut.await,
            };
            result.map(|s| Some((module_request, s)))
          }
          .boxed_local()
        };
        inner.pending.push(load_fut);
        inner.state = LoadState::LoadingRoot;
        inner.try_poll_next_unpin(cx)
      }
      LoadState::LoadingRoot | LoadState::LoadingImports => {
        // Poll the futures that load the source code of the modules
        match inner.pending.try_poll_next_unpin(cx)? {
          Poll::Ready(None) => unreachable!(),
          Poll::Ready(Some(None)) => {
            // The future resolves to None when loading an already visited redirect
            if inner.pending.is_empty() {
              inner.state = LoadState::Done;
              Poll::Ready(None)
            } else {
              // Force re-poll to make sure new ModuleLoadFuture's wakers are registered
              inner.try_poll_next_unpin(cx)
            }
          }
          Poll::Ready(Some(Some(info))) => Poll::Ready(Some(Ok(info))),
          Poll::Pending => Poll::Pending,
        }
      }
      LoadState::Done => Poll::Ready(None),
    }
  }
}<|MERGE_RESOLUTION|>--- conflicted
+++ resolved
@@ -1,10 +1,6 @@
-<<<<<<< HEAD
-// Copyright 2018-2024 the Deno authors. All rights reserved. MIT license.
+// Copyright 2018-2025 the Deno authors.  MIT license.
+
 use crate::error::CoreError;
-=======
-// Copyright 2018-2025 the Deno authors. MIT license.
-
->>>>>>> 8d7bfea4
 use crate::module_specifier::ModuleSpecifier;
 use crate::modules::map::ModuleMap;
 use crate::modules::ModuleError;
