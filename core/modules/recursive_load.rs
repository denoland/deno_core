// Copyright 2018-2023 the Deno authors. All rights reserved. MIT license.
use crate::error::generic_error;
use crate::module_specifier::ModuleSpecifier;
use crate::modules::map::ModuleMap;
use crate::modules::AssertedModuleType;
use crate::modules::ModuleError;
use crate::modules::ModuleId;
use crate::modules::ModuleLoadId;
use crate::modules::ModuleRequest;
use crate::modules::ResolutionKind;
use crate::resolve_url;
use crate::ModuleLoader;
use crate::ModuleSource;
use anyhow::Error;
use futures::future::FutureExt;
use futures::stream::FuturesUnordered;
use futures::stream::Stream;
use futures::stream::TryStreamExt;
use std::cell::RefCell;
use std::collections::HashSet;
use std::collections::VecDeque;
use std::future::Future;
use std::pin::Pin;
use std::rc::Rc;
use std::task::Context;
use std::task::Poll;

type ModuleLoadFuture =
  dyn Future<Output = Result<Option<(ModuleRequest, ModuleSource)>, Error>>;

/// Describes the entrypoint of a recursive module load.
#[derive(Debug)]
enum LoadInit {
  /// Main module specifier.
  Main(String),
  /// Module specifier for side module.
  Side(String),
  /// Dynamic import specifier with referrer and expected
  /// module type (which is determined by import assertion).
  DynamicImport(String, String, AssertedModuleType),
}

#[derive(Debug, Eq, PartialEq)]
enum LoadState {
  Init,
  LoadingRoot,
  LoadingImports,
  Done,
}

/// This future is used to implement parallel async module loading.
pub(crate) struct RecursiveModuleLoad {
  pub id: ModuleLoadId,
  pub root_module_id: Option<ModuleId>,
  init: LoadInit,
  root_asserted_module_type: Option<AssertedModuleType>,
  state: LoadState,
  module_map_rc: Rc<ModuleMap>,
  pending: FuturesUnordered<Pin<Box<ModuleLoadFuture>>>,
  visited: HashSet<ModuleRequest>,
  visited_as_alias: Rc<RefCell<HashSet<String>>>,
  // The loader is copied from `module_map_rc`, but its reference is cloned
  // ahead of time to avoid already-borrowed errors.
  loader: Rc<dyn ModuleLoader>,
}

impl RecursiveModuleLoad {
  /// Starts a new asynchronous load of the module graph for given specifier.
  ///
  /// The module corresponding for the given `specifier` will be marked as
  // "the main module" (`import.meta.main` will return `true` for this module).
  pub(crate) fn main(specifier: &str, module_map_rc: Rc<ModuleMap>) -> Self {
    Self::new(LoadInit::Main(specifier.to_string()), module_map_rc)
  }

  /// Starts a new asynchronous load of the module graph for given specifier.
  pub(crate) fn side(specifier: &str, module_map_rc: Rc<ModuleMap>) -> Self {
    Self::new(LoadInit::Side(specifier.to_string()), module_map_rc)
  }

  /// Starts a new asynchronous load of the module graph for given specifier
  /// that was imported using `import()`.
  pub(crate) fn dynamic_import(
    specifier: &str,
    referrer: &str,
    asserted_module_type: AssertedModuleType,
    module_map_rc: Rc<ModuleMap>,
  ) -> Self {
    Self::new(
      LoadInit::DynamicImport(
        specifier.to_string(),
        referrer.to_string(),
        asserted_module_type,
      ),
      module_map_rc,
    )
  }

  fn new(init: LoadInit, module_map_rc: Rc<ModuleMap>) -> Self {
    let id = module_map_rc.next_load_id();
    let loader = module_map_rc.loader.borrow().clone();
    let asserted_module_type = match &init {
      LoadInit::DynamicImport(_, _, module_type) => module_type.clone(),
      _ => AssertedModuleType::JavaScriptOrWasm,
    };
    let mut load = Self {
      id,
      root_module_id: None,
      root_asserted_module_type: None,
      init,
      state: LoadState::Init,
      module_map_rc: module_map_rc.clone(),
      loader,
      pending: FuturesUnordered::new(),
      visited: HashSet::new(),
      visited_as_alias: Default::default(),
    };
    // FIXME(bartlomieju): this seems fishy
    // Ignore the error here, let it be hit in `Stream::poll_next()`.
    if let Ok(root_specifier) = load.resolve_root() {
      if let Some(module_id) =
        module_map_rc.get_id(root_specifier, &asserted_module_type)
      {
        load.root_module_id = Some(module_id);
        load.root_asserted_module_type = Some(asserted_module_type);
      }
    }
    load
  }

  fn resolve_root(&self) -> Result<ModuleSpecifier, Error> {
    match self.init {
      LoadInit::Main(ref specifier) => {
        self
          .module_map_rc
          .resolve(specifier, ".", ResolutionKind::MainModule)
      }
      LoadInit::Side(ref specifier) => {
<<<<<<< HEAD
        self.module_map_rc.resolve(specifier, ".", ResolutionKind::Import)
=======
        self
          .module_map_rc
          .resolve(specifier, ".", ResolutionKind::Import)
>>>>>>> 0804e4e7
      }
      LoadInit::DynamicImport(ref specifier, ref referrer, _) => self
        .module_map_rc
        .resolve(specifier, referrer, ResolutionKind::DynamicImport),
    }
  }

  pub(crate) async fn prepare(&self) -> Result<(), Error> {
    let (module_specifier, maybe_referrer) = match self.init {
      LoadInit::Main(ref specifier) => {
<<<<<<< HEAD
        let spec =
          self
            .module_map_rc
            .resolve(specifier, ".", ResolutionKind::MainModule)?;
=======
        let spec = self.module_map_rc.resolve(
          specifier,
          ".",
          ResolutionKind::MainModule,
        )?;
>>>>>>> 0804e4e7
        (spec, None)
      }
      LoadInit::Side(ref specifier) => {
        let spec =
          self
            .module_map_rc
            .resolve(specifier, ".", ResolutionKind::Import)?;
        (spec, None)
      }
      LoadInit::DynamicImport(ref specifier, ref referrer, _) => {
        let spec = self.module_map_rc.resolve(
          specifier,
          referrer,
          ResolutionKind::DynamicImport,
        )?;
        (spec, Some(referrer.to_string()))
      }
    };

    self
      .loader
      .prepare_load(&module_specifier, maybe_referrer, self.is_dynamic_import())
      .await
  }

  fn is_currently_loading_main_module(&self) -> bool {
    !self.is_dynamic_import()
      && matches!(self.init, LoadInit::Main(..))
      && self.state == LoadState::LoadingRoot
  }

  fn is_dynamic_import(&self) -> bool {
    matches!(self.init, LoadInit::DynamicImport(..))
  }

  pub(crate) fn register_and_recurse(
    &mut self,
    scope: &mut v8::HandleScope,
    module_request: &ModuleRequest,
    module_source: ModuleSource,
  ) -> Result<(), ModuleError> {
    let asserted_module_type = module_request.asserted_module_type.clone();
    if asserted_module_type != module_source.module_type {
      return Err(ModuleError::Other(generic_error(format!(
        "Expected a \"{}\" module but loaded a \"{}\" module.",
        asserted_module_type, module_source.module_type,
      ))));
    }

    let module_id = self.module_map_rc.new_module(
      scope,
      self.is_currently_loading_main_module(),
      self.is_dynamic_import(),
      module_source,
    )?;

    self.register_and_recurse_inner(module_id, module_request);

    // Update `self.state` however applicable.
    if self.state == LoadState::LoadingRoot {
      self.root_module_id = Some(module_id);
      self.root_asserted_module_type = Some(asserted_module_type);
      self.state = LoadState::LoadingImports;
    }
    if self.pending.is_empty() {
      self.state = LoadState::Done;
    }

    Ok(())
  }

  fn register_and_recurse_inner(
    &mut self,
    module_id: usize,
    module_request: &ModuleRequest,
  ) {
    // Recurse the module's imports. There are two cases for each import:
    // 1. If the module is not in the module map, start a new load for it in
    //    `self.pending`. The result of that load should eventually be passed to
    //    this function for recursion.
    // 2. If the module is already in the module map, queue it up to be
    //    recursed synchronously here.
    // This robustly ensures that the whole graph is in the module map before
    // `LoadState::Done` is set.
    let mut already_registered = VecDeque::new();
    already_registered.push_back((module_id, module_request.clone()));
    self.visited.insert(module_request.clone());
    while let Some((module_id, module_request)) = already_registered.pop_front()
    {
      let referrer = ModuleSpecifier::parse(&module_request.specifier).unwrap();
      let imports = self
        .module_map_rc
        .get_requested_modules(module_id)
        .unwrap()
        .clone();
      for module_request in imports {
        if !self.visited.contains(&module_request)
          && !self
            .visited_as_alias
            .borrow()
            .contains(&module_request.specifier)
        {
          if let Some(module_id) = self.module_map_rc.get_id(
            module_request.specifier.as_str(),
            &module_request.asserted_module_type,
          ) {
            already_registered.push_back((module_id, module_request.clone()));
          } else {
            let request = module_request.clone();
            let specifier =
              ModuleSpecifier::parse(&module_request.specifier).unwrap();
            let visited_as_alias = self.visited_as_alias.clone();
            let referrer = referrer.clone();
            let loader = self.loader.clone();
            let is_dynamic_import = self.is_dynamic_import();
            let fut = async move {
              // `visited_as_alias` unlike `visited` is checked as late as
              // possible because it can only be populated after completed
              // loads, meaning a duplicate load future may have already been
              // dispatched before we know it's a duplicate.
              if visited_as_alias.borrow().contains(specifier.as_str()) {
                return Ok(None);
              }
              let load_result = loader
                .load(&specifier, Some(&referrer), is_dynamic_import)
                .await;
              if let Ok(source) = &load_result {
                if let Some(found_specifier) = &source.module_url_found {
                  visited_as_alias
                    .borrow_mut()
                    .insert(found_specifier.as_str().to_string());
                }
              }
              load_result.map(|s| Some((request, s)))
            };
            self.pending.push(fut.boxed_local());
          }
          self.visited.insert(module_request);
        }
      }
    }
  }
}

impl Stream for RecursiveModuleLoad {
  type Item = Result<(ModuleRequest, ModuleSource), Error>;

  fn poll_next(
    self: Pin<&mut Self>,
    cx: &mut Context,
  ) -> Poll<Option<Self::Item>> {
    let inner = self.get_mut();
    // IMPORTANT: Do not borrow `inner.module_map_rc` here. It may not be
    // available.
    match inner.state {
      LoadState::Init => {
        let module_specifier = match inner.resolve_root() {
          Ok(url) => url,
          Err(error) => return Poll::Ready(Some(Err(error))),
        };
        let asserted_module_type = match &inner.init {
          LoadInit::DynamicImport(_, _, module_type) => module_type.clone(),
          _ => AssertedModuleType::JavaScriptOrWasm,
        };
        let module_request = ModuleRequest {
          specifier: module_specifier.to_string(),
          asserted_module_type,
        };
        let load_fut = if let Some(module_id) = inner.root_module_id {
          // If the inner future is already in the map, we might be done (assuming there are no pending
          // loads).
          inner.register_and_recurse_inner(module_id, &module_request);
          if inner.pending.is_empty() {
            inner.state = LoadState::Done;
          } else {
            inner.state = LoadState::LoadingImports;
          }
          // Internally re-poll using the new state to avoid spinning the event loop again.
          return Self::poll_next(Pin::new(inner), cx);
        } else {
          let maybe_referrer = match inner.init {
            LoadInit::DynamicImport(_, ref referrer, _) => {
              resolve_url(referrer).ok()
            }
            _ => None,
          };
          let loader = inner.loader.clone();
          let is_dynamic_import = inner.is_dynamic_import();
          async move {
            let result = loader
              .load(
                &module_specifier,
                maybe_referrer.as_ref(),
                is_dynamic_import,
              )
              .await;
            result.map(|s| Some((module_request, s)))
          }
          .boxed_local()
        };
        inner.pending.push(load_fut);
        inner.state = LoadState::LoadingRoot;
        inner.try_poll_next_unpin(cx)
      }
      LoadState::LoadingRoot | LoadState::LoadingImports => {
        match inner.pending.try_poll_next_unpin(cx)? {
          Poll::Ready(None) => unreachable!(),
          Poll::Ready(Some(None)) => {
            if inner.pending.is_empty() {
              inner.state = LoadState::Done;
              Poll::Ready(None)
            } else {
              Poll::Pending
            }
          }
          Poll::Ready(Some(Some(info))) => Poll::Ready(Some(Ok(info))),
          Poll::Pending => Poll::Pending,
        }
      }
      LoadState::Done => Poll::Ready(None),
    }
  }
}<|MERGE_RESOLUTION|>--- conflicted
+++ resolved
@@ -136,13 +136,9 @@
           .resolve(specifier, ".", ResolutionKind::MainModule)
       }
       LoadInit::Side(ref specifier) => {
-<<<<<<< HEAD
-        self.module_map_rc.resolve(specifier, ".", ResolutionKind::Import)
-=======
         self
           .module_map_rc
           .resolve(specifier, ".", ResolutionKind::Import)
->>>>>>> 0804e4e7
       }
       LoadInit::DynamicImport(ref specifier, ref referrer, _) => self
         .module_map_rc
@@ -153,18 +149,11 @@
   pub(crate) async fn prepare(&self) -> Result<(), Error> {
     let (module_specifier, maybe_referrer) = match self.init {
       LoadInit::Main(ref specifier) => {
-<<<<<<< HEAD
-        let spec =
-          self
-            .module_map_rc
-            .resolve(specifier, ".", ResolutionKind::MainModule)?;
-=======
         let spec = self.module_map_rc.resolve(
           specifier,
           ".",
           ResolutionKind::MainModule,
         )?;
->>>>>>> 0804e4e7
         (spec, None)
       }
       LoadInit::Side(ref specifier) => {
