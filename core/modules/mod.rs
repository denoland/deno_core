--- conflicted
+++ resolved
@@ -47,58 +47,6 @@
   Bytes(ModuleCodeBytes),
 }
 
-<<<<<<< HEAD
-#[derive(Debug)]
-pub enum ModuleCodeBytes {
-  /// Created from static data.
-  Static(&'static [u8]),
-
-  /// An owned chunk of data. Note that we use `Box` rather than `Vec` to avoid
-  /// the storage overhead.
-  Boxed(Box<[u8]>),
-
-  /// Code loaded from the `deno_graph` infrastructure.
-  Arc(Arc<[u8]>),
-}
-
-impl ModuleCodeBytes {
-  pub fn as_bytes(&self) -> &[u8] {
-    match self {
-      ModuleCodeBytes::Static(s) => s,
-      ModuleCodeBytes::Boxed(s) => s,
-      ModuleCodeBytes::Arc(s) => s,
-    }
-  }
-
-  pub fn to_vec(&self) -> Vec<u8> {
-    match self {
-      ModuleCodeBytes::Static(s) => s.to_vec(),
-      ModuleCodeBytes::Boxed(s) => s.to_vec(),
-      ModuleCodeBytes::Arc(s) => s.to_vec(),
-    }
-  }
-}
-
-impl From<Arc<[u8]>> for ModuleCodeBytes {
-  fn from(value: Arc<[u8]>) -> Self {
-    Self::Arc(value)
-  }
-}
-
-impl From<Box<[u8]>> for ModuleCodeBytes {
-  fn from(value: Box<[u8]>) -> Self {
-    Self::Boxed(value)
-  }
-}
-
-impl From<&'static [u8]> for ModuleCodeBytes {
-  fn from(value: &'static [u8]) -> Self {
-    Self::Static(value)
-  }
-}
-
-=======
->>>>>>> 5694e287
 pub type ModuleCodeString = FastString;
 pub type ModuleName = FastString;
 
