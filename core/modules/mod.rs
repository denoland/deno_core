// Copyright 2018-2023 the Deno authors. All rights reserved. MIT license.
use crate::error::exception_to_err_result;
use crate::error::AnyError;
use crate::fast_string::FastString;
use crate::module_specifier::ModuleSpecifier;
use anyhow::bail;
use anyhow::Context;
use anyhow::Error;
use serde::Deserialize;
use serde::Serialize;
use std::borrow::Cow;
use std::collections::HashMap;
use std::future::Future;
use std::sync::Arc;

mod loaders;
mod map;
mod module_map_data;
mod recursive_load;

#[cfg(all(test, not(miri)))]
mod tests;

#[cfg(test)]
pub use loaders::ModuleLoadEventCounts;
#[cfg(test)]
pub use loaders::TestingModuleLoader;

pub(crate) use loaders::ExtModuleLoader;
pub use loaders::ExtModuleLoaderCb;
pub use loaders::FsModuleLoader;
pub(crate) use loaders::LazyEsmModuleLoader;
pub use loaders::ModuleLoader;
pub use loaders::NoopModuleLoader;
pub use loaders::StaticModuleLoader;
pub use map::ModuleMap;
pub(crate) use module_map_data::ModuleMapSnapshottedData;

pub type ModuleId = usize;
pub(crate) type ModuleLoadId = i32;

/// The actual source code returned from the loader. Most embedders should
/// try to return bytes and let deno_core interpret if the module should be
/// converted to a string or not.
#[derive(Debug)]
pub enum ModuleSourceCode {
  String(ModuleCodeString),
  Bytes(ModuleCodeBytes),
}

pub type ModuleCodeString = FastString;
pub type ModuleName = FastString;

#[derive(Debug)]
pub enum ModuleCodeBytes {
  /// Created from static data.
  Static(&'static [u8]),

  /// An owned chunk of data. Note that we use `Box` rather than `Vec` to avoid
  /// the storage overhead.
  Boxed(Box<[u8]>),

  /// Code loaded from the `deno_graph` infrastructure.
  Arc(Arc<[u8]>),
}

impl ModuleCodeBytes {
  pub fn as_bytes(&self) -> &[u8] {
    match self {
      ModuleCodeBytes::Static(s) => s,
      ModuleCodeBytes::Boxed(s) => s,
      ModuleCodeBytes::Arc(s) => s,
    }
  }

  pub fn to_vec(&self) -> Vec<u8> {
    match self {
      ModuleCodeBytes::Static(s) => s.to_vec(),
      ModuleCodeBytes::Boxed(s) => s.to_vec(),
      ModuleCodeBytes::Arc(s) => s.to_vec(),
    }
  }
}

impl From<Arc<[u8]>> for ModuleCodeBytes {
  fn from(value: Arc<[u8]>) -> Self {
    Self::Arc(value)
  }
}

impl From<Box<[u8]>> for ModuleCodeBytes {
  fn from(value: Box<[u8]>) -> Self {
    Self::Boxed(value)
  }
}

impl From<&'static [u8]> for ModuleCodeBytes {
  fn from(value: &'static [u8]) -> Self {
    Self::Static(value)
  }
}

/// Callback to customize value of `import.meta.resolve("./foo.ts")`.
pub type ImportMetaResolveCallback = Box<
  dyn Fn(&dyn ModuleLoader, String, String) -> Result<ModuleSpecifier, Error>,
>;

pub(crate) fn default_import_meta_resolve_cb(
  loader: &dyn ModuleLoader,
  specifier: String,
  referrer: String,
) -> Result<ModuleSpecifier, Error> {
  if specifier.starts_with("npm:") {
    bail!("\"npm:\" specifiers are currently not supported in import.meta.resolve()");
  }

  loader.resolve(&specifier, &referrer, ResolutionKind::DynamicImport)
}

/// Callback to validate import attributes. If the validation fails and exception
/// should be thrown using `scope.throw_exception()`.
pub type ValidateImportAttributesCb =
  Box<dyn Fn(&mut v8::HandleScope, &HashMap<String, String>)>;

/// Callback to validate import attributes. If the validation fails and exception
/// should be thrown using `scope.throw_exception()`.
pub type CustomModuleEvaluationCb = Box<
  dyn Fn(
    &mut v8::HandleScope,
    Cow<'_, str>,
    &FastString,
    ModuleSourceCode,
  ) -> Result<CustomModuleEvaluationKind, AnyError>,
>;

pub enum CustomModuleEvaluationKind {
  /// This evaluation results in a single, "synthetic" module.
  Synthetic(v8::Global<v8::Value>),

  /// This evaluation results in creation of two modules:
  ///  - a "computed" module - some JavaScript that most likely is rendered and
  ///    uses the "synthetic" module - this module's ID is returned from
  ///    [`new_module`] call.
  ///  - a "synthetic" module - a kind of a helper module that abstracts
  ///    the source of JS objects - this module is set up first.
  ComputedAndSynthetic(
    // Source code of computed module,
<<<<<<< HEAD
    String,
=======
    FastString,
>>>>>>> 9b8fbdb4
    // Synthetic module value
    v8::Global<v8::Value>,
    // Synthetic module type
    ModuleType,
  ),
}

#[derive(Debug)]
pub(crate) enum ImportAttributesKind {
  StaticImport,
  DynamicImport,
}

pub(crate) fn parse_import_attributes(
  scope: &mut v8::HandleScope,
  attributes: v8::Local<v8::FixedArray>,
  kind: ImportAttributesKind,
) -> HashMap<String, String> {
  let mut assertions: HashMap<String, String> = HashMap::default();

  let assertions_per_line = match kind {
    // For static imports, assertions are triples of (keyword, value and source offset)
    // Also used in `module_resolve_callback`.
    ImportAttributesKind::StaticImport => 3,
    // For dynamic imports, assertions are tuples of (keyword, value)
    ImportAttributesKind::DynamicImport => 2,
  };
  assert_eq!(attributes.length() % assertions_per_line, 0);
  let no_of_assertions = attributes.length() / assertions_per_line;

  for i in 0..no_of_assertions {
    let assert_key = attributes.get(scope, assertions_per_line * i).unwrap();
    let assert_key_val = v8::Local::<v8::Value>::try_from(assert_key).unwrap();
    let assert_value = attributes
      .get(scope, (assertions_per_line * i) + 1)
      .unwrap();
    let assert_value_val =
      v8::Local::<v8::Value>::try_from(assert_value).unwrap();
    assertions.insert(
      assert_key_val.to_rust_string_lossy(scope),
      assert_value_val.to_rust_string_lossy(scope),
    );
  }

  assertions
}

pub(crate) fn get_requested_module_type_from_attributes(
  attributes: &HashMap<String, String>,
) -> RequestedModuleType {
  let Some(ty) = attributes.get("type") else {
    return RequestedModuleType::None;
  };

  if ty == "json" {
    RequestedModuleType::Json
  } else {
    RequestedModuleType::Other(Cow::Owned(ty.to_string()))
  }
}

/// A type of module to be executed.
///
/// `deno_core` supports loading and executing JavaScript and JSON modules,
/// by default, but embedders can customize it further by providing
/// [`CustomModuleEvaluationCb`].
#[derive(Clone, Debug, Eq, Hash, PartialEq, Serialize, Deserialize)]
#[repr(u32)]
pub enum ModuleType {
  JavaScript,
  Json,
  Other(Cow<'static, str>),
}

impl std::fmt::Display for ModuleType {
  fn fmt(&self, f: &mut std::fmt::Formatter) -> std::fmt::Result {
    match self {
      Self::JavaScript => write!(f, "JavaScript"),
      Self::Json => write!(f, "JSON"),
      Self::Other(ty) => write!(f, "{}", ty),
    }
  }
}

/// EsModule source code that will be loaded into V8.
///
/// Users can implement `Into<ModuleInfo>` for different file types that
/// can be transpiled to valid EsModule.
///
/// Found module URL might be different from specified URL
/// used for loading due to redirections (like HTTP 303).
/// Eg. Both "`https://example.com/a.ts`" and
/// "`https://example.com/b.ts`" may point to "`https://example.com/c.ts`"
/// By keeping track of specified and found URL we can alias modules and avoid
/// recompiling the same code 3 times.
// TODO(bartlomieju): I have a strong opinion we should store all redirects
// that happened; not only first and final target. It would simplify a lot
// of things throughout the codebase otherwise we may end up requesting
// intermediate redirects from file loader.
// NOTE: This should _not_ be made #[derive(Clone)] unless we take some precautions to avoid excessive string copying.
#[derive(Debug)]
pub struct ModuleSource {
  pub code: ModuleSourceCode,
  pub module_type: ModuleType,
  module_url_specified: ModuleName,
  /// If the module was found somewhere other than the specified address, this will be [`Some`].
  module_url_found: Option<ModuleName>,
}

impl ModuleSource {
  /// Create a [`ModuleSource`] without a redirect.
  pub fn new(
    module_type: impl Into<ModuleType>,
    code: ModuleSourceCode,
    specifier: &ModuleSpecifier,
  ) -> Self {
    let module_url_specified = specifier.as_ref().to_owned().into();
    Self {
      code,
      module_type: module_type.into(),
      module_url_specified,
      module_url_found: None,
    }
  }

  /// Create a [`ModuleSource`] with a potential redirect. If the `specifier_found` parameter is the same as the
  /// specifier, the code behaves the same was as `ModuleSource::new`.
  pub fn new_with_redirect(
    module_type: impl Into<ModuleType>,
    code: ModuleSourceCode,
    specifier: &ModuleSpecifier,
    specifier_found: &ModuleSpecifier,
  ) -> Self {
    let module_url_found = if specifier == specifier_found {
      None
    } else {
      Some(specifier_found.as_ref().to_owned().into())
    };
    let module_url_specified = specifier.as_ref().to_owned().into();
    Self {
      code,
      module_type: module_type.into(),
      module_url_specified,
      module_url_found,
    }
  }

  #[cfg(test)]
  pub fn for_test(code: &'static str, file: impl AsRef<str>) -> Self {
    Self {
      code: ModuleSourceCode::String(FastString::from_static(code)),
      module_type: ModuleType::JavaScript,
      module_url_specified: file.as_ref().to_owned().into(),
      module_url_found: None,
    }
  }

  /// If the `found` parameter is the same as the `specified` parameter, the code behaves the same was as `ModuleSource::for_test`.
  #[cfg(test)]
  pub fn for_test_with_redirect(
    code: &'static str,
    specified: impl AsRef<str>,
    found: impl AsRef<str>,
  ) -> Self {
    let specified = specified.as_ref().to_string();
    let found = found.as_ref().to_string();
    let found = if found == specified {
      None
    } else {
      Some(found.into())
    };
    Self {
      code: ModuleSourceCode::String(FastString::from_static(code)),
      module_type: ModuleType::JavaScript,
      module_url_specified: specified.into(),
      module_url_found: found,
    }
  }

  pub fn get_string_source(
    specifier: &str,
    code: ModuleSourceCode,
  ) -> Result<ModuleCodeString, AnyError> {
    match code {
      ModuleSourceCode::String(code) => Ok(code),
      ModuleSourceCode::Bytes(bytes) => {
        let str_ = String::from_utf8(bytes.to_vec()).with_context(|| {
          format!("Can't convert source code to string for {}", specifier)
        })?;
        Ok(ModuleCodeString::from(str_))
      }
    }
  }
}

pub type ModuleSourceFuture = dyn Future<Output = Result<ModuleSource, Error>>;

#[derive(Debug, PartialEq, Eq)]
pub enum ResolutionKind {
  /// This kind is used in only one situation: when a module is loaded via
  /// `JsRuntime::load_main_module` and is the top-level module, ie. the one
  /// passed as an argument to `JsRuntime::load_main_module`.
  MainModule,
  /// This kind is returned for all other modules during module load, that are
  /// static imports.
  Import,
  /// This kind is returned for all modules that are loaded as a result of a
  /// call to `import()` API (ie. top-level module as well as all its
  /// dependencies, and any other `import()` calls from that load).
  DynamicImport,
}

#[derive(Clone, Debug, Eq, Hash, PartialEq, Serialize, Deserialize)]
#[repr(u8)]
pub enum RequestedModuleType {
  /// There was no attribute specified in the import statement.
  ///
  /// Example:
  /// ```ignore
  /// import foo from "./foo.js";
  ///
  /// const bar = await import("bar");
  /// ```
  None,

  /// The `type` attribute had value `json`. This is the only known module type
  /// in `deno_core`.
  ///
  /// Embedders should use `Other` variant for custom module
  /// types like `wasm`, `bytes` or `text`.
  ///
  /// Example:
  /// ```ignore
  /// import jsonData from "./data.json" with { type: "json" };
  ///
  /// const jsonData2 = await import"./data2.json", { with { type: "json" } });
  /// ```
  Json,

  /// An arbitrary module type. It is up to the embedder to handle (or deny) it.
  /// If [`CustomModuleEvaluationCb`] was not passed when creating a runtime,
  /// then all "other" module types cause an error to be returned.
  ///
  /// Example:
  /// ```ignore
  /// import text from "./log.txt" with { type: "text" };
  ///
  /// const imgData = await import(`./images/${name}.png`, { with: { type: "bytes" }});
  /// ```
  Other(Cow<'static, str>),
}

impl RequestedModuleType {
  pub fn to_v8<'s>(
    &self,
    scope: &mut v8::HandleScope<'s>,
  ) -> v8::Local<'s, v8::Value> {
    match self {
      RequestedModuleType::None => v8::Integer::new(scope, 0).into(),
      RequestedModuleType::Json => v8::Integer::new(scope, 1).into(),
      RequestedModuleType::Other(ty) => {
        v8::String::new(scope, ty).unwrap().into()
      }
    }
  }

  pub fn try_from_v8(
    scope: &mut v8::HandleScope,
    value: v8::Local<v8::Value>,
  ) -> Option<Self> {
    Some(if let Some(int) = value.to_integer(scope) {
      match int.int32_value(scope).unwrap_or_default() {
        0 => RequestedModuleType::None,
        1 => RequestedModuleType::Json,
        _ => return None,
      }
    } else if let Ok(str) = v8::Local::<v8::String>::try_from(value) {
      RequestedModuleType::Other(Cow::Owned(str.to_rust_string_lossy(scope)))
    } else {
      return None;
    })
  }
}

impl AsRef<RequestedModuleType> for RequestedModuleType {
  fn as_ref(&self) -> &RequestedModuleType {
    self
  }
}

// TODO(bartlomieju): this is questionable. I think we should remove it.
impl PartialEq<ModuleType> for RequestedModuleType {
  fn eq(&self, other: &ModuleType) -> bool {
    match other {
      ModuleType::JavaScript => self == &RequestedModuleType::None,
      ModuleType::Json => self == &RequestedModuleType::Json,
      ModuleType::Other(ty) => self == &RequestedModuleType::Other(ty.clone()),
    }
  }
}

impl From<ModuleType> for RequestedModuleType {
  fn from(module_type: ModuleType) -> RequestedModuleType {
    match module_type {
      ModuleType::JavaScript => RequestedModuleType::None,
      ModuleType::Json => RequestedModuleType::Json,
      ModuleType::Other(ty) => RequestedModuleType::Other(ty.clone()),
    }
  }
}

impl std::fmt::Display for RequestedModuleType {
  fn fmt(&self, f: &mut std::fmt::Formatter) -> std::fmt::Result {
    match self {
      Self::None => write!(f, "None"),
      Self::Json => write!(f, "JSON"),
      Self::Other(ty) => write!(f, "Other({ty})"),
    }
  }
}

/// Describes a request for a module as parsed from the source code.
/// Usually executable (`JavaScriptOrWasm`) is used, except when an
/// import assertions explicitly constrains an import to JSON, in
/// which case this will have a `RequestedModuleType::Json`.
#[derive(Clone, Debug, Eq, Hash, PartialEq, Serialize, Deserialize)]
pub(crate) struct ModuleRequest {
  pub specifier: String,
  pub requested_module_type: RequestedModuleType,
}

#[derive(Debug, PartialEq)]
pub(crate) struct ModuleInfo {
  #[allow(unused)]
  pub id: ModuleId,
  pub main: bool,
  pub name: ModuleName,
  pub requests: Vec<ModuleRequest>,
  pub module_type: RequestedModuleType,
}

#[derive(Debug)]
pub(crate) enum ModuleError {
  Exception(v8::Global<v8::Value>),
  Other(Error),
}

impl ModuleError {
  pub fn into_any_error(
    self,
    scope: &mut v8::HandleScope,
    in_promise: bool,
    clear_error: bool,
  ) -> AnyError {
    match self {
      ModuleError::Exception(exception) => {
        let exception = v8::Local::new(scope, exception);
        exception_to_err_result::<()>(scope, exception, in_promise, clear_error)
          .unwrap_err()
      }
      ModuleError::Other(error) => error,
    }
  }
}<|MERGE_RESOLUTION|>--- conflicted
+++ resolved
@@ -145,11 +145,7 @@
   ///    the source of JS objects - this module is set up first.
   ComputedAndSynthetic(
     // Source code of computed module,
-<<<<<<< HEAD
-    String,
-=======
     FastString,
->>>>>>> 9b8fbdb4
     // Synthetic module value
     v8::Global<v8::Value>,
     // Synthetic module type
