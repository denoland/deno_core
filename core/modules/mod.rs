// Copyright 2018-2023 the Deno authors. All rights reserved. MIT license.
use crate::error::AnyError;
use crate::fast_string::FastString;
use crate::module_specifier::ModuleSpecifier;
use anyhow::bail;
use anyhow::Context;
use anyhow::Error;
use serde::Deserialize;
use serde::Serialize;
use std::borrow::Cow;
use std::collections::HashMap;
use std::future::Future;
use std::sync::Arc;

mod loaders;
mod map;
mod module_map_data;
mod recursive_load;

#[cfg(all(test, not(miri)))]
mod tests;

#[cfg(test)]
pub use loaders::ModuleLoadEventCounts;
#[cfg(test)]
pub use loaders::TestingModuleLoader;

pub(crate) use loaders::ExtModuleLoader;
pub use loaders::ExtModuleLoaderCb;
pub use loaders::FsModuleLoader;
pub(crate) use loaders::LazyEsmModuleLoader;
pub use loaders::ModuleLoader;
pub use loaders::NoopModuleLoader;
pub use loaders::StaticModuleLoader;
pub(crate) use map::ModuleMap;
pub(crate) use module_map_data::ModuleMapSnapshottedData;

pub type ModuleId = usize;
pub(crate) type ModuleLoadId = i32;

/// The actual source code returned from the loader. Most embedders should
/// try to return bytes and let deno_core interpret if the module should be
/// converted to a string or not.
#[derive(Debug)]
pub enum ModuleSourceCode {
  String(ModuleCodeString),
  Bytes(ModuleCodeBytes),
}

pub type ModuleCodeString = FastString;
pub type ModuleName = FastString;

#[derive(Debug)]
pub enum ModuleCodeBytes {
  /// Created from static data.
  Static(&'static [u8]),

  /// An owned chunk of data. Note that we use `Box` rather than `Vec` to avoid
  /// the storage overhead.
  Boxed(Box<[u8]>),

  /// Code loaded from the `deno_graph` infrastructure.
  Arc(Arc<[u8]>),
}

impl ModuleCodeBytes {
  pub fn as_bytes(&self) -> &[u8] {
    match self {
      ModuleCodeBytes::Static(s) => s,
      ModuleCodeBytes::Boxed(s) => s,
      ModuleCodeBytes::Arc(s) => s,
    }
  }

  pub fn to_vec(&self) -> Vec<u8> {
    match self {
      ModuleCodeBytes::Static(s) => s.to_vec(),
      ModuleCodeBytes::Boxed(s) => s.to_vec(),
      ModuleCodeBytes::Arc(s) => s.to_vec(),
    }
  }
}

impl From<Arc<[u8]>> for ModuleCodeBytes {
  fn from(value: Arc<[u8]>) -> Self {
    Self::Arc(value)
  }
}

impl From<Box<[u8]>> for ModuleCodeBytes {
  fn from(value: Box<[u8]>) -> Self {
    Self::Boxed(value)
  }
}

impl From<&'static [u8]> for ModuleCodeBytes {
  fn from(value: &'static [u8]) -> Self {
    Self::Static(value)
  }
}

/// Callback to customize value of `import.meta.resolve("./foo.ts")`.
pub type ImportMetaResolveCallback = Box<
  dyn Fn(&dyn ModuleLoader, String, String) -> Result<ModuleSpecifier, Error>,
>;

pub(crate) fn default_import_meta_resolve_cb(
  loader: &dyn ModuleLoader,
  specifier: String,
  referrer: String,
) -> Result<ModuleSpecifier, Error> {
  if specifier.starts_with("npm:") {
    bail!("\"npm:\" specifiers are currently not supported in import.meta.resolve()");
  }

  loader.resolve(&specifier, &referrer, ResolutionKind::DynamicImport)
}

/// Callback to validate import attributes. If the validation fails and exception
/// should be thrown using `scope.throw_exception()`.
pub type ValidateImportAttributesCb =
  Box<dyn Fn(&mut v8::HandleScope, &HashMap<String, String>)>;

<<<<<<< HEAD
/// Callback to validate import attributes. If the validation fails and exception
/// should be thrown using `scope.throw_exception()`.
pub type CustomModuleEvaluationCb = Box<
  dyn Fn(
    &mut v8::HandleScope,
    Cow<'_, str>,
    &FastString,
    ModuleSourceCode,
  ) -> Result<v8::Global<v8::Value>, AnyError>,
>;

const SUPPORTED_TYPE_ASSERTIONS: &[&str] = &["json"];

/// Throws a `TypeError` if `type` attribute is not equal to "json". Allows
/// all other attributes.
pub(crate) fn validate_import_attributes(
  scope: &mut v8::HandleScope,
  assertions: &HashMap<String, String>,
) {
  for (key, value) in assertions {
    let msg = if key != "type" {
      Some(format!("\"{key}\" attribute is not supported."))
    } else if !SUPPORTED_TYPE_ASSERTIONS.contains(&value.as_str()) {
      Some(format!("\"{value}\" is not a valid module type."))
    } else {
      None
    };

    let Some(msg) = msg else {
      continue;
    };

    let message = v8::String::new(scope, &msg).unwrap();
    let exception = v8::Exception::type_error(scope, message);
    scope.throw_exception(exception);
    return;
  }
}

=======
>>>>>>> 7fd84216
#[derive(Debug)]
pub(crate) enum ImportAttributesKind {
  StaticImport,
  DynamicImport,
}

pub(crate) fn parse_import_attributes(
  scope: &mut v8::HandleScope,
  attributes: v8::Local<v8::FixedArray>,
  kind: ImportAttributesKind,
) -> HashMap<String, String> {
  let mut assertions: HashMap<String, String> = HashMap::default();

  let assertions_per_line = match kind {
    // For static imports, assertions are triples of (keyword, value and source offset)
    // Also used in `module_resolve_callback`.
    ImportAttributesKind::StaticImport => 3,
    // For dynamic imports, assertions are tuples of (keyword, value)
    ImportAttributesKind::DynamicImport => 2,
  };
  assert_eq!(attributes.length() % assertions_per_line, 0);
  let no_of_assertions = attributes.length() / assertions_per_line;

  for i in 0..no_of_assertions {
    let assert_key = attributes.get(scope, assertions_per_line * i).unwrap();
    let assert_key_val = v8::Local::<v8::Value>::try_from(assert_key).unwrap();
    let assert_value = attributes
      .get(scope, (assertions_per_line * i) + 1)
      .unwrap();
    let assert_value_val =
      v8::Local::<v8::Value>::try_from(assert_value).unwrap();
    assertions.insert(
      assert_key_val.to_rust_string_lossy(scope),
      assert_value_val.to_rust_string_lossy(scope),
    );
  }

  assertions
}

pub(crate) fn get_requested_module_type_from_attributes(
  attributes: &HashMap<String, String>,
) -> RequestedModuleType {
  let Some(ty) = attributes.get("type") else {
    return RequestedModuleType::None;
  };

  if ty == "json" {
    RequestedModuleType::Json
  } else {
    RequestedModuleType::Other(Cow::Owned(ty.to_string()))
  }
}

/// A type of module to be executed.
///
/// For non-`JavaScript` modules, this value suggests
/// how to interpret the module. For JSON modules it's used to validate
/// against actually discovered MIME type.
#[derive(Clone, Debug, Eq, Hash, PartialEq, Serialize, Deserialize)]
#[repr(u32)]
pub enum ModuleType {
  JavaScript,
  Json,
  /// Non-well-known module type.
  Other(Cow<'static, str>),
}

impl std::fmt::Display for ModuleType {
  fn fmt(&self, f: &mut std::fmt::Formatter) -> std::fmt::Result {
    match self {
      Self::JavaScript => write!(f, "JavaScript"),
      Self::Json => write!(f, "JSON"),
      Self::Other(ty) => write!(f, "{}", ty),
    }
  }
}

/// EsModule source code that will be loaded into V8.
///
/// Users can implement `Into<ModuleInfo>` for different file types that
/// can be transpiled to valid EsModule.
///
/// Found module URL might be different from specified URL
/// used for loading due to redirections (like HTTP 303).
/// Eg. Both "`https://example.com/a.ts`" and
/// "`https://example.com/b.ts`" may point to "`https://example.com/c.ts`"
/// By keeping track of specified and found URL we can alias modules and avoid
/// recompiling the same code 3 times.
// TODO(bartlomieju): I have a strong opinion we should store all redirects
// that happened; not only first and final target. It would simplify a lot
// of things throughout the codebase otherwise we may end up requesting
// intermediate redirects from file loader.
// NOTE: This should _not_ be made #[derive(Clone)] unless we take some precautions to avoid excessive string copying.
#[derive(Debug)]
pub struct ModuleSource {
  pub code: ModuleSourceCode,
  pub module_type: ModuleType,
  module_url_specified: ModuleName,
  /// If the module was found somewhere other than the specified address, this will be [`Some`].
  module_url_found: Option<ModuleName>,
}

impl ModuleSource {
  /// Create a [`ModuleSource`] without a redirect.
  pub fn new(
    module_type: impl Into<ModuleType>,
    code: ModuleSourceCode,
    specifier: &ModuleSpecifier,
  ) -> Self {
    let module_url_specified = specifier.as_ref().to_owned().into();
    Self {
      code,
      module_type: module_type.into(),
      module_url_specified,
      module_url_found: None,
    }
  }

  /// Create a [`ModuleSource`] with a potential redirect. If the `specifier_found` parameter is the same as the
  /// specifier, the code behaves the same was as `ModuleSource::new`.
  pub fn new_with_redirect(
    module_type: impl Into<ModuleType>,
    code: ModuleSourceCode,
    specifier: &ModuleSpecifier,
    specifier_found: &ModuleSpecifier,
  ) -> Self {
    let module_url_found = if specifier == specifier_found {
      None
    } else {
      Some(specifier_found.as_ref().to_owned().into())
    };
    let module_url_specified = specifier.as_ref().to_owned().into();
    Self {
      code,
      module_type: module_type.into(),
      module_url_specified,
      module_url_found,
    }
  }

  #[cfg(test)]
  pub fn for_test(code: &'static str, file: impl AsRef<str>) -> Self {
    Self {
      code: ModuleSourceCode::String(FastString::from_static(code)),
      module_type: ModuleType::JavaScript,
      module_url_specified: file.as_ref().to_owned().into(),
      module_url_found: None,
    }
  }

  /// If the `found` parameter is the same as the `specified` parameter, the code behaves the same was as `ModuleSource::for_test`.
  #[cfg(test)]
  pub fn for_test_with_redirect(
    code: &'static str,
    specified: impl AsRef<str>,
    found: impl AsRef<str>,
  ) -> Self {
    let specified = specified.as_ref().to_string();
    let found = found.as_ref().to_string();
    let found = if found == specified {
      None
    } else {
      Some(found.into())
    };
    Self {
      code: ModuleSourceCode::String(FastString::from_static(code)),
      module_type: ModuleType::JavaScript,
      module_url_specified: specified.into(),
      module_url_found: found,
    }
  }

  pub fn get_string_source(
    specifier: &str,
    code: ModuleSourceCode,
  ) -> Result<ModuleCodeString, AnyError> {
    match code {
      ModuleSourceCode::String(code) => Ok(code),
      ModuleSourceCode::Bytes(bytes) => {
        let str_ = String::from_utf8(bytes.to_vec()).with_context(|| {
          format!("Can't convert source code to string for {}", specifier)
        })?;
        Ok(ModuleCodeString::from(str_))
      }
    }
  }
}

pub type ModuleSourceFuture = dyn Future<Output = Result<ModuleSource, Error>>;

#[derive(Debug, PartialEq, Eq)]
pub enum ResolutionKind {
  /// This kind is used in only one situation: when a module is loaded via
  /// `JsRuntime::load_main_module` and is the top-level module, ie. the one
  /// passed as an argument to `JsRuntime::load_main_module`.
  MainModule,
  /// This kind is returned for all other modules during module load, that are
  /// static imports.
  Import,
  /// This kind is returned for all modules that are loaded as a result of a
  /// call to `import()` API (ie. top-level module as well as all its
  /// dependencies, and any other `import()` calls from that load).
  DynamicImport,
}

#[derive(Clone, Debug, Eq, Hash, PartialEq, Serialize, Deserialize)]
#[repr(u8)]
pub enum RequestedModuleType {
  /// There was no attribute specified in the import statement.
  None,

  /// `type` attribute had value `json`. This is the only known module type
  /// in `deno_core`. Embedders should use `Other` variant for custom module
  /// types like `wasm`, `bytes` or `text`.
  Json,

  // IMPORTANT: If you add any additional enum values here, you must update `to_v8`` below!
  /// Non-well-known module type.
  Other(Cow<'static, str>),
}

impl RequestedModuleType {
  pub fn to_v8<'s>(
    &self,
    scope: &mut v8::HandleScope<'s>,
  ) -> v8::Local<'s, v8::Value> {
    match self {
      RequestedModuleType::None => v8::Integer::new(scope, 0).into(),
      RequestedModuleType::Json => v8::Integer::new(scope, 1).into(),
      RequestedModuleType::Other(ty) => {
        v8::String::new(scope, ty).unwrap().into()
      }
    }
  }

  pub fn try_from_v8(
    scope: &mut v8::HandleScope,
    value: v8::Local<v8::Value>,
  ) -> Option<Self> {
    Some(if let Some(int) = value.to_integer(scope) {
      match int.int32_value(scope).unwrap_or_default() {
        0 => RequestedModuleType::None,
        1 => RequestedModuleType::Json,
        _ => return None,
      }
    } else if let Ok(str) = v8::Local::<v8::String>::try_from(value) {
      RequestedModuleType::Other(Cow::Owned(str.to_rust_string_lossy(scope)))
    } else {
      return None;
    })
  }
}

impl AsRef<RequestedModuleType> for RequestedModuleType {
  fn as_ref(&self) -> &RequestedModuleType {
    self
  }
}

impl PartialEq<ModuleType> for RequestedModuleType {
  fn eq(&self, other: &ModuleType) -> bool {
    match other {
      ModuleType::JavaScript => self == &RequestedModuleType::None,
      ModuleType::Json => self == &RequestedModuleType::Json,
      ModuleType::Other(ty) => self == &RequestedModuleType::Other(ty.clone()),
    }
  }
}

impl From<ModuleType> for RequestedModuleType {
  fn from(module_type: ModuleType) -> RequestedModuleType {
    match module_type {
      ModuleType::JavaScript => RequestedModuleType::None,
      ModuleType::Json => RequestedModuleType::Json,
      ModuleType::Other(ty) => RequestedModuleType::Other(ty.clone()),
    }
  }
}

impl std::fmt::Display for RequestedModuleType {
  fn fmt(&self, f: &mut std::fmt::Formatter) -> std::fmt::Result {
    match self {
      Self::None => write!(f, "None"),
      Self::Json => write!(f, "JSON"),
      Self::Other(ty) => write!(f, "Other({ty})"),
    }
  }
}

/// Describes a request for a module as parsed from the source code.
/// Usually executable (`JavaScriptOrWasm`) is used, except when an
/// import assertions explicitly constrains an import to JSON, in
/// which case this will have a `RequestedModuleType::Json`.
#[derive(Clone, Debug, Eq, Hash, PartialEq, Serialize, Deserialize)]
pub(crate) struct ModuleRequest {
  pub specifier: String,
  pub requested_module_type: RequestedModuleType,
}

#[derive(Debug, PartialEq)]
pub(crate) struct ModuleInfo {
  #[allow(unused)]
  pub id: ModuleId,
  pub main: bool,
  pub name: ModuleName,
  pub requests: Vec<ModuleRequest>,
  pub module_type: RequestedModuleType,
}

#[derive(Debug)]
pub(crate) enum ModuleError {
  Exception(v8::Global<v8::Value>),
  Other(Error),
}<|MERGE_RESOLUTION|>--- conflicted
+++ resolved
@@ -121,7 +121,6 @@
 pub type ValidateImportAttributesCb =
   Box<dyn Fn(&mut v8::HandleScope, &HashMap<String, String>)>;
 
-<<<<<<< HEAD
 /// Callback to validate import attributes. If the validation fails and exception
 /// should be thrown using `scope.throw_exception()`.
 pub type CustomModuleEvaluationCb = Box<
@@ -133,36 +132,6 @@
   ) -> Result<v8::Global<v8::Value>, AnyError>,
 >;
 
-const SUPPORTED_TYPE_ASSERTIONS: &[&str] = &["json"];
-
-/// Throws a `TypeError` if `type` attribute is not equal to "json". Allows
-/// all other attributes.
-pub(crate) fn validate_import_attributes(
-  scope: &mut v8::HandleScope,
-  assertions: &HashMap<String, String>,
-) {
-  for (key, value) in assertions {
-    let msg = if key != "type" {
-      Some(format!("\"{key}\" attribute is not supported."))
-    } else if !SUPPORTED_TYPE_ASSERTIONS.contains(&value.as_str()) {
-      Some(format!("\"{value}\" is not a valid module type."))
-    } else {
-      None
-    };
-
-    let Some(msg) = msg else {
-      continue;
-    };
-
-    let message = v8::String::new(scope, &msg).unwrap();
-    let exception = v8::Exception::type_error(scope, message);
-    scope.throw_exception(exception);
-    return;
-  }
-}
-
-=======
->>>>>>> 7fd84216
 #[derive(Debug)]
 pub(crate) enum ImportAttributesKind {
   StaticImport,
