<<<<<<< HEAD
// Copyright 2018-2024 the Deno authors. All rights reserved. MIT license.
=======
// Copyright 2018-2025 the Deno authors. MIT license.

use crate::error::generic_error;
use crate::extensions::ExtensionFileSource;
>>>>>>> 8d7bfea4
use crate::module_specifier::ModuleSpecifier;
use crate::modules::IntoModuleCodeString;
use crate::modules::ModuleCodeString;
use crate::modules::ModuleName;
use crate::modules::ModuleSource;
use crate::modules::ModuleSourceFuture;
use crate::modules::ModuleType;
use crate::modules::RequestedModuleType;
use crate::modules::ResolutionKind;
use crate::resolve_import;
use crate::ModuleSourceCode;
use deno_error::JsErrorBox;

use anyhow::Context;
use deno_core::error::CoreError;
use futures::future::FutureExt;
use std::borrow::Cow;
use std::cell::RefCell;
use std::collections::HashMap;
use std::future::Future;
use std::pin::Pin;
use std::rc::Rc;

#[derive(Debug, thiserror::Error, deno_error::JsError)]
#[class(generic)]
pub enum ModuleLoaderError {
  #[error("Specifier \"{0}\" was not passed as an extension module and was not included in the snapshot."
  )]
  SpecifierExcludedFromSnapshot(ModuleSpecifier),
  #[error("Specifier \"{0}\" cannot be lazy-loaded as it was not included in the binary."
  )]
  SpecifierMissingLazyLoadable(ModuleSpecifier),
  #[error(
    "\"npm:\" specifiers are currently not supported in import.meta.resolve()"
  )]
  NpmUnsupportedMetaResolve,
  #[error("Attempted to load JSON module without specifying \"type\": \"json\" attribute in the import statement."
  )]
  JsonMissingAttribute,
  #[error("Module not found")]
  NotFound,
  #[error(
    "Module loading is not supported; attempted to load: \"{specifier}\" from \"{}\"",
    .maybe_referrer.as_ref().map_or("(no referrer)", |referrer| referrer.as_str())
  )]
  Unsupported {
    specifier: Box<ModuleSpecifier>,
    maybe_referrer: Option<Box<ModuleSpecifier>>,
  },
  #[class(inherit)]
  #[error(transparent)]
  Resolution(
    #[from]
    #[inherit]
    crate::ModuleResolutionError,
  ),
  #[class(inherit)]
  #[error(transparent)]
  Core(
    #[from]
    #[inherit]
    CoreError,
  ),
}

impl From<anyhow::Error> for ModuleLoaderError {
  fn from(err: anyhow::Error) -> Self {
    ModuleLoaderError::Core(CoreError::Other(err))
  }
}

impl From<std::io::Error> for ModuleLoaderError {
  fn from(err: std::io::Error) -> Self {
    ModuleLoaderError::Core(CoreError::Io(err))
  }
}
impl From<JsErrorBox> for ModuleLoaderError {
  fn from(err: JsErrorBox) -> Self {
    ModuleLoaderError::Core(CoreError::JsNative(err))
  }
}

/// Result of calling `ModuleLoader::load`.
pub enum ModuleLoadResponse {
  /// Source file is available synchronously - eg. embedder might have
  /// collected all the necessary sources in `ModuleLoader::prepare_module_load`.
  /// Slightly cheaper than `Async` as it avoids boxing.
  Sync(Result<ModuleSource, ModuleLoaderError>),

  /// Source file needs to be loaded. Requires boxing due to recrusive
  /// nature of module loading.
  Async(Pin<Box<ModuleSourceFuture>>),
}

pub trait ModuleLoader {
  /// Returns an absolute URL.
  /// When implementing an spec-complaint VM, this should be exactly the
  /// algorithm described here:
  /// <https://html.spec.whatwg.org/multipage/webappapis.html#resolve-a-module-specifier>
  ///
  /// [`ResolutionKind::MainModule`] can be used to resolve from current working directory or
  /// apply import map for child imports.
  ///
  /// [`ResolutionKind::DynamicImport`] can be used to check permissions or deny
  /// dynamic imports altogether.
  fn resolve(
    &self,
    specifier: &str,
    referrer: &str,
    kind: ResolutionKind,
  ) -> Result<ModuleSpecifier, ModuleLoaderError>;

  /// Given ModuleSpecifier, load its source code.
  ///
  /// `is_dyn_import` can be used to check permissions or deny
  /// dynamic imports altogether.
  fn load(
    &self,
    module_specifier: &ModuleSpecifier,
    maybe_referrer: Option<&ModuleSpecifier>,
    is_dyn_import: bool,
    requested_module_type: RequestedModuleType,
  ) -> ModuleLoadResponse;

  /// This hook can be used by implementors to do some preparation
  /// work before starting loading of modules.
  ///
  /// For example implementor might download multiple modules in
  /// parallel and transpile them to final JS sources before
  /// yielding control back to the runtime.
  ///
  /// It's not required to implement this method.
  fn prepare_load(
    &self,
    _module_specifier: &ModuleSpecifier,
    _maybe_referrer: Option<String>,
    _is_dyn_import: bool,
  ) -> Pin<Box<dyn Future<Output = Result<(), ModuleLoaderError>>>> {
    async { Ok(()) }.boxed_local()
  }

  /// This hook can be used by implementors to do some cleanup
  /// work after loading of modules. The hook is called for
  /// all loads, whether they succeeded or not.
  ///
  /// For example implementor might drop transpilation and
  /// static analysis caches before
  /// yielding control back to the runtime.
  ///
  /// It's not required to implement this method.
  fn finish_load(&self) {}

  /// Called when new v8 code cache is available for this module. Implementors
  /// can store the provided code cache for future executions of the same module.
  ///
  /// It's not required to implement this method.
  fn code_cache_ready(
    &self,
    _module_specifier: ModuleSpecifier,
    _hash: u64,
    _code_cache: &[u8],
  ) -> Pin<Box<dyn Future<Output = ()>>> {
    async {}.boxed_local()
  }

  /// Called when V8 code cache should be ignored for this module. This can happen
  /// if eg. module causes a V8 warning, like when using deprecated import assertions.
  /// Implementors should make sure that the code cache for this module is purged and not saved anymore.
  ///
  /// It's not required to implement this method.
  fn purge_and_prevent_code_cache(&self, _module_specifier: &str) {}

  /// Returns a source map for given `file_name`.
  ///
  /// This function will soon be deprecated or renamed.
  fn get_source_map(&self, _file_name: &str) -> Option<Cow<[u8]>> {
    None
  }

  fn get_source_mapped_source_line(
    &self,
    _file_name: &str,
    _line_number: usize,
  ) -> Option<String> {
    None
  }

  /// Implementors can attach arbitrary data to scripts and modules
  /// by implementing this method. V8 currently requires that the
  /// returned data be a `v8::PrimitiveArray`.
  fn get_host_defined_options<'s>(
    &self,
    _scope: &mut v8::HandleScope<'s>,
    _name: &str,
  ) -> Option<v8::Local<'s, v8::Data>> {
    None
  }
}

/// Placeholder structure used when creating
/// a runtime that doesn't support module loading.
pub struct NoopModuleLoader;

impl ModuleLoader for NoopModuleLoader {
  fn resolve(
    &self,
    specifier: &str,
    referrer: &str,
    _kind: ResolutionKind,
  ) -> Result<ModuleSpecifier, ModuleLoaderError> {
    Ok(resolve_import(specifier, referrer)?)
  }

  fn load(
    &self,
    module_specifier: &ModuleSpecifier,
    maybe_referrer: Option<&ModuleSpecifier>,
    _is_dyn_import: bool,
    _requested_module_type: RequestedModuleType,
  ) -> ModuleLoadResponse {
    ModuleLoadResponse::Sync(Err(ModuleLoaderError::Unsupported {
      specifier: Box::new(module_specifier.clone()),
      maybe_referrer: maybe_referrer.map(|referrer| Box::new(referrer.clone())),
    }))
  }
}

pub(crate) struct ExtModuleLoader {
  sources: RefCell<HashMap<ModuleName, ModuleCodeString>>,
}

impl ExtModuleLoader {
  pub fn new(loaded_sources: Vec<(ModuleName, ModuleCodeString)>) -> Self {
    // Guesstimate a length
    let mut sources = HashMap::with_capacity(loaded_sources.len());
    for source in loaded_sources {
      sources.insert(source.0, source.1);
    }
    ExtModuleLoader {
      sources: RefCell::new(sources),
    }
  }

  pub fn finalize(self) -> Result<(), CoreError> {
    let sources = self.sources.take();
    let unused_modules: Vec<_> = sources.iter().collect();

    if !unused_modules.is_empty() {
      return Err(CoreError::UnusedModules(
        unused_modules
          .into_iter()
          .map(|(name, _)| name.to_string())
          .collect::<Vec<_>>(),
      ));
    }

    Ok(())
  }
}

impl ModuleLoader for ExtModuleLoader {
  fn resolve(
    &self,
    specifier: &str,
    referrer: &str,
    _kind: ResolutionKind,
  ) -> Result<ModuleSpecifier, ModuleLoaderError> {
    // If specifier is relative to an extension module, we need to do some special handling
    if specifier.starts_with("../")
      || specifier.starts_with("./")
      || referrer.starts_with("ext:")
    {
      // add `/` to the referrer to make it a valid base URL, so we can join the specifier to it
      return Ok(crate::resolve_url(
        &crate::resolve_url(referrer.replace("ext:", "ext:/").as_str())?
          .join(specifier)
          .map_err(crate::ModuleResolutionError::InvalidBaseUrl)?
          .as_str()
          // remove the `/` we added
          .replace("ext:/", "ext:"),
      )?);
    }
    Ok(resolve_import(specifier, referrer)?)
  }

  fn load(
    &self,
    specifier: &ModuleSpecifier,
    _maybe_referrer: Option<&ModuleSpecifier>,
    _is_dyn_import: bool,
    _requested_module_type: RequestedModuleType,
  ) -> ModuleLoadResponse {
    let mut sources = self.sources.borrow_mut();
    let source = match sources.remove(specifier.as_str()) {
      Some(source) => source,
      None => {
        return ModuleLoadResponse::Sync(Err(
          ModuleLoaderError::SpecifierExcludedFromSnapshot(
            specifier.to_owned(),
          ),
        ))
      }
    };
    ModuleLoadResponse::Sync(Ok(ModuleSource::new(
      ModuleType::JavaScript,
      ModuleSourceCode::String(source),
      specifier,
      None,
    )))
  }

  fn prepare_load(
    &self,
    _specifier: &ModuleSpecifier,
    _maybe_referrer: Option<String>,
    _is_dyn_import: bool,
  ) -> Pin<Box<dyn Future<Output = Result<(), ModuleLoaderError>>>> {
    async { Ok(()) }.boxed_local()
  }
}

/// A loader that is used in `op_lazy_load_esm` to load and execute
/// ES modules that were embedded in the binary using `lazy_loaded_esm`
/// option in `extension!` macro.
pub(crate) struct LazyEsmModuleLoader {
  sources: Rc<RefCell<HashMap<ModuleName, ModuleCodeString>>>,
}

impl LazyEsmModuleLoader {
  pub fn new(
    sources: Rc<RefCell<HashMap<ModuleName, ModuleCodeString>>>,
  ) -> Self {
    LazyEsmModuleLoader { sources }
  }
}

impl ModuleLoader for LazyEsmModuleLoader {
  fn resolve(
    &self,
    specifier: &str,
    referrer: &str,
    _kind: ResolutionKind,
  ) -> Result<ModuleSpecifier, ModuleLoaderError> {
    Ok(resolve_import(specifier, referrer)?)
  }

  fn load(
    &self,
    specifier: &ModuleSpecifier,
    _maybe_referrer: Option<&ModuleSpecifier>,
    _is_dyn_import: bool,
    _requested_module_type: RequestedModuleType,
  ) -> ModuleLoadResponse {
    let mut sources = self.sources.borrow_mut();
    let source = match sources.remove(specifier.as_str()) {
      Some(source) => source,
      None => {
        return ModuleLoadResponse::Sync(Err(
          ModuleLoaderError::SpecifierMissingLazyLoadable(specifier.clone()),
        ))
      }
    };
    ModuleLoadResponse::Sync(Ok(ModuleSource::new(
      ModuleType::JavaScript,
      ModuleSourceCode::String(source),
      specifier,
      None,
    )))
  }

  fn prepare_load(
    &self,
    _specifier: &ModuleSpecifier,
    _maybe_referrer: Option<String>,
    _is_dyn_import: bool,
  ) -> Pin<Box<dyn Future<Output = Result<(), ModuleLoaderError>>>> {
    async { Ok(()) }.boxed_local()
  }
}

/// Basic file system module loader.
///
/// Note that this loader will **block** event loop
/// when loading file as it uses synchronous FS API
/// from standard library.
pub struct FsModuleLoader;

impl ModuleLoader for FsModuleLoader {
  fn resolve(
    &self,
    specifier: &str,
    referrer: &str,
    _kind: ResolutionKind,
  ) -> Result<ModuleSpecifier, ModuleLoaderError> {
    Ok(resolve_import(specifier, referrer)?)
  }

  fn load(
    &self,
    module_specifier: &ModuleSpecifier,
    _maybe_referrer: Option<&ModuleSpecifier>,
    _is_dynamic: bool,
    requested_module_type: RequestedModuleType,
  ) -> ModuleLoadResponse {
    let module_specifier = module_specifier.clone();
    let fut = async move {
      let path = module_specifier.to_file_path().map_err(|_| {
        JsErrorBox::generic(format!(
          "Provided module specifier \"{module_specifier}\" is not a file URL."
        ))
      })?;
      let module_type = if let Some(extension) = path.extension() {
        let ext = extension.to_string_lossy().to_lowercase();
        // We only return JSON modules if extension was actually `.json`.
        // In other cases we defer to actual requested module type, so runtime
        // can decide what to do with it.
        if ext == "json" {
          ModuleType::Json
        } else if ext == "wasm" {
          ModuleType::Wasm
        } else {
          match &requested_module_type {
            RequestedModuleType::Other(ty) => ModuleType::Other(ty.clone()),
            _ => ModuleType::JavaScript,
          }
        }
      } else {
        ModuleType::JavaScript
      };

      // If we loaded a JSON file, but the "requested_module_type" (that is computed from
      // import attributes) is not JSON we need to fail.
      if module_type == ModuleType::Json
        && requested_module_type != RequestedModuleType::Json
      {
        return Err(ModuleLoaderError::JsonMissingAttribute);
      }

      let code = std::fs::read(path).with_context(|| {
        format!("Failed to load {}", module_specifier.as_str())
      })?;
      let module = ModuleSource::new(
        module_type,
        ModuleSourceCode::Bytes(code.into_boxed_slice().into()),
        &module_specifier,
        None,
      );
      Ok(module)
    }
    .boxed_local();

    ModuleLoadResponse::Async(fut)
  }
}

/// A module loader that you can pre-load a number of modules into and resolve from. Useful for testing and
/// embedding situations where the filesystem and snapshot systems are not usable or a good fit.
#[derive(Default)]
pub struct StaticModuleLoader {
  map: HashMap<ModuleSpecifier, ModuleCodeString>,
}

impl StaticModuleLoader {
  /// Create a new [`StaticModuleLoader`] from an `Iterator` of specifiers and code.
  pub fn new(
    from: impl IntoIterator<Item = (ModuleSpecifier, impl IntoModuleCodeString)>,
  ) -> Self {
    Self {
      map: HashMap::from_iter(
        from.into_iter().map(|(url, code)| {
          (url, code.into_module_code().into_cheap_copy().0)
        }),
      ),
    }
  }

  /// Create a new [`StaticModuleLoader`] from a single code item.
  pub fn with(
    specifier: ModuleSpecifier,
    code: impl IntoModuleCodeString,
  ) -> Self {
    Self::new([(specifier, code)])
  }
}

impl ModuleLoader for StaticModuleLoader {
  fn resolve(
    &self,
    specifier: &str,
    referrer: &str,
    _kind: ResolutionKind,
  ) -> Result<ModuleSpecifier, ModuleLoaderError> {
    Ok(resolve_import(specifier, referrer)?)
  }

  fn load(
    &self,
    module_specifier: &ModuleSpecifier,
    _maybe_referrer: Option<&ModuleSpecifier>,
    _is_dyn_import: bool,
    _requested_module_type: RequestedModuleType,
  ) -> ModuleLoadResponse {
    let res = if let Some(code) = self.map.get(module_specifier) {
      Ok(ModuleSource::new(
        ModuleType::JavaScript,
        ModuleSourceCode::String(code.try_clone().unwrap()),
        module_specifier,
        None,
      ))
    } else {
      Err(ModuleLoaderError::NotFound)
    };
    ModuleLoadResponse::Sync(res)
  }
}

/// Annotates a `ModuleLoader` with a log of all `load()` calls.
/// as well as a count of all `resolve()`, `prepare()`, and `load()` calls.
#[cfg(test)]
pub struct TestingModuleLoader<L: ModuleLoader> {
  loader: L,
  log: RefCell<Vec<ModuleSpecifier>>,
  load_count: std::cell::Cell<usize>,
  prepare_count: std::cell::Cell<usize>,
  finish_count: std::cell::Cell<usize>,
  resolve_count: std::cell::Cell<usize>,
}

#[cfg(test)]
impl<L: ModuleLoader> TestingModuleLoader<L> {
  pub fn new(loader: L) -> Self {
    Self {
      loader,
      log: RefCell::new(vec![]),
      load_count: Default::default(),
      prepare_count: Default::default(),
      finish_count: Default::default(),
      resolve_count: Default::default(),
    }
  }

  /// Retrieve the current module load event counts.
  pub fn counts(&self) -> ModuleLoadEventCounts {
    ModuleLoadEventCounts {
      load: self.load_count.get(),
      prepare: self.prepare_count.get(),
      finish: self.finish_count.get(),
      resolve: self.resolve_count.get(),
    }
  }
}

#[cfg(test)]
impl<L: ModuleLoader> ModuleLoader for TestingModuleLoader<L> {
  fn resolve(
    &self,
    specifier: &str,
    referrer: &str,
    kind: ResolutionKind,
  ) -> Result<ModuleSpecifier, ModuleLoaderError> {
    self.resolve_count.set(self.resolve_count.get() + 1);
    self.loader.resolve(specifier, referrer, kind)
  }

  fn prepare_load(
    &self,
    module_specifier: &ModuleSpecifier,
    maybe_referrer: Option<String>,
    is_dyn_import: bool,
  ) -> Pin<Box<dyn Future<Output = Result<(), ModuleLoaderError>>>> {
    self.prepare_count.set(self.prepare_count.get() + 1);
    self
      .loader
      .prepare_load(module_specifier, maybe_referrer, is_dyn_import)
  }

  fn finish_load(&self) {
    self.finish_count.set(self.finish_count.get() + 1);
    self.loader.finish_load();
  }

  fn load(
    &self,
    module_specifier: &ModuleSpecifier,
    maybe_referrer: Option<&ModuleSpecifier>,
    is_dyn_import: bool,
    requested_module_type: RequestedModuleType,
  ) -> ModuleLoadResponse {
    self.load_count.set(self.load_count.get() + 1);
    self.log.borrow_mut().push(module_specifier.clone());
    self.loader.load(
      module_specifier,
      maybe_referrer,
      is_dyn_import,
      requested_module_type,
    )
  }
}

#[cfg(test)]
#[derive(Copy, Clone, Default, Debug, Eq, PartialEq)]
pub struct ModuleLoadEventCounts {
  pub resolve: usize,
  pub prepare: usize,
  pub finish: usize,
  pub load: usize,
}

#[cfg(test)]
impl ModuleLoadEventCounts {
  pub fn new(
    resolve: usize,
    prepare: usize,
    finish: usize,
    load: usize,
  ) -> Self {
    Self {
      resolve,
      prepare,
      finish,
      load,
    }
  }
}<|MERGE_RESOLUTION|>--- conflicted
+++ resolved
@@ -1,11 +1,5 @@
-<<<<<<< HEAD
-// Copyright 2018-2024 the Deno authors. All rights reserved. MIT license.
-=======
-// Copyright 2018-2025 the Deno authors. MIT license.
-
-use crate::error::generic_error;
-use crate::extensions::ExtensionFileSource;
->>>>>>> 8d7bfea4
+// Copyright 2018-2025 the Deno authors.  MIT license.
+
 use crate::module_specifier::ModuleSpecifier;
 use crate::modules::IntoModuleCodeString;
 use crate::modules::ModuleCodeString;
