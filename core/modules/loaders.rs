// Copyright 2018-2025 the Deno authors. MIT license.

use crate::ModuleSourceCode;
use crate::error::CoreError;
use crate::module_specifier::ModuleSpecifier;
use crate::modules::IntoModuleCodeString;
use crate::modules::ModuleCodeString;
use crate::modules::ModuleName;
use crate::modules::ModuleSource;
use crate::modules::ModuleSourceFuture;
use crate::modules::ModuleType;
use crate::modules::RequestedModuleType;
use crate::modules::ResolutionKind;
use crate::resolve_import;
use deno_error::JsErrorBox;

use futures::future::FutureExt;
use std::borrow::Cow;
use std::cell::RefCell;
use std::collections::HashMap;
use std::future::Future;
use std::pin::Pin;
use std::rc::Rc;

use super::SourceCodeCacheInfo;

#[derive(Debug, thiserror::Error, deno_error::JsError)]
#[class(generic)]
pub enum ModuleLoaderError {
  #[error(
    "Specifier \"{0}\" was not passed as an extension module and was not included in the snapshot."
  )]
  SpecifierExcludedFromSnapshot(ModuleSpecifier),
  #[error(
    "Specifier \"{0}\" cannot be lazy-loaded as it was not included in the binary."
  )]
  SpecifierMissingLazyLoadable(ModuleSpecifier),
  #[error(
    "Attempted to load JSON module without specifying \"type\": \"json\" attribute in the import statement."
  )]
  JsonMissingAttribute,
  #[error("Module not found")]
  NotFound,
  #[error(
    "Module loading is not supported; attempted to load: \"{specifier}\" from \"{}\"",
    .maybe_referrer.as_ref().map_or("(no referrer)", |referrer| referrer.as_str())
  )]
  Unsupported {
    specifier: Box<ModuleSpecifier>,
    maybe_referrer: Option<Box<ModuleSpecifier>>,
  },
  #[class(inherit)]
  #[error(transparent)]
  Resolution(
    #[from]
    #[inherit]
    crate::ModuleResolutionError,
  ),
  #[class(inherit)]
  #[error(transparent)]
  Core(
    #[from]
    #[inherit]
    CoreError,
  ),
}

impl From<std::io::Error> for ModuleLoaderError {
  fn from(err: std::io::Error) -> Self {
    ModuleLoaderError::Core(CoreError::Io(err))
  }
}
impl From<JsErrorBox> for ModuleLoaderError {
  fn from(err: JsErrorBox) -> Self {
    ModuleLoaderError::Core(CoreError::JsBox(err))
  }
}

/// Result of calling `ModuleLoader::load`.
pub enum ModuleLoadResponse {
  /// Source file is available synchronously - eg. embedder might have
  /// collected all the necessary sources in `ModuleLoader::prepare_module_load`.
  /// Slightly cheaper than `Async` as it avoids boxing.
  Sync(Result<ModuleSource, ModuleLoaderError>),

  /// Source file needs to be loaded. Requires boxing due to recrusive
  /// nature of module loading.
  Async(Pin<Box<ModuleSourceFuture>>),
}

pub trait ModuleLoader {
  /// Returns an absolute URL.
  /// When implementing an spec-complaint VM, this should be exactly the
  /// algorithm described here:
  /// <https://html.spec.whatwg.org/multipage/webappapis.html#resolve-a-module-specifier>
  ///
  /// [`ResolutionKind::MainModule`] can be used to resolve from current working directory or
  /// apply import map for child imports.
  ///
  /// [`ResolutionKind::DynamicImport`] can be used to check permissions or deny
  /// dynamic imports altogether.
  fn resolve(
    &self,
    specifier: &str,
    referrer: &str,
    kind: ResolutionKind,
  ) -> Result<ModuleSpecifier, ModuleLoaderError>;

  /// Override to customize the behavior of `import.meta.resolve` resolution.
  fn import_meta_resolve(
    &self,
    specifier: &str,
    referrer: &str,
  ) -> Result<ModuleSpecifier, ModuleLoaderError> {
    self.resolve(specifier, referrer, ResolutionKind::DynamicImport)
  }

  /// Given ModuleSpecifier, load its source code.
  ///
  /// `is_dyn_import` can be used to check permissions or deny
  /// dynamic imports altogether.
  fn load(
    &self,
    module_specifier: &ModuleSpecifier,
    maybe_referrer: Option<&ModuleSpecifier>,
    is_dyn_import: bool,
    requested_module_type: RequestedModuleType,
  ) -> ModuleLoadResponse;

  /// This hook can be used by implementors to do some preparation
  /// work before starting loading of modules.
  ///
  /// For example implementor might download multiple modules in
  /// parallel and transpile them to final JS sources before
  /// yielding control back to the runtime.
  ///
  /// It's not required to implement this method.
  fn prepare_load(
    &self,
    _module_specifier: &ModuleSpecifier,
    _maybe_referrer: Option<String>,
    _is_dyn_import: bool,
<<<<<<< HEAD
    _requested_module_type: RequestedModuleType,
  ) -> Pin<Box<dyn Future<Output = Result<(), Error>>>> {
=======
  ) -> Pin<Box<dyn Future<Output = Result<(), ModuleLoaderError>>>> {
>>>>>>> 3b6bb37d
    async { Ok(()) }.boxed_local()
  }

  /// This hook can be used by implementors to do some cleanup
  /// work after loading of modules. The hook is called for
  /// all loads, whether they succeeded or not.
  ///
  /// For example implementor might drop transpilation and
  /// static analysis caches before
  /// yielding control back to the runtime.
  ///
  /// It's not required to implement this method.
  fn finish_load(&self) {}

  /// Called when new v8 code cache is available for this module. Implementors
  /// can store the provided code cache for future executions of the same module.
  ///
  /// It's not required to implement this method.
  fn code_cache_ready(
    &self,
    _module_specifier: ModuleSpecifier,
    _hash: u64,
    _code_cache: &[u8],
  ) -> Pin<Box<dyn Future<Output = ()>>> {
    async {}.boxed_local()
  }

  /// Called when V8 code cache should be ignored for this module. This can happen
  /// if eg. module causes a V8 warning, like when using deprecated import assertions.
  /// Implementors should make sure that the code cache for this module is purged and not saved anymore.
  ///
  /// It's not required to implement this method.
  fn purge_and_prevent_code_cache(&self, _module_specifier: &str) {}

  /// Returns a source map for given `file_name`.
  ///
  /// This function will soon be deprecated or renamed.
  fn get_source_map(&self, _file_name: &str) -> Option<Cow<[u8]>> {
    None
  }

  fn get_source_mapped_source_line(
    &self,
    _file_name: &str,
    _line_number: usize,
  ) -> Option<String> {
    None
  }

  /// Implementors can attach arbitrary data to scripts and modules
  /// by implementing this method. V8 currently requires that the
  /// returned data be a `v8::PrimitiveArray`.
  fn get_host_defined_options<'s>(
    &self,
    _scope: &mut v8::HandleScope<'s>,
    _name: &str,
  ) -> Option<v8::Local<'s, v8::Data>> {
    None
  }
}

/// Placeholder structure used when creating
/// a runtime that doesn't support module loading.
pub struct NoopModuleLoader;

impl ModuleLoader for NoopModuleLoader {
  fn resolve(
    &self,
    specifier: &str,
    referrer: &str,
    _kind: ResolutionKind,
  ) -> Result<ModuleSpecifier, ModuleLoaderError> {
    Ok(resolve_import(specifier, referrer)?)
  }

  fn load(
    &self,
    module_specifier: &ModuleSpecifier,
    maybe_referrer: Option<&ModuleSpecifier>,
    _is_dyn_import: bool,
    _requested_module_type: RequestedModuleType,
  ) -> ModuleLoadResponse {
    ModuleLoadResponse::Sync(Err(ModuleLoaderError::Unsupported {
      specifier: Box::new(module_specifier.clone()),
      maybe_referrer: maybe_referrer.map(|referrer| Box::new(referrer.clone())),
    }))
  }
}

pub trait ExtCodeCache {
  fn get_code_cache_info(
    &self,
    specifier: &ModuleSpecifier,
    code: &ModuleSourceCode,
    esm: bool,
  ) -> SourceCodeCacheInfo;

  fn code_cache_ready(
    &self,
    specifier: ModuleSpecifier,
    hash: u64,
    code_cache: &[u8],
    esm: bool,
  );
}

pub(crate) struct ExtModuleLoader {
  sources: RefCell<HashMap<ModuleName, ModuleCodeString>>,
  ext_code_cache: Option<Rc<dyn ExtCodeCache>>,
}

impl ExtModuleLoader {
  pub fn new(
    loaded_sources: Vec<(ModuleName, ModuleCodeString)>,
    ext_code_cache: Option<Rc<dyn ExtCodeCache>>,
  ) -> Self {
    // Guesstimate a length
    let mut sources = HashMap::with_capacity(loaded_sources.len());
    for source in loaded_sources {
      sources.insert(source.0, source.1);
    }
    ExtModuleLoader {
      sources: RefCell::new(sources),
      ext_code_cache,
    }
  }

  pub fn finalize(&self) -> Result<(), CoreError> {
    let sources = self.sources.take();
    let unused_modules: Vec<_> = sources.iter().collect();

    if !unused_modules.is_empty() {
      return Err(CoreError::UnusedModules(
        unused_modules
          .into_iter()
          .map(|(name, _)| name.to_string())
          .collect::<Vec<_>>(),
      ));
    }

    Ok(())
  }
}

impl ModuleLoader for ExtModuleLoader {
  fn resolve(
    &self,
    specifier: &str,
    referrer: &str,
    _kind: ResolutionKind,
  ) -> Result<ModuleSpecifier, ModuleLoaderError> {
    // If specifier is relative to an extension module, we need to do some special handling
    if specifier.starts_with("../")
      || specifier.starts_with("./")
      || referrer.starts_with("ext:")
    {
      // add `/` to the referrer to make it a valid base URL, so we can join the specifier to it
      return Ok(crate::resolve_url(
        &crate::resolve_url(referrer.replace("ext:", "ext:/").as_str())?
          .join(specifier)
          .map_err(crate::ModuleResolutionError::InvalidBaseUrl)?
          .as_str()
          // remove the `/` we added
          .replace("ext:/", "ext:"),
      )?);
    }
    Ok(resolve_import(specifier, referrer)?)
  }

  fn load(
    &self,
    specifier: &ModuleSpecifier,
    _maybe_referrer: Option<&ModuleSpecifier>,
    _is_dyn_import: bool,
    _requested_module_type: RequestedModuleType,
  ) -> ModuleLoadResponse {
    let mut sources = self.sources.borrow_mut();
    let source = match sources.remove(specifier.as_str()) {
      Some(source) => source,
      None => {
        return ModuleLoadResponse::Sync(Err(
          ModuleLoaderError::SpecifierExcludedFromSnapshot(
            specifier.to_owned(),
          ),
        ));
      }
    };
    let code = ModuleSourceCode::String(source);
    let code_cache = self
      .ext_code_cache
      .as_ref()
      .map(|cache| cache.get_code_cache_info(specifier, &code, true));
    ModuleLoadResponse::Sync(Ok(ModuleSource::new(
      ModuleType::JavaScript,
      code,
      specifier,
      code_cache,
    )))
  }

  fn prepare_load(
    &self,
    _specifier: &ModuleSpecifier,
    _maybe_referrer: Option<String>,
    _is_dyn_import: bool,
<<<<<<< HEAD
    _requested_module_type: RequestedModuleType,
  ) -> Pin<Box<dyn Future<Output = Result<(), Error>>>> {
=======
  ) -> Pin<Box<dyn Future<Output = Result<(), ModuleLoaderError>>>> {
>>>>>>> 3b6bb37d
    async { Ok(()) }.boxed_local()
  }

  fn code_cache_ready(
    &self,
    module_specifier: ModuleSpecifier,
    hash: u64,
    code_cache: &[u8],
  ) -> Pin<Box<dyn Future<Output = ()>>> {
    if let Some(ext_code_cache) = &self.ext_code_cache {
      ext_code_cache.code_cache_ready(module_specifier, hash, code_cache, true);
    }
    std::future::ready(()).boxed_local()
  }
}

/// A loader that is used in `op_lazy_load_esm` to load and execute
/// ES modules that were embedded in the binary using `lazy_loaded_esm`
/// option in `extension!` macro.
pub(crate) struct LazyEsmModuleLoader {
  sources: Rc<RefCell<HashMap<ModuleName, ModuleCodeString>>>,
}

impl LazyEsmModuleLoader {
  pub fn new(
    sources: Rc<RefCell<HashMap<ModuleName, ModuleCodeString>>>,
  ) -> Self {
    LazyEsmModuleLoader { sources }
  }
}

impl ModuleLoader for LazyEsmModuleLoader {
  fn resolve(
    &self,
    specifier: &str,
    referrer: &str,
    _kind: ResolutionKind,
  ) -> Result<ModuleSpecifier, ModuleLoaderError> {
    Ok(resolve_import(specifier, referrer)?)
  }

  fn load(
    &self,
    specifier: &ModuleSpecifier,
    _maybe_referrer: Option<&ModuleSpecifier>,
    _is_dyn_import: bool,
    _requested_module_type: RequestedModuleType,
  ) -> ModuleLoadResponse {
    let mut sources = self.sources.borrow_mut();
    let source = match sources.remove(specifier.as_str()) {
      Some(source) => source,
      None => {
        return ModuleLoadResponse::Sync(Err(
          ModuleLoaderError::SpecifierMissingLazyLoadable(specifier.clone()),
        ));
      }
    };
    ModuleLoadResponse::Sync(Ok(ModuleSource::new(
      ModuleType::JavaScript,
      ModuleSourceCode::String(source),
      specifier,
      None,
    )))
  }

  fn prepare_load(
    &self,
    _specifier: &ModuleSpecifier,
    _maybe_referrer: Option<String>,
    _is_dyn_import: bool,
<<<<<<< HEAD
    _requested_module_type: RequestedModuleType,
  ) -> Pin<Box<dyn Future<Output = Result<(), Error>>>> {
=======
  ) -> Pin<Box<dyn Future<Output = Result<(), ModuleLoaderError>>>> {
>>>>>>> 3b6bb37d
    async { Ok(()) }.boxed_local()
  }
}

#[derive(Debug, thiserror::Error, deno_error::JsError)]
#[class(inherit)]
#[error("Failed to load {specifier}")]
pub struct LoadFailedError {
  specifier: ModuleSpecifier,
  #[source]
  #[inherit]
  source: std::io::Error,
}

/// Basic file system module loader.
///
/// Note that this loader will **block** event loop
/// when loading file as it uses synchronous FS API
/// from standard library.
pub struct FsModuleLoader;

impl ModuleLoader for FsModuleLoader {
  fn resolve(
    &self,
    specifier: &str,
    referrer: &str,
    _kind: ResolutionKind,
  ) -> Result<ModuleSpecifier, ModuleLoaderError> {
    Ok(resolve_import(specifier, referrer)?)
  }

  fn load(
    &self,
    module_specifier: &ModuleSpecifier,
    _maybe_referrer: Option<&ModuleSpecifier>,
    _is_dynamic: bool,
    requested_module_type: RequestedModuleType,
  ) -> ModuleLoadResponse {
    let module_specifier = module_specifier.clone();
    let fut = async move {
      let path = module_specifier.to_file_path().map_err(|_| {
        JsErrorBox::generic(format!(
          "Provided module specifier \"{module_specifier}\" is not a file URL."
        ))
      })?;
      let module_type = if let Some(extension) = path.extension() {
        let ext = extension.to_string_lossy().to_lowercase();
        // We only return JSON modules if extension was actually `.json`.
        // In other cases we defer to actual requested module type, so runtime
        // can decide what to do with it.
        if ext == "json" {
          ModuleType::Json
        } else if ext == "wasm" {
          ModuleType::Wasm
        } else {
          match &requested_module_type {
            RequestedModuleType::Other(ty) => ModuleType::Other(ty.clone()),
            _ => ModuleType::JavaScript,
          }
        }
      } else {
        ModuleType::JavaScript
      };

      // If we loaded a JSON file, but the "requested_module_type" (that is computed from
      // import attributes) is not JSON we need to fail.
      if module_type == ModuleType::Json
        && requested_module_type != RequestedModuleType::Json
      {
        return Err(ModuleLoaderError::JsonMissingAttribute);
      }

      let code = std::fs::read(path).map_err(|source| {
        JsErrorBox::from_err(LoadFailedError {
          specifier: module_specifier.clone(),
          source,
        })
      })?;
      let module = ModuleSource::new(
        module_type,
        ModuleSourceCode::Bytes(code.into_boxed_slice().into()),
        &module_specifier,
        None,
      );
      Ok(module)
    }
    .boxed_local();

    ModuleLoadResponse::Async(fut)
  }
}

/// A module loader that you can pre-load a number of modules into and resolve from. Useful for testing and
/// embedding situations where the filesystem and snapshot systems are not usable or a good fit.
#[derive(Default)]
pub struct StaticModuleLoader {
  map: HashMap<ModuleSpecifier, ModuleCodeString>,
}

impl StaticModuleLoader {
  /// Create a new [`StaticModuleLoader`] from an `Iterator` of specifiers and code.
  pub fn new(
    from: impl IntoIterator<Item = (ModuleSpecifier, impl IntoModuleCodeString)>,
  ) -> Self {
    Self {
      map: HashMap::from_iter(
        from.into_iter().map(|(url, code)| {
          (url, code.into_module_code().into_cheap_copy().0)
        }),
      ),
    }
  }

  /// Create a new [`StaticModuleLoader`] from a single code item.
  pub fn with(
    specifier: ModuleSpecifier,
    code: impl IntoModuleCodeString,
  ) -> Self {
    Self::new([(specifier, code)])
  }
}

impl ModuleLoader for StaticModuleLoader {
  fn resolve(
    &self,
    specifier: &str,
    referrer: &str,
    _kind: ResolutionKind,
  ) -> Result<ModuleSpecifier, ModuleLoaderError> {
    Ok(resolve_import(specifier, referrer)?)
  }

  fn load(
    &self,
    module_specifier: &ModuleSpecifier,
    _maybe_referrer: Option<&ModuleSpecifier>,
    _is_dyn_import: bool,
    _requested_module_type: RequestedModuleType,
  ) -> ModuleLoadResponse {
    let res = if let Some(code) = self.map.get(module_specifier) {
      Ok(ModuleSource::new(
        ModuleType::JavaScript,
        ModuleSourceCode::String(code.try_clone().unwrap()),
        module_specifier,
        None,
      ))
    } else {
      Err(ModuleLoaderError::NotFound)
    };
    ModuleLoadResponse::Sync(res)
  }
}

/// Annotates a `ModuleLoader` with a log of all `load()` calls.
/// as well as a count of all `resolve()`, `prepare()`, and `load()` calls.
#[cfg(test)]
pub struct TestingModuleLoader<L: ModuleLoader> {
  loader: L,
  log: RefCell<Vec<ModuleSpecifier>>,
  load_count: std::cell::Cell<usize>,
  prepare_count: std::cell::Cell<usize>,
  finish_count: std::cell::Cell<usize>,
  resolve_count: std::cell::Cell<usize>,
}

#[cfg(test)]
impl<L: ModuleLoader> TestingModuleLoader<L> {
  pub fn new(loader: L) -> Self {
    Self {
      loader,
      log: RefCell::new(vec![]),
      load_count: Default::default(),
      prepare_count: Default::default(),
      finish_count: Default::default(),
      resolve_count: Default::default(),
    }
  }

  /// Retrieve the current module load event counts.
  pub fn counts(&self) -> ModuleLoadEventCounts {
    ModuleLoadEventCounts {
      load: self.load_count.get(),
      prepare: self.prepare_count.get(),
      finish: self.finish_count.get(),
      resolve: self.resolve_count.get(),
    }
  }
}

#[cfg(test)]
impl<L: ModuleLoader> ModuleLoader for TestingModuleLoader<L> {
  fn resolve(
    &self,
    specifier: &str,
    referrer: &str,
    kind: ResolutionKind,
  ) -> Result<ModuleSpecifier, ModuleLoaderError> {
    self.resolve_count.set(self.resolve_count.get() + 1);
    self.loader.resolve(specifier, referrer, kind)
  }

  fn prepare_load(
    &self,
    module_specifier: &ModuleSpecifier,
    maybe_referrer: Option<String>,
    is_dyn_import: bool,
<<<<<<< HEAD
    requested_module_type: RequestedModuleType,
  ) -> Pin<Box<dyn Future<Output = Result<(), Error>>>> {
=======
  ) -> Pin<Box<dyn Future<Output = Result<(), ModuleLoaderError>>>> {
>>>>>>> 3b6bb37d
    self.prepare_count.set(self.prepare_count.get() + 1);
    self.loader.prepare_load(
      module_specifier,
      maybe_referrer,
      is_dyn_import,
      requested_module_type,
    )
  }

  fn finish_load(&self) {
    self.finish_count.set(self.finish_count.get() + 1);
    self.loader.finish_load();
  }

  fn load(
    &self,
    module_specifier: &ModuleSpecifier,
    maybe_referrer: Option<&ModuleSpecifier>,
    is_dyn_import: bool,
    requested_module_type: RequestedModuleType,
  ) -> ModuleLoadResponse {
    self.load_count.set(self.load_count.get() + 1);
    self.log.borrow_mut().push(module_specifier.clone());
    self.loader.load(
      module_specifier,
      maybe_referrer,
      is_dyn_import,
      requested_module_type,
    )
  }
}

#[cfg(test)]
#[derive(Copy, Clone, Default, Debug, Eq, PartialEq)]
pub struct ModuleLoadEventCounts {
  pub resolve: usize,
  pub prepare: usize,
  pub finish: usize,
  pub load: usize,
}

#[cfg(test)]
impl ModuleLoadEventCounts {
  pub fn new(
    resolve: usize,
    prepare: usize,
    finish: usize,
    load: usize,
  ) -> Self {
    Self {
      resolve,
      prepare,
      finish,
      load,
    }
  }
}<|MERGE_RESOLUTION|>--- conflicted
+++ resolved
@@ -140,12 +140,8 @@
     _module_specifier: &ModuleSpecifier,
     _maybe_referrer: Option<String>,
     _is_dyn_import: bool,
-<<<<<<< HEAD
     _requested_module_type: RequestedModuleType,
-  ) -> Pin<Box<dyn Future<Output = Result<(), Error>>>> {
-=======
   ) -> Pin<Box<dyn Future<Output = Result<(), ModuleLoaderError>>>> {
->>>>>>> 3b6bb37d
     async { Ok(()) }.boxed_local()
   }
 
@@ -351,12 +347,8 @@
     _specifier: &ModuleSpecifier,
     _maybe_referrer: Option<String>,
     _is_dyn_import: bool,
-<<<<<<< HEAD
     _requested_module_type: RequestedModuleType,
-  ) -> Pin<Box<dyn Future<Output = Result<(), Error>>>> {
-=======
   ) -> Pin<Box<dyn Future<Output = Result<(), ModuleLoaderError>>>> {
->>>>>>> 3b6bb37d
     async { Ok(()) }.boxed_local()
   }
 
@@ -427,12 +419,8 @@
     _specifier: &ModuleSpecifier,
     _maybe_referrer: Option<String>,
     _is_dyn_import: bool,
-<<<<<<< HEAD
     _requested_module_type: RequestedModuleType,
-  ) -> Pin<Box<dyn Future<Output = Result<(), Error>>>> {
-=======
   ) -> Pin<Box<dyn Future<Output = Result<(), ModuleLoaderError>>>> {
->>>>>>> 3b6bb37d
     async { Ok(()) }.boxed_local()
   }
 }
@@ -639,12 +627,8 @@
     module_specifier: &ModuleSpecifier,
     maybe_referrer: Option<String>,
     is_dyn_import: bool,
-<<<<<<< HEAD
     requested_module_type: RequestedModuleType,
-  ) -> Pin<Box<dyn Future<Output = Result<(), Error>>>> {
-=======
   ) -> Pin<Box<dyn Future<Output = Result<(), ModuleLoaderError>>>> {
->>>>>>> 3b6bb37d
     self.prepare_count.set(self.prepare_count.get() + 1);
     self.loader.prepare_load(
       module_specifier,
