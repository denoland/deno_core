--- conflicted
+++ resolved
@@ -39,13 +39,13 @@
   Async(Pin<Box<ModuleSourceFuture>>),
 }
 
-<<<<<<< HEAD
 pub struct ModuleLoadOptions {
   pub is_dynamic_import: bool,
   /// If this is a synchronous ES module load.
   pub is_synchronous: bool,
   pub requested_module_type: RequestedModuleType,
-=======
+}
+
 #[derive(Debug, Clone)]
 pub struct ModuleLoadReferrer {
   pub specifier: ModuleSpecifier,
@@ -53,7 +53,6 @@
   pub line_number: i64,
   /// 1-based.
   pub column_number: i64,
->>>>>>> 1b0115c3
 }
 
 pub trait ModuleLoader {
@@ -90,14 +89,8 @@
   fn load(
     &self,
     module_specifier: &ModuleSpecifier,
-<<<<<<< HEAD
-    maybe_referrer: Option<&ModuleSpecifier>,
+    maybe_referrer: Option<&ModuleLoadReferrer>,
     options: ModuleLoadOptions,
-=======
-    maybe_referrer: Option<&ModuleLoadReferrer>,
-    is_dyn_import: bool,
-    requested_module_type: RequestedModuleType,
->>>>>>> 1b0115c3
   ) -> ModuleLoadResponse;
 
   /// This hook can be used by implementors to do some preparation
@@ -192,14 +185,8 @@
   fn load(
     &self,
     _module_specifier: &ModuleSpecifier,
-<<<<<<< HEAD
-    _maybe_referrer: Option<&ModuleSpecifier>,
+    _maybe_referrer: Option<&ModuleLoadReferrer>,
     _options: ModuleLoadOptions,
-=======
-    _maybe_referrer: Option<&ModuleLoadReferrer>,
-    _is_dyn_import: bool,
-    _requested_module_type: RequestedModuleType,
->>>>>>> 1b0115c3
   ) -> ModuleLoadResponse {
     ModuleLoadResponse::Sync(Err(JsErrorBox::generic(
       "Module loading is not supported.",
@@ -296,14 +283,8 @@
   fn load(
     &self,
     specifier: &ModuleSpecifier,
-<<<<<<< HEAD
-    _maybe_referrer: Option<&ModuleSpecifier>,
+    _maybe_referrer: Option<&ModuleLoadReferrer>,
     _options: ModuleLoadOptions,
-=======
-    _maybe_referrer: Option<&ModuleLoadReferrer>,
-    _is_dyn_import: bool,
-    _requested_module_type: RequestedModuleType,
->>>>>>> 1b0115c3
   ) -> ModuleLoadResponse {
     let mut sources = self.sources.borrow_mut();
     let source = match sources.remove(specifier.as_str()) {
@@ -378,14 +359,8 @@
   fn load(
     &self,
     specifier: &ModuleSpecifier,
-<<<<<<< HEAD
-    _maybe_referrer: Option<&ModuleSpecifier>,
+    _maybe_referrer: Option<&ModuleLoadReferrer>,
     _options: ModuleLoadOptions,
-=======
-    _maybe_referrer: Option<&ModuleLoadReferrer>,
-    _is_dyn_import: bool,
-    _requested_module_type: RequestedModuleType,
->>>>>>> 1b0115c3
   ) -> ModuleLoadResponse {
     let mut sources = self.sources.borrow_mut();
     let source = match sources.remove(specifier.as_str()) {
@@ -445,14 +420,8 @@
   fn load(
     &self,
     module_specifier: &ModuleSpecifier,
-<<<<<<< HEAD
-    _maybe_referrer: Option<&ModuleSpecifier>,
+    _maybe_referrer: Option<&ModuleLoadReferrer>,
     options: ModuleLoadOptions,
-=======
-    _maybe_referrer: Option<&ModuleLoadReferrer>,
-    _is_dynamic: bool,
-    requested_module_type: RequestedModuleType,
->>>>>>> 1b0115c3
   ) -> ModuleLoadResponse {
     let module_specifier = module_specifier.clone();
     let fut = async move {
@@ -553,14 +522,8 @@
   fn load(
     &self,
     module_specifier: &ModuleSpecifier,
-<<<<<<< HEAD
-    _maybe_referrer: Option<&ModuleSpecifier>,
+    _maybe_referrer: Option<&ModuleLoadReferrer>,
     _options: ModuleLoadOptions,
-=======
-    _maybe_referrer: Option<&ModuleLoadReferrer>,
-    _is_dyn_import: bool,
-    _requested_module_type: RequestedModuleType,
->>>>>>> 1b0115c3
   ) -> ModuleLoadResponse {
     let res = if let Some(code) = self.map.get(module_specifier) {
       Ok(ModuleSource::new(
@@ -644,14 +607,8 @@
   fn load(
     &self,
     module_specifier: &ModuleSpecifier,
-<<<<<<< HEAD
-    maybe_referrer: Option<&ModuleSpecifier>,
+    maybe_referrer: Option<&ModuleLoadReferrer>,
     options: ModuleLoadOptions,
-=======
-    maybe_referrer: Option<&ModuleLoadReferrer>,
-    is_dyn_import: bool,
-    requested_module_type: RequestedModuleType,
->>>>>>> 1b0115c3
   ) -> ModuleLoadResponse {
     self.load_count.set(self.load_count.get() + 1);
     self.log.borrow_mut().push(module_specifier.clone());
