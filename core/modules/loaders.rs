// Copyright 2018-2023 the Deno authors. All rights reserved. MIT license.
use crate::error::generic_error;
use crate::error::AnyError;
use crate::extensions::ExtensionFileSource;
use crate::module_specifier::ModuleSpecifier;
use crate::modules::ModuleCodeString;
use crate::modules::ModuleSource;
use crate::modules::ModuleSourceFuture;
use crate::modules::ModuleType;
use crate::modules::RequestedModuleType;
use crate::modules::ResolutionKind;
use crate::resolve_import;
use crate::Extension;
use crate::ModuleSourceCode;

use anyhow::anyhow;
use anyhow::Context;
use anyhow::Error;
use futures::future::ready;
use futures::future::FutureExt;
use std::cell::RefCell;
use std::collections::HashMap;
use std::collections::HashSet;
use std::future::Future;
use std::pin::Pin;
use std::rc::Rc;

use super::RequestedModuleType;

pub trait ModuleLoader {
  /// Returns an absolute URL.
  /// When implementing an spec-complaint VM, this should be exactly the
  /// algorithm described here:
  /// <https://html.spec.whatwg.org/multipage/webappapis.html#resolve-a-module-specifier>
  ///
  /// [`ResolutionKind::MainModule`] can be used to resolve from current working directory or
  /// apply import map for child imports.
  ///
  /// [`ResolutionKind::DynamicImport`] can be used to check permissions or deny
  /// dynamic imports altogether.
  fn resolve(
    &self,
    specifier: &str,
    referrer: &str,
    kind: ResolutionKind,
  ) -> Result<ModuleSpecifier, Error>;

  /// Given ModuleSpecifier, load its source code.
  ///
  /// `is_dyn_import` can be used to check permissions or deny
  /// dynamic imports altogether.
  fn load(
    &self,
    module_specifier: &ModuleSpecifier,
    maybe_referrer: Option<&ModuleSpecifier>,
    requested_module_type: RequestedModuleType,
    is_dyn_import: bool,
    requested_module_type: RequestedModuleType,
  ) -> Pin<Box<ModuleSourceFuture>>;

  /// This hook can be used by implementors to do some preparation
  /// work before starting loading of modules.
  ///
  /// For example implementor might download multiple modules in
  /// parallel and transpile them to final JS sources before
  /// yielding control back to the runtime.
  ///
  /// It's not required to implement this method.
  fn prepare_load(
    &self,
    _module_specifier: &ModuleSpecifier,
    _maybe_referrer: Option<String>,
    _is_dyn_import: bool,
  ) -> Pin<Box<dyn Future<Output = Result<(), Error>>>> {
    async { Ok(()) }.boxed_local()
  }
}

/// Placeholder structure used when creating
/// a runtime that doesn't support module loading.
pub struct NoopModuleLoader;

impl ModuleLoader for NoopModuleLoader {
  fn resolve(
    &self,
    specifier: &str,
    referrer: &str,
    _kind: ResolutionKind,
  ) -> Result<ModuleSpecifier, Error> {
    Ok(resolve_import(specifier, referrer)?)
  }

  fn load(
    &self,
    module_specifier: &ModuleSpecifier,
    maybe_referrer: Option<&ModuleSpecifier>,
    _requested_module_type: RequestedModuleType,
    _is_dyn_import: bool,
    _requested_module_type: RequestedModuleType,
  ) -> Pin<Box<ModuleSourceFuture>> {
    let maybe_referrer = maybe_referrer
      .map(|s| s.as_str())
      .unwrap_or("(no referrer)");
    let err = generic_error(
      format!(
        "Module loading is not supported; attempted to load: \"{module_specifier}\" from \"{maybe_referrer}\"",
      )
    );
    async move { Err(err) }.boxed_local()
  }
}

/// Function that can be passed to the `ExtModuleLoader` that allows to
/// transpile sources before passing to V8.
pub type ExtModuleLoaderCb =
  Box<dyn Fn(&ExtensionFileSource) -> Result<ModuleCodeString, Error>>;

pub(crate) struct ExtModuleLoader {
  sources: RefCell<HashMap<String, ExtensionFileSource>>,
  used_specifiers: RefCell<HashSet<String>>,
}

impl ExtModuleLoader {
  pub fn new(extensions: &[Extension]) -> Self {
    let mut sources = HashMap::new();
    sources.extend(
      extensions
        .iter()
        .flat_map(|e| e.get_esm_sources())
        .map(|s| (s.specifier.to_string(), s.clone())),
    );
    ExtModuleLoader {
      sources: RefCell::new(sources),
      used_specifiers: Default::default(),
    }
  }
}

impl ModuleLoader for ExtModuleLoader {
  fn resolve(
    &self,
    specifier: &str,
    referrer: &str,
    _kind: ResolutionKind,
  ) -> Result<ModuleSpecifier, Error> {
    Ok(resolve_import(specifier, referrer)?)
  }

  fn load(
    &self,
    specifier: &ModuleSpecifier,
    _maybe_referrer: Option<&ModuleSpecifier>,
    _requested_module_type: RequestedModuleType,
    _is_dyn_import: bool,
    _requested_module_type: RequestedModuleType,
  ) -> Pin<Box<ModuleSourceFuture>> {
    let sources = self.sources.borrow();
    let source = match sources.get(specifier.as_str()) {
      Some(source) => source,
      None => return futures::future::err(anyhow!("Specifier \"{}\" was not passed as an extension module and was not included in the snapshot.", specifier)).boxed_local(),
    };
    self
      .used_specifiers
      .borrow_mut()
      .insert(specifier.to_string());
    let result = source.load();
    match result {
      Ok(code) => {
        let res = ModuleSource::new(
          ModuleType::JavaScript,
          ModuleSourceCode::String(code),
          specifier,
        );
        return futures::future::ok(res).boxed_local();
      }
      Err(err) => return futures::future::err(err).boxed_local(),
    }
  }

  fn prepare_load(
    &self,
    _specifier: &ModuleSpecifier,
    _maybe_referrer: Option<String>,
    _is_dyn_import: bool,
  ) -> Pin<Box<dyn Future<Output = Result<(), Error>>>> {
    async { Ok(()) }.boxed_local()
  }
}

/// A loader that is used in `op_lazy_load_esm` to load and execute
/// ES modules that were embedded in the binary using `lazy_loaded_esm`
/// option in `extension!` macro.
pub(crate) struct LazyEsmModuleLoader {
  sources: Rc<RefCell<HashMap<&'static str, ExtensionFileSource>>>,
}

impl LazyEsmModuleLoader {
  pub fn new(
    sources: Rc<RefCell<HashMap<&'static str, ExtensionFileSource>>>,
  ) -> Self {
    LazyEsmModuleLoader { sources }
  }
}

impl ModuleLoader for LazyEsmModuleLoader {
  fn resolve(
    &self,
    specifier: &str,
    referrer: &str,
    _kind: ResolutionKind,
  ) -> Result<ModuleSpecifier, Error> {
    Ok(resolve_import(specifier, referrer)?)
  }

  fn load(
    &self,
    specifier: &ModuleSpecifier,
    _maybe_referrer: Option<&ModuleSpecifier>,
    _requested_module_type: RequestedModuleType,
    _is_dyn_import: bool,
    _requested_module_type: RequestedModuleType,
  ) -> Pin<Box<ModuleSourceFuture>> {
    let sources = self.sources.borrow();
    let source = match sources.get(specifier.as_str()) {
      Some(source) => source,
      None => return futures::future::err(anyhow!("Specifier \"{}\" cannot be lazy-loaded as it was not included in the binary.", specifier)).boxed_local(),
    };
    let result = source.load();
    match result {
      Ok(code) => {
        let res = ModuleSource::new(
          ModuleType::JavaScript,
          ModuleSourceCode::String(code),
          specifier,
        );
        return futures::future::ok(res).boxed_local();
      }
      Err(err) => return futures::future::err(err).boxed_local(),
    }
  }

  fn prepare_load(
    &self,
    _specifier: &ModuleSpecifier,
    _maybe_referrer: Option<String>,
    _is_dyn_import: bool,
  ) -> Pin<Box<dyn Future<Output = Result<(), Error>>>> {
    async { Ok(()) }.boxed_local()
  }
}

impl Drop for ExtModuleLoader {
  fn drop(&mut self) {
    let sources = self.sources.get_mut();
    let used_specifiers = self.used_specifiers.get_mut();
    let unused_modules: Vec<_> = sources
      .iter()
      .filter(|(k, _)| !used_specifiers.contains(k.as_str()))
      .collect();

    if !unused_modules.is_empty() {
      let mut msg =
        "Following modules were passed to ExtModuleLoader but never used:\n"
          .to_string();
      for m in unused_modules {
        msg.push_str("  - ");
        msg.push_str(m.0);
        msg.push('\n');
      }
      panic!("{}", msg);
    }
  }
}

/// Basic file system module loader.
///
/// Note that this loader will **block** event loop
/// when loading file as it uses synchronous FS API
/// from standard library.
pub struct FsModuleLoader;

impl ModuleLoader for FsModuleLoader {
  fn resolve(
    &self,
    specifier: &str,
    referrer: &str,
    _kind: ResolutionKind,
  ) -> Result<ModuleSpecifier, Error> {
    Ok(resolve_import(specifier, referrer)?)
  }

  fn load(
    &self,
    module_specifier: &ModuleSpecifier,
    _maybe_referrer: Option<&ModuleSpecifier>,
    requested_module_type: RequestedModuleType,
    _is_dynamic: bool,
    _requested_module_type: RequestedModuleType,
  ) -> Pin<Box<ModuleSourceFuture>> {
    fn load(
      module_specifier: &ModuleSpecifier,
      requested_module_type: RequestedModuleType,
    ) -> Result<ModuleSource, AnyError> {
      let path = module_specifier.to_file_path().map_err(|_| {
        generic_error(format!(
          "Provided module specifier \"{module_specifier}\" is not a file URL."
        ))
      })?;
      let module_type = if let Some(extension) = path.extension() {
        let ext = extension.to_string_lossy().to_lowercase();
        // We only return JSON modules if extension was actually `.json`.
        // In other cases we defer to actual requested module type, so runtime
        // can decide what to do with it.
        if ext == "json" {
          ModuleType::Json
        } else {
          match requested_module_type {
            RequestedModuleType::Other(ty) => ModuleType::Other(ty.clone()),
            _ => ModuleType::JavaScript,
          }
        }
      } else {
        ModuleType::JavaScript
      };

      let code = std::fs::read(path).with_context(|| {
        format!("Failed to load {}", module_specifier.as_str())
      })?;
      let module = ModuleSource::new(
        module_type,
        ModuleSourceCode::Bytes(code.into_boxed_slice().into()),
        module_specifier,
      );
      Ok(module)
    }

    futures::future::ready(load(module_specifier, requested_module_type))
      .boxed_local()
  }
}

/// A module loader that you can pre-load a number of modules into and resolve from. Useful for testing and
/// embedding situations where the filesystem and snapshot systems are not usable or a good fit.
pub struct StaticModuleLoader {
  map: HashMap<ModuleSpecifier, ModuleCodeString>,
}

impl StaticModuleLoader {
  /// Create a new [`StaticModuleLoader`] from an `Iterator` of specifiers and code.
  pub fn new(
    from: impl IntoIterator<Item = (ModuleSpecifier, ModuleCodeString)>,
  ) -> Self {
    Self {
      map: HashMap::from_iter(
        from
          .into_iter()
          .map(|(url, code)| (url, code.into_cheap_copy().0)),
      ),
    }
  }

  /// Create a new [`StaticModuleLoader`] from a single code item.
  pub fn with(specifier: ModuleSpecifier, code: ModuleCodeString) -> Self {
    Self::new([(specifier, code)])
  }
}

impl ModuleLoader for StaticModuleLoader {
  fn resolve(
    &self,
    specifier: &str,
    referrer: &str,
    _kind: ResolutionKind,
  ) -> Result<ModuleSpecifier, Error> {
    Ok(resolve_import(specifier, referrer)?)
  }

  fn load(
    &self,
    module_specifier: &ModuleSpecifier,
    _maybe_referrer: Option<&ModuleSpecifier>,
    _requested_module_type: RequestedModuleType,
    _is_dyn_import: bool,
    _requested_module_type: RequestedModuleType,
  ) -> Pin<Box<ModuleSourceFuture>> {
    let res = if let Some(code) = self.map.get(module_specifier) {
      Ok(ModuleSource::new(
        ModuleType::JavaScript,
        ModuleSourceCode::String(code.try_clone().unwrap()),
        module_specifier,
      ))
    } else {
      Err(generic_error("Module not found"))
    };
    ready(res).boxed_local()
  }
}

/// Annotates a `ModuleLoader` with a log of all `load()` calls.
/// as well as a count of all `resolve()`, `prepare()`, and `load()` calls.
#[cfg(test)]
pub struct TestingModuleLoader<L: ModuleLoader> {
  loader: L,
  log: RefCell<Vec<ModuleSpecifier>>,
  load_count: std::cell::Cell<usize>,
  prepare_count: std::cell::Cell<usize>,
  resolve_count: std::cell::Cell<usize>,
}

#[cfg(test)]
impl<L: ModuleLoader> TestingModuleLoader<L> {
  pub fn new(loader: L) -> Self {
    Self {
      loader,
      log: RefCell::new(vec![]),
      load_count: Default::default(),
      prepare_count: Default::default(),
      resolve_count: Default::default(),
    }
  }

  pub fn log(&self) -> Vec<ModuleSpecifier> {
    self.log.borrow().clone()
  }

  /// Retrieve the current module load event counts.
  pub fn counts(&self) -> ModuleLoadEventCounts {
    ModuleLoadEventCounts {
      load: self.load_count.get(),
      prepare: self.prepare_count.get(),
      resolve: self.resolve_count.get(),
    }
  }
}

#[cfg(test)]
impl<L: ModuleLoader> ModuleLoader for TestingModuleLoader<L> {
  fn resolve(
    &self,
    specifier: &str,
    referrer: &str,
    kind: ResolutionKind,
  ) -> Result<ModuleSpecifier, Error> {
    self.resolve_count.set(self.resolve_count.get() + 1);
    self.loader.resolve(specifier, referrer, kind)
  }

  fn prepare_load(
    &self,
    module_specifier: &ModuleSpecifier,
    maybe_referrer: Option<String>,
    is_dyn_import: bool,
  ) -> Pin<Box<dyn Future<Output = Result<(), Error>>>> {
    self.prepare_count.set(self.prepare_count.get() + 1);
    self
      .loader
      .prepare_load(module_specifier, maybe_referrer, is_dyn_import)
  }

  fn load(
    &self,
    module_specifier: &ModuleSpecifier,
    maybe_referrer: Option<&ModuleSpecifier>,
    requested_module_type: RequestedModuleType,
    is_dyn_import: bool,
    requested_module_type: RequestedModuleType,
  ) -> Pin<Box<ModuleSourceFuture>> {
    self.load_count.set(self.load_count.get() + 1);
    self.log.borrow_mut().push(module_specifier.clone());
    self.loader.load(
      module_specifier,
      maybe_referrer,
<<<<<<< HEAD
      requested_module_type,
      is_dyn_import,
=======
      is_dyn_import,
      requested_module_type,
>>>>>>> 2107c849
    )
  }
}

#[cfg(test)]
#[derive(Copy, Clone, Default, Debug, Eq, PartialEq)]
pub struct ModuleLoadEventCounts {
  pub resolve: usize,
  pub prepare: usize,
  pub load: usize,
}

#[cfg(test)]
impl ModuleLoadEventCounts {
  pub fn new(resolve: usize, prepare: usize, load: usize) -> Self {
    Self {
      resolve,
      prepare,
      load,
    }
  }
}<|MERGE_RESOLUTION|>--- conflicted
+++ resolved
@@ -470,13 +470,8 @@
     self.loader.load(
       module_specifier,
       maybe_referrer,
-<<<<<<< HEAD
-      requested_module_type,
-      is_dyn_import,
-=======
       is_dyn_import,
       requested_module_type,
->>>>>>> 2107c849
     )
   }
 }
