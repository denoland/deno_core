--- conflicted
+++ resolved
@@ -83,11 +83,7 @@
   v8_inspector: Rc<v8::inspector::V8Inspector>,
   new_session_tx: UnboundedSender<InspectorSessionProxy>,
   deregister_tx: RefCell<Option<oneshot::Sender<()>>>,
-<<<<<<< HEAD
-  state: JsRuntimeInspectorState,
-=======
   state: Rc<JsRuntimeInspectorState>,
->>>>>>> 2ef4d68e
 }
 
 impl Drop for JsRuntimeInspector {
@@ -125,13 +121,9 @@
   is_dispatching_message: Rc<RefCell<bool>>,
 }
 
-<<<<<<< HEAD
-impl v8::inspector::V8InspectorClientImpl for JsRuntimeInspectorState {
-=======
 struct JsRuntimeInspectorClient(Rc<JsRuntimeInspectorState>);
 
 impl v8::inspector::V8InspectorClientImpl for JsRuntimeInspectorClient {
->>>>>>> 2ef4d68e
   fn run_message_loop_on_pause(&self, context_group_id: i32) {
     assert_eq!(context_group_id, JsRuntimeInspector::CONTEXT_GROUP_ID);
     self.0.flags.borrow_mut().on_pause = true;
@@ -139,11 +131,7 @@
   }
 
   fn quit_message_loop_on_pause(&self) {
-<<<<<<< HEAD
-    self.flags.borrow_mut().on_pause = false;
-=======
     self.0.flags.borrow_mut().on_pause = false;
->>>>>>> 2ef4d68e
   }
 
   fn run_if_waiting_for_debugger(&self, context_group_id: i32) {
@@ -156,13 +144,8 @@
     context_group_id: i32,
   ) -> Option<v8::Local<'_, v8::Context>> {
     assert_eq!(context_group_id, JsRuntimeInspector::CONTEXT_GROUP_ID);
-<<<<<<< HEAD
-    let context = self.context.clone();
-    let isolate: &mut v8::Isolate = unsafe { &mut *(self.isolate_ptr) };
-=======
     let context = self.0.context.clone();
     let isolate: &mut v8::Isolate = unsafe { &mut *(self.0.isolate_ptr) };
->>>>>>> 2ef4d68e
     let scope = &mut unsafe { v8::CallbackScope::new(isolate) };
     Some(v8::Local::new(scope, context))
   }
@@ -192,20 +175,14 @@
       return Err(());
     };
 
-<<<<<<< HEAD
     // current_state -> PollState::Idle
-=======
->>>>>>> 2ef4d68e
     self.waker.update(|w| {
       match w.poll_state {
         PollState::Idle | PollState::Woken => w.poll_state = PollState::Polling,
         _ => unreachable!(),
       };
     });
-<<<<<<< HEAD
     // current_state -> PollState::Polling
-=======
->>>>>>> 2ef4d68e
 
     // Create a new Context object that will make downstream futures
     // use the InspectorWaker when they are ready to be polled again.
@@ -213,7 +190,6 @@
     let cx = &mut Context::from_waker(&waker_ref);
 
     loop {
-<<<<<<< HEAD
       // current_state -> PollState::Polling
       // handshake is empty
       // starts polling for session_rx -> must be non-ready
@@ -222,64 +198,16 @@
 
       // current_state -> PollState::Polling
       // both flags are false
-      let should_block =
-        self.flags.borrow().on_pause || self.flags.borrow().waiting_for_session;
+      let should_block = {
+        let flags = self.flags.borrow();
+        flags.on_pause || flags.waiting_for_session
+      };
 
       // current_state -> PollState::Polling and should_block = false
       // going to idle, registers the waker context if any - and it's `None` because it's on creation
       // stores the state_ptr
       // when the waker wakes from the outside, the `state_ptr` is used to poll remote sessions
       // and make progress
-=======
-      loop {
-        // Do one "handshake" with a newly connected session at a time.
-        if let Some(session) = sessions.handshake.take() {
-          let mut fut =
-            pump_inspector_session_messages(session.clone()).boxed_local();
-          let _ = fut.poll_unpin(cx);
-          sessions.established.push(fut);
-          let id = sessions.next_local_id;
-          sessions.next_local_id += 1;
-          sessions.local.insert(id, session);
-          continue;
-        }
-
-        // Accept new connections.
-        let poll_result = sessions.session_rx.poll_next_unpin(cx);
-        if let Poll::Ready(Some(session_proxy)) = poll_result {
-          let session = InspectorSession::new(
-            sessions.v8_inspector.as_ref().unwrap().clone(),
-            self.is_dispatching_message.clone(),
-            Box::new(move |msg| {
-              let _ = session_proxy.tx.unbounded_send(msg);
-            }),
-            Some(session_proxy.rx),
-            session_proxy.options,
-          );
-          let prev = sessions.handshake.replace(session);
-          assert!(prev.is_none());
-        }
-
-        // Poll established sessions.
-        match sessions.established.poll_next_unpin(cx) {
-          Poll::Ready(Some(())) => {
-            continue;
-          }
-          Poll::Ready(None) => {
-            break;
-          }
-          Poll::Pending => {
-            break;
-          }
-        };
-      }
-
-      let should_block = {
-        let flags = self.flags.borrow();
-        flags.on_pause || flags.waiting_for_session
-      };
-
->>>>>>> 2ef4d68e
       let new_state = self.waker.update(|w| {
         match w.poll_state {
           PollState::Woken => {
@@ -299,11 +227,7 @@
             }
             // Register the address of the inspector, which allows the waker
             // to request an interrupt from the isolate.
-<<<<<<< HEAD
             w.state_ptr = NonNull::new(self as *const _ as *mut Self);
-=======
-            w.inspector_state_ptr = NonNull::new(self as *const _ as *mut Self);
->>>>>>> 2ef4d68e
           }
           PollState::Polling if should_block => {
             // Isolate execution has been paused but there are no more
@@ -326,7 +250,6 @@
     }
 
     Ok(Poll::Pending)
-<<<<<<< HEAD
   }
 }
 
@@ -346,7 +269,7 @@
 
     let waker = InspectorWaker::new(scope.thread_safe_handle());
 
-    let state = JsRuntimeInspectorState {
+    let state = Rc::new(JsRuntimeInspectorState {
       waker,
       flags: Default::default(),
       isolate_ptr,
@@ -355,9 +278,9 @@
         RefCell::new(SessionContainer::temporary_placeholder()),
       ),
       is_dispatching_message: Default::default(),
-    };
-    let v8_inspector_client =
-      v8::inspector::V8InspectorClient::new(Box::new(state.clone()));
+    });
+    let client = Box::new(JsRuntimeInspectorClient(state.clone()));
+    let v8_inspector_client = v8::inspector::V8InspectorClient::new(client);
     let v8_inspector = Rc::new(v8::inspector::V8Inspector::create(
       scope,
       v8_inspector_client,
@@ -445,123 +368,6 @@
 
   pub fn poll_sessions_from_event_loop(&self, cx: &mut Context) {
     let _ = self.state.poll_sessions(Some(cx)).unwrap();
-=======
->>>>>>> 2ef4d68e
-  }
-}
-
-impl JsRuntimeInspector {
-  /// Currently Deno supports only a single context in `JsRuntime`
-  /// and thus it's id is provided as an associated constant.
-  const CONTEXT_GROUP_ID: i32 = 1;
-
-  pub fn new(
-    isolate_ptr: *mut v8::Isolate,
-    scope: &mut v8::HandleScope,
-    context: v8::Local<v8::Context>,
-    is_main_runtime: bool,
-  ) -> Rc<Self> {
-    let (new_session_tx, new_session_rx) =
-      mpsc::unbounded::<InspectorSessionProxy>();
-
-    let waker = InspectorWaker::new(scope.thread_safe_handle());
-
-    let state = Rc::new(JsRuntimeInspectorState {
-      waker,
-      flags: Default::default(),
-      isolate_ptr,
-      context: v8::Global::new(scope, context),
-      sessions: Rc::new(
-        RefCell::new(SessionContainer::temporary_placeholder()),
-      ),
-      is_dispatching_message: Default::default(),
-    });
-    let client = Box::new(JsRuntimeInspectorClient(state.clone()));
-    let v8_inspector_client = v8::inspector::V8InspectorClient::new(client);
-    let v8_inspector = Rc::new(v8::inspector::V8Inspector::create(
-      scope,
-      v8_inspector_client,
-    ));
-
-    *state.sessions.borrow_mut() =
-      SessionContainer::new(v8_inspector.clone(), new_session_rx);
-
-    // Tell the inspector about the main realm.
-    let context_name = v8::inspector::StringView::from(&b"main realm"[..]);
-    // NOTE(bartlomieju): this is what Node.js does and it turns out some
-    // debuggers (like VSCode) rely on this information to disconnect after
-    // program completes
-    let aux_data = if is_main_runtime {
-      r#"{"isDefault": true}"#
-    } else {
-      r#"{"isDefault": false}"#
-    };
-    let aux_data_view = v8::inspector::StringView::from(aux_data.as_bytes());
-    v8_inspector.context_created(
-      context,
-      Self::CONTEXT_GROUP_ID,
-      context_name,
-      aux_data_view,
-    );
-
-    // Poll the session handler so we will get notified whenever there is
-    // new incoming debugger activity.
-    let _ = state.poll_sessions(None).unwrap();
-
-    Rc::new(Self {
-      v8_inspector,
-      state,
-      new_session_tx,
-      deregister_tx: RefCell::new(None),
-    })
-  }
-
-  pub fn is_dispatching_message(&self) -> bool {
-    *self.state.is_dispatching_message.borrow()
-  }
-
-  pub fn context_destroyed(
-    &self,
-    scope: &mut HandleScope,
-    context: v8::Global<v8::Context>,
-  ) {
-    let context = v8::Local::new(scope, context);
-    self.v8_inspector.context_destroyed(context);
-  }
-
-  pub fn exception_thrown(
-    &self,
-    scope: &mut HandleScope,
-    exception: v8::Local<'_, v8::Value>,
-    in_promise: bool,
-  ) {
-    let context = scope.get_current_context();
-    let message = v8::Exception::create_message(scope, exception);
-    let stack_trace = message.get_stack_trace(scope);
-    let stack_trace = self.v8_inspector.create_stack_trace(stack_trace);
-    self.v8_inspector.exception_thrown(
-      context,
-      if in_promise {
-        v8::inspector::StringView::from("Uncaught (in promise)".as_bytes())
-      } else {
-        v8::inspector::StringView::from("Uncaught".as_bytes())
-      },
-      exception,
-      v8::inspector::StringView::from("".as_bytes()),
-      v8::inspector::StringView::from("".as_bytes()),
-      0,
-      0,
-      stack_trace,
-      0,
-    );
-  }
-
-  pub fn sessions_state(&self) -> SessionsState {
-    self.state.sessions.borrow().sessions_state()
-  }
-
-  pub fn poll_sessions_from_event_loop(&self, cx: &mut Context) {
-    let _ = self.state.poll_sessions(Some(cx)).unwrap();
   }
 
   /// This function blocks the thread until at least one inspector client has
@@ -622,7 +428,6 @@
     callback: InspectorSessionSend,
     options: InspectorSessionOptions,
   ) -> LocalInspectorSession {
-<<<<<<< HEAD
     let sessions = inspector.state.sessions.clone();
 
     let inspector_session = InspectorSession::new(
@@ -639,29 +444,6 @@
       s.next_local_id += 1;
       assert!(s.local.insert(id, inspector_session).is_none());
       id
-=======
-    let (session_id, sessions) = {
-      let sessions = inspector.state.sessions.clone();
-
-      let inspector_session = InspectorSession::new(
-        inspector.v8_inspector.clone(),
-        inspector.state.is_dispatching_message.clone(),
-        callback,
-        None,
-        options,
-      );
-
-      let session_id = {
-        let mut s = sessions.borrow_mut();
-        let id = s.next_local_id;
-        s.next_local_id += 1;
-        assert!(s.local.insert(id, inspector_session).is_none());
-        id
-      };
-
-      take(&mut inspector.state.flags.borrow_mut().waiting_for_session);
-      (session_id, sessions)
->>>>>>> 2ef4d68e
     };
 
     take(&mut inspector.state.flags.borrow_mut().waiting_for_session);
@@ -694,10 +476,7 @@
 pub struct SessionContainer {
   v8_inspector: Option<Rc<v8::inspector::V8Inspector>>,
   session_rx: UnboundedReceiver<InspectorSessionProxy>,
-<<<<<<< HEAD
   is_dispatching_message: Rc<RefCell<bool>>,
-=======
->>>>>>> 2ef4d68e
   handshake: Option<Rc<InspectorSession>>,
   established: FuturesUnordered<InspectorSessionPumpMessages>,
   next_local_id: i32,
@@ -807,7 +586,7 @@
           Some(session_proxy.rx),
           session_proxy.options,
         );
-        let prev = self.handshake.replace(session);
+        let prev = sessions.handshake.replace(session);
         assert!(prev.is_none());
       }
 
@@ -816,8 +595,12 @@
         Poll::Ready(Some(())) => {
           continue;
         }
-        Poll::Ready(None) => break,
-        Poll::Pending => break,
+        Poll::Ready(None) => {
+          break;
+        }
+        Poll::Pending => {
+          break;
+        }
       };
     }
   }
@@ -827,11 +610,7 @@
   poll_state: PollState,
   task_waker: Option<task::Waker>,
   parked_thread: Option<thread::Thread>,
-<<<<<<< HEAD
   state_ptr: Option<NonNull<JsRuntimeInspectorState>>,
-=======
-  inspector_state_ptr: Option<NonNull<JsRuntimeInspectorState>>,
->>>>>>> 2ef4d68e
   isolate_handle: v8::IsolateHandle,
 }
 
@@ -846,11 +625,7 @@
       poll_state: PollState::Idle,
       task_waker: None,
       parked_thread: None,
-<<<<<<< HEAD
       state_ptr: None,
-=======
-      inspector_state_ptr: None,
->>>>>>> 2ef4d68e
       isolate_handle,
     };
     Arc::new(Self(Mutex::new(inner)))
@@ -876,15 +651,8 @@
           }
           // Request an interrupt from the isolate if it's running and there's
           // not unhandled interrupt request in flight.
-<<<<<<< HEAD
           if let Some(arg) =
             w.state_ptr.take().map(|ptr| ptr.as_ptr() as *mut c_void)
-=======
-          if let Some(arg) = w
-            .inspector_state_ptr
-            .take()
-            .map(|ptr| ptr.as_ptr() as *mut c_void)
->>>>>>> 2ef4d68e
           {
             w.isolate_handle.request_interrupt(handle_interrupt, arg);
           }
