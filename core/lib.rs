// Copyright 2018-2025 the Deno authors. MIT license.

#![deny(clippy::print_stderr)]
#![deny(clippy::print_stdout)]
#![deny(clippy::unused_async)]
#![deny(clippy::unnecessary_wraps)]

pub mod arena;
mod async_cancel;
mod async_cell;
pub mod convert;
pub mod cppgc;
pub mod error;
mod extension_set;
mod extensions;
mod external;
mod fast_string;
mod flags;
mod gotham_state;
mod inspector;
mod io;
mod module_specifier;
mod modules;
mod ops;
mod ops_builtin;
mod ops_builtin_types;
mod ops_builtin_v8;
mod ops_metrics;
mod runtime;
mod source_map;
mod tasks;
mod web_timeout;
pub mod webidl;

// Re-exports
pub use anyhow;
<<<<<<< HEAD
pub use deno_ops::op2;
pub use deno_ops::FromV8;
pub use deno_ops::ToV8;
=======
>>>>>>> cdb7327a
pub use deno_ops::WebIDL;
pub use deno_ops::op2;
pub use deno_unsync as unsync;
pub use futures;
pub use parking_lot;
pub use serde;
pub use serde_json;
pub use serde_v8;
pub use serde_v8::ByteString;
pub use serde_v8::DetachedBuffer;
pub use serde_v8::JsBuffer;
pub use serde_v8::StringOrBuffer;
pub use serde_v8::ToJsBuffer;
pub use serde_v8::U16String;
pub use sourcemap;
pub use thiserror;
pub use url;
pub use v8;

pub use crate::async_cancel::CancelFuture;
pub use crate::async_cancel::CancelHandle;
pub use crate::async_cancel::CancelTryFuture;
pub use crate::async_cancel::Cancelable;
pub use crate::async_cancel::Canceled;
pub use crate::async_cancel::TryCancelable;
pub use crate::async_cell::AsyncMut;
pub use crate::async_cell::AsyncMutFuture;
pub use crate::async_cell::AsyncRef;
pub use crate::async_cell::AsyncRefCell;
pub use crate::async_cell::AsyncRefFuture;
pub use crate::async_cell::RcLike;
pub use crate::async_cell::RcRef;
pub use crate::convert::FromV8;
pub use crate::convert::ToV8;
pub use crate::cppgc::GarbageCollected;
pub use crate::extensions::AccessorType;
pub use crate::extensions::Extension;
pub use crate::extensions::ExtensionArguments;
pub use crate::extensions::ExtensionFileSource;
pub use crate::extensions::ExtensionFileSourceCode;
pub use crate::extensions::Op;
pub use crate::extensions::OpDecl;
pub use crate::extensions::OpMiddlewareFn;
pub use crate::external::ExternalDefinition;
pub use crate::external::ExternalPointer;
pub use crate::external::Externalizable;
pub use crate::fast_string::FastStaticString;
pub use crate::fast_string::FastString;
pub use crate::fast_string::FastStringV8AllocationError;
pub use crate::flags::v8_set_flags;
pub use crate::inspector::InspectorMsg;
pub use crate::inspector::InspectorMsgKind;
pub use crate::inspector::InspectorSessionKind;
pub use crate::inspector::InspectorSessionProxy;
pub use crate::inspector::InspectorSessionSend;
pub use crate::inspector::JsRuntimeInspector;
pub use crate::inspector::LocalInspectorSession;
pub use crate::inspector::SessionContainer;
pub use crate::io::AsyncResult;
pub use crate::io::BufMutView;
pub use crate::io::BufView;
pub use crate::io::Resource;
pub use crate::io::ResourceHandle;
pub use crate::io::ResourceHandleFd;
pub use crate::io::ResourceHandleSocket;
pub use crate::io::ResourceId;
pub use crate::io::ResourceTable;
pub use crate::io::TransferredResource;
pub use crate::io::WriteOutcome;
pub use crate::module_specifier::ModuleResolutionError;
pub use crate::module_specifier::ModuleSpecifier;
pub use crate::module_specifier::resolve_import;
pub use crate::module_specifier::resolve_url;
pub use crate::modules::CustomModuleEvaluationKind;
pub use crate::modules::ExtCodeCache;
pub use crate::modules::FsModuleLoader;
pub use crate::modules::ModuleCodeBytes;
pub use crate::modules::ModuleCodeString;
pub use crate::modules::ModuleId;
pub use crate::modules::ModuleLoadOptions;
pub use crate::modules::ModuleLoadReferrer;
pub use crate::modules::ModuleLoadResponse;
pub use crate::modules::ModuleLoader;
pub use crate::modules::ModuleName;
pub use crate::modules::ModuleSource;
pub use crate::modules::ModuleSourceCode;
pub use crate::modules::ModuleSourceFuture;
pub use crate::modules::ModuleType;
pub use crate::modules::NoopModuleLoader;
pub use crate::modules::RequestedModuleType;
pub use crate::modules::ResolutionKind;
pub use crate::modules::SourceCodeCacheInfo;
pub use crate::modules::StaticModuleLoader;
pub use crate::modules::ValidateImportAttributesCb;
pub use crate::ops::ExternalOpsTracker;
pub use crate::ops::OpId;
pub use crate::ops::OpMetadata;
pub use crate::ops::OpStackTraceCallback;
pub use crate::ops::OpState;
pub use crate::ops::PromiseId;
pub use crate::ops_builtin::op_close;
pub use crate::ops_builtin::op_print;
pub use crate::ops_builtin::op_resources;
pub use crate::ops_builtin::op_void_async;
pub use crate::ops_builtin::op_void_sync;
pub use crate::ops_metrics::OpMetricsEvent;
pub use crate::ops_metrics::OpMetricsFactoryFn;
pub use crate::ops_metrics::OpMetricsFn;
pub use crate::ops_metrics::OpMetricsSource;
pub use crate::ops_metrics::OpMetricsSummary;
pub use crate::ops_metrics::OpMetricsSummaryTracker;
pub use crate::ops_metrics::merge_op_metrics;
pub use crate::runtime::CONTEXT_STATE_SLOT_INDEX;
pub use crate::runtime::CompiledWasmModuleStore;
pub use crate::runtime::ContextState;
pub use crate::runtime::CreateRealmOptions;
pub use crate::runtime::CrossIsolateStore;
pub use crate::runtime::ImportAssertionsSupport;
pub use crate::runtime::ImportAssertionsSupportCustomCallbackArgs;
pub use crate::runtime::JsRuntime;
pub use crate::runtime::JsRuntimeForSnapshot;
pub use crate::runtime::MODULE_MAP_SLOT_INDEX;
pub use crate::runtime::PollEventLoopOptions;
pub use crate::runtime::RuntimeOptions;
pub use crate::runtime::SharedArrayBufferStore;
pub use crate::runtime::V8_WRAPPER_OBJECT_INDEX;
pub use crate::runtime::V8_WRAPPER_TYPE_INDEX;
pub use crate::runtime::stats;

pub use crate::source_map::SourceMapData;
pub use crate::tasks::V8CrossThreadTaskSpawner;
pub use crate::tasks::V8TaskSpawner;
pub use deno_path_util::normalize_path;
pub use deno_path_util::resolve_path;
pub use deno_path_util::resolve_url_or_path;
pub use deno_path_util::specifier_has_uri_scheme;

// Ensure we can use op2 in deno_core without any hackery.
extern crate self as deno_core;

/// An internal module re-exporting functions used by the #[op] (`deno_ops`) macro
#[doc(hidden)]
pub mod _ops {
  pub use super::cppgc::make_cppgc_object;
  pub use super::cppgc::make_cppgc_proto_object;
  pub use super::cppgc::try_unwrap_cppgc_object;
  pub use super::cppgc::try_unwrap_cppgc_proto_object;
  pub use super::error::throw_error_js_error_class;
  pub use super::error::throw_error_one_byte;
  pub use super::error::throw_error_one_byte_info;
  pub use super::extensions::Op;
  pub use super::extensions::OpDecl;
  pub use super::extensions::OpMethodDecl;
  pub use super::ops::OpCtx;
  #[cfg(debug_assertions)]
  pub use super::ops::reentrancy_check;
  pub use super::ops_metrics::OpMetricsEvent;
  pub use super::ops_metrics::dispatch_metrics_async;
  pub use super::ops_metrics::dispatch_metrics_fast;
  pub use super::ops_metrics::dispatch_metrics_slow;
  pub use super::runtime::V8_WRAPPER_OBJECT_INDEX;
  pub use super::runtime::V8_WRAPPER_TYPE_INDEX;
  pub use super::runtime::ops::*;
  pub use super::runtime::ops_rust_to_v8::*;
}

pub mod snapshot {
  pub use crate::runtime::CreateSnapshotOptions;
  pub use crate::runtime::CreateSnapshotOutput;
  pub use crate::runtime::FilterFn;
  pub use crate::runtime::create_snapshot;
  pub use crate::runtime::get_js_files;
}

/// A helper macro that will return a call site in Rust code. Should be
/// used when executing internal one-line scripts for JsRuntime lifecycle.
///
/// Returns a string in form of: "`[ext:<filename>:<line>:<column>]`"
#[macro_export]
macro_rules! located_script_name {
  () => {
    concat!(
      "[ext:",
      ::std::file!(),
      ":",
      ::std::line!(),
      ":",
      ::std::column!(),
      "]"
    )
  };
}

#[cfg(all(test, not(miri)))]
mod tests {
  use std::process::Command;
  use std::process::Stdio;

  use super::*;

  #[test]
  fn located_script_name() {
    // Note that this test will fail if this file is moved. We don't
    // test line locations because that's just too brittle.
    let name = located_script_name!();
    let expected = if cfg!(windows) {
      "[ext:core\\lib.rs:"
    } else {
      "[ext:core/lib.rs:"
    };
    assert_eq!(&name[..expected.len()], expected);
  }

  // If the deno command is available, we ensure the async stubs are correctly rebuilt.
  #[test]
  fn test_rebuild_async_stubs() {
    // Check for deno first
    if let Err(e) = Command::new("deno")
      .arg("--version")
      .stderr(Stdio::null())
      .stdout(Stdio::null())
      .status()
    {
      #[allow(clippy::print_stderr)]
      {
        eprintln!("Ignoring test because we couldn't find deno: {e:?}");
      }
    }
    let status = Command::new("deno")
      .args(["run", "-A", "rebuild_async_stubs.js", "--check"])
      .stderr(Stdio::null())
      .stdout(Stdio::null())
      .status()
      .unwrap();
    assert!(
      status.success(),
      "Async stubs were not updated, or 'rebuild_async_stubs.js' failed for some other reason"
    );
  }
}<|MERGE_RESOLUTION|>--- conflicted
+++ resolved
@@ -34,14 +34,11 @@
 
 // Re-exports
 pub use anyhow;
-<<<<<<< HEAD
+
+pub use deno_ops::WebIDL;
 pub use deno_ops::op2;
 pub use deno_ops::FromV8;
 pub use deno_ops::ToV8;
-=======
->>>>>>> cdb7327a
-pub use deno_ops::WebIDL;
-pub use deno_ops::op2;
 pub use deno_unsync as unsync;
 pub use futures;
 pub use parking_lot;
