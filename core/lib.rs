--- conflicted
+++ resolved
@@ -175,14 +175,9 @@
 pub mod _ops {
   pub use super::cppgc::make_cppgc_object;
   pub use super::cppgc::try_unwrap_cppgc_object;
-<<<<<<< HEAD
-=======
   pub use super::error::throw_error_anyhow;
   pub use super::error::throw_error_one_byte;
   pub use super::error::throw_error_one_byte_info;
-  pub use super::error::throw_type_error;
-  pub use super::error_codes::get_error_code;
->>>>>>> abe12fd4
   pub use super::extensions::Op;
   pub use super::extensions::OpDecl;
   pub use super::extensions::OpMethodDecl;
