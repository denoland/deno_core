--- conflicted
+++ resolved
@@ -171,7 +171,11 @@
 
 extern "C" fn noop() {}
 
-<<<<<<< HEAD
+const NOOP_FN: CFunction = CFunction::new(
+  noop as _,
+  &CFunctionInfo::new(Type::Void.scalar(), &[], Int64Representation::Number),
+);
+
 // Declaration for object wrappers.
 #[derive(Clone, Copy)]
 pub struct OpMethodDecl {
@@ -183,12 +187,6 @@
   pub methods: &'static [OpDecl],
   pub static_methods: &'static [OpDecl],
 }
-=======
-const NOOP_FN: CFunction = CFunction::new(
-  noop as _,
-  &CFunctionInfo::new(Type::Void.scalar(), &[], Int64Representation::Number),
-);
->>>>>>> 7258aa32
 
 #[derive(Clone, Copy)]
 pub struct OpDecl {
